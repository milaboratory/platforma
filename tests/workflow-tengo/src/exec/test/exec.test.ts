--- conflicted
+++ resolved
@@ -197,11 +197,7 @@
  * - the program prints the token into stdout. */
 // We skipped it for a month since mnz-client Go's binary
 // was broken due to incompatible changes.
-<<<<<<< HEAD
-tplTest.skipIf((new Date()).toISOString() < '2025-03-20')(
-=======
 tplTest.skipIf((new Date()).toISOString() < '2025-03-01')(
->>>>>>> a3750967
   'should run monetization and return jwt token as env',
   async ({ helper, expect }) => {
     const result = await helper.renderTemplate(
