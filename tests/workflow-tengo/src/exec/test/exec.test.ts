--- conflicted
+++ resolved
@@ -28,29 +28,6 @@
   },
 );
 
-<<<<<<< HEAD
-// TODO: Chicken-and-egg problem. Add  "@platforma-open/milaboratories.software-conda-empty": "catalog:" to dependencies of this package + uncomment pnpm-workpace
-// tplTest.concurrent(
-//   'run-empty-conda-env',
-//   async ({ helper, expect }) => {
-//     const helloText = '2.3.2';
-//
-//     const result = await helper.renderTemplate(
-//       false,
-//       'exec.test.run.conda_empty_run',
-//       ['main'],
-//       (tx) => ({
-//         text: tx.createValue(Pl.JsonObject, JSON.stringify(helloText)),
-//       }),
-//     );
-//     const mainResult = result.computeOutput('main', (a) =>
-//       a?.getDataAsString(),
-//     );
-//
-//     expect(await mainResult.awaitStableValue()).eq(helloText + '\n');
-//   },
-// );
-=======
 tplTest.concurrent(
   'run-empty-conda-env',
   async ({ helper, expect }) => {
@@ -71,7 +48,6 @@
     expect(await mainResult.awaitStableValue()).eq(helloText + '\n');
   },
 );
->>>>>>> b32a85eb
 
 /*
  * Checks, that custom limits applied to the command do not
