import { Pl } from '@milaboratories/pl-middle-layer';
import type { PlTransaction } from '@milaboratories/pl-middle-layer';
import { tplTest } from '@platforma-sdk/test';

/** The test should:
 * - run monetization with a fake product key
 * - collect lines of the file
 * - returns jwt token */
tplTest(
  'should run monetization and return jwt token as env',
  async ({ helper, expect }) => {
    const result = await helper.renderTemplate(
      false,
      'exec.test.run.monetization_on_hello_world',
      ['token'],
      (_) => ({}),
    );

    const token = await result
      .computeOutput('token', (out) => out?.getDataAsString())
      .awaitStableValue();

    expect(token.split('\n')).toHaveLength(1);

    // starts with jwt header: { "alg": "RS256" ...}
    expect(token).toMatch(/eyJhbGciOi.*/);
  },
);

tplTest(
  'should run dry-run monetization and return info with remaining runs',
  async ({ helper, expect }) => {
    const result = await helper.renderTemplate(
      false,
      'exec.test.run.monetization_dry_run',
      ['info'],
      (tx: PlTransaction) => ({
        date: tx.createValue(Pl.JsonObject, Date.now().toString()),
      }),
    );

    const info = await result
      .computeOutput('info', (out) => out?.getDataAsJson<unknown>())
      .awaitStableValue();

    // faked response from mnz-client
    expect(info).toMatchObject({
<<<<<<< HEAD
      productKey: 'MIFAKEMIFAKEMIFAKE',
      canRun: true,
      mnz: {
        type: 'base',
        details: {
          spentRuns: 192,
          runsToSpend: 1,
          willRemainAfterRun: 7,
          subscription: {
            availableRuns: 200,
            startsAt: '2025-02-25T11:50:59.000Z',
            expiresAt: '2025-03-27T11:50:59.000Z',
          },
        },
      },
=======
      response: {
        result: {
          productKey: "MIFAKEMIFAKEMIFAKE",
          canRun: true,
          mnz: {
            type: "base",
            details: {
              spentRuns: 192,
              runsToSpend: 1,
              willRemainAfterRun: 7,
              subscription: {
                availableRuns: 200,
                startsAt: "2025-02-25T11:50:59.000Z",
                expiresAt: "2025-03-27T11:50:59.000Z"
              }
            }
          }
        }
      }
>>>>>>> 21465ea6
    });
  },
);<|MERGE_RESOLUTION|>--- conflicted
+++ resolved
@@ -45,23 +45,6 @@
 
     // faked response from mnz-client
     expect(info).toMatchObject({
-<<<<<<< HEAD
-      productKey: 'MIFAKEMIFAKEMIFAKE',
-      canRun: true,
-      mnz: {
-        type: 'base',
-        details: {
-          spentRuns: 192,
-          runsToSpend: 1,
-          willRemainAfterRun: 7,
-          subscription: {
-            availableRuns: 200,
-            startsAt: '2025-02-25T11:50:59.000Z',
-            expiresAt: '2025-03-27T11:50:59.000Z',
-          },
-        },
-      },
-=======
       response: {
         result: {
           productKey: "MIFAKEMIFAKEMIFAKE",
@@ -81,7 +64,6 @@
           }
         }
       }
->>>>>>> 21465ea6
     });
   },
 );