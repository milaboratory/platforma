--- conflicted
+++ resolved
@@ -2,11 +2,7 @@
   "name": "@milaboratories/drivers-ml-blocks-integration",
   "private": true,
   "description": "Tests for block registry reader",
-<<<<<<< HEAD
-  "version": "1.0.114",
-=======
   "version": "1.0.116",
->>>>>>> df030f7b
   "scripts": {
     "type-check": "tsc --noEmit --composite false",
     "build": "vite build",
