--- conflicted
+++ resolved
@@ -183,15 +183,9 @@
 
   'winston': ^3.17.0
 
-<<<<<<< HEAD
-  '@milaboratories/tengo-tester': ^1.5.1
-  '@milaboratories/pframes-node': &pframes-version 2.1.9
-  '@milaboratories/pframes-rs-node': &pframes-rs-version 1.0.10
-=======
   '@milaboratories/tengo-tester': ^1.5.2
   '@milaboratories/pframes-node': &pframes-version 2.1.12
   '@milaboratories/pframes-rs-node': &pframes-rs-version 1.0.13
->>>>>>> da405be6
 
   'remeda': ^2.19.2
 
