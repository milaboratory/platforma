--- conflicted
+++ resolved
@@ -76,7 +76,7 @@
 
   'turbo': ^2.1.2
 
-  '@vitejs/plugin-vue': ^5.1.3
+  '@vitejs/plugin-vue': ^5.1.4
 
   # Net
 
@@ -115,16 +115,9 @@
 
   # UI
 
-<<<<<<< HEAD
-  'vue': ^3.4.38
+  'vue': ^3.5.9
   'vue-tsc': ^2.1.6
-  'sass': '1.77.2'
-=======
-  'vue': ^3.5.9
-  'vue-tsc': ^2.0.6
-  '@vitejs/plugin-vue': ^5.0.0
   'sass': ~1.77.2
->>>>>>> 3031b1a1
 
   '@ag-grid-community/client-side-row-model': ^32.2.1
   '@ag-grid-community/core': ^32.2.1
