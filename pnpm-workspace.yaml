--- conflicted
+++ resolved
@@ -138,13 +138,9 @@
   'vue': ^3.5.11
   '@vueuse/core': ^11.1.0
   'vue-tsc': ^2.1.6
-<<<<<<< HEAD
-  'sass': ~1.77.2
+  'sass': ~1.77.8
   'vitepress': '1.4.0'
   'highlight.js': '11.10.0'
-=======
-  'sass': ~1.77.8
->>>>>>> 21e4100d
 
   '@ag-grid-community/client-side-row-model': ^32.2.2
   '@ag-grid-community/core': ^32.2.2
