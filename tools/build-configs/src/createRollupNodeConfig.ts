import commonjs from '@rollup/plugin-commonjs';
import json from '@rollup/plugin-json';
<<<<<<< HEAD
import resolve from '@rollup/plugin-node-resolve';
import typescript from '@rollup/plugin-typescript';
import type { OutputOptions, PreRenderedChunk, RollupOptions } from 'rollup';
=======
import { OutputOptions, PreRenderedChunk, RollupOptions } from 'rollup';
>>>>>>> 3707667a
import { cleandir } from 'rollup-plugin-cleandir';
import nodeExternals from 'rollup-plugin-node-externals';
import { createRollupResolvePlugin, createRollupTypescriptPlugin } from './rollupUtils';

export function createRollupNodeConfig(props?: {
  entry?: string[];
  output?: string;
  formats?: ('es' | 'cjs')[];
}): RollupOptions[] {
  const input = props?.entry ?? ['./src/index.ts'];
  const output = props?.output ?? 'dist';
  const formats = props?.formats ?? ['es', 'cjs'];
  const useSources = process.env.USE_SOURCES === '1';

  return [
    {
      input,
      plugins: [
        cleandir(output),
<<<<<<< HEAD
        typescript({ declaration: true, declarationMap: true, declarationDir: output, moduleResolution: useSources ? 'bundler' : 'node' }),
        resolve(useSources ? { exportConditions: ['sources'] } : {}),
=======
        createRollupTypescriptPlugin({ output, useSources }),
        createRollupResolvePlugin({ useSources }),
>>>>>>> 3707667a
        commonjs(),
        json(),
        nodeExternals(),
      ],
      output: [
        formats.includes('es') && {
          dir: output,
          format: 'es',
          preserveModules: true,
          preserveModulesRoot: 'src',
          entryFileNames: createEntryFileNames('.js'),
          sourcemap: true,
        },
        formats.includes('cjs') && {
          dir: output,
          format: 'cjs',
          preserveModules: true,
          preserveModulesRoot: 'src',
          entryFileNames: createEntryFileNames('.cjs'),
          sourcemap: true,
        },
      ].filter((v) => v !== null && typeof v === 'object') as OutputOptions[],
    },
  ];
}

function createEntryFileNames(ext: string) {
  return (chunkInfo: PreRenderedChunk) => {
    if (chunkInfo.name.includes('node_modules')) {
      return chunkInfo.name.replace(/node_modules/g, '__external') + ext;
    }
    return `[name]${ext}`;
  };
}<|MERGE_RESOLUTION|>--- conflicted
+++ resolved
@@ -1,12 +1,6 @@
 import commonjs from '@rollup/plugin-commonjs';
 import json from '@rollup/plugin-json';
-<<<<<<< HEAD
-import resolve from '@rollup/plugin-node-resolve';
-import typescript from '@rollup/plugin-typescript';
 import type { OutputOptions, PreRenderedChunk, RollupOptions } from 'rollup';
-=======
-import { OutputOptions, PreRenderedChunk, RollupOptions } from 'rollup';
->>>>>>> 3707667a
 import { cleandir } from 'rollup-plugin-cleandir';
 import nodeExternals from 'rollup-plugin-node-externals';
 import { createRollupResolvePlugin, createRollupTypescriptPlugin } from './rollupUtils';
@@ -26,13 +20,8 @@
       input,
       plugins: [
         cleandir(output),
-<<<<<<< HEAD
-        typescript({ declaration: true, declarationMap: true, declarationDir: output, moduleResolution: useSources ? 'bundler' : 'node' }),
-        resolve(useSources ? { exportConditions: ['sources'] } : {}),
-=======
         createRollupTypescriptPlugin({ output, useSources }),
         createRollupResolvePlugin({ useSources }),
->>>>>>> 3707667a
         commonjs(),
         json(),
         nodeExternals(),
