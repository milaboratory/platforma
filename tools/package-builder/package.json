--- conflicted
+++ resolved
@@ -4,19 +4,11 @@
   "description": "MiLaboratories Platforma Package builder",
   "type": "module",
   "scripts": {
-<<<<<<< HEAD
     "type-check": "tsc --noEmit --composite false",
     "build": "oclif-index && vite build",
     "test": "vitest run",
     "do-pack": "rm -f *.tgz && pnpm pack && mv *.tgz package.tgz",
     "lint": "eslint ."
-=======
-    "type-check": "ts-builder types --target node",
-    "build": "oclif-index && ts-builder build --target node",
-    "watch": "ts-builder build --target node --watch",
-    "test": "jest && node ../../tests/package-builder/test.js",
-    "do-pack": "rm -f *.tgz && pnpm pack && mv *.tgz package.tgz"
->>>>>>> 3358e707
   },
   "bin": {
     "pl-pkg": "./bin/run.mjs"
@@ -44,25 +36,18 @@
   },
   "devDependencies": {
     "@jest/globals": "catalog:",
+    "@milaboratories/ts-configs": "workspace:*",
     "@milaboratories/oclif-index": "workspace:*",
     "@milaboratories/build-configs": "workspace:*",
     "@milaboratories/eslint-config": "workspace:^",
-<<<<<<< HEAD
     "@platforma-open/milaboratories.runenv-python-3": "catalog:",
     "@types/archiver": "^6.0.3",
-=======
->>>>>>> 3358e707
     "@types/jest": "catalog:",
     "jest": "catalog:",
     "ts-jest": "catalog:",
     "typescript": "catalog:",
-<<<<<<< HEAD
     "vite": "catalog:",
     "vitest": "catalog:"
-=======
-    "@milaboratories/ts-builder": "workspace:*",
-    "@milaboratories/ts-configs": "workspace:*"
->>>>>>> 3358e707
   },
   "oclif": {
     "bin": "pl-pkg",
