--- conflicted
+++ resolved
@@ -7,7 +7,6 @@
 import PropsDisplay from '@/demo/PropsDisplay.vue';
 import DropdownListItem from '@/lib/components/DropdownListItem.vue';
 
-<<<<<<< HEAD
 const lorem = 'Lorem ipsum dolor sit amet, consectetur adipiscing elit, sed do eiusmod tempor incididunt ut labore et dolore magna aliqua. ';
 
 const items0 = generate(40, (i) => {
@@ -26,17 +25,6 @@
     },
   };
 });
-=======
-// const lorem = 'Lorem ipsum dolor sit amet, consectetur adipiscing elit, sed do eiusmod tempor incididunt ut labore et dolore magna aliqua. ';
-const lorem = 'Lorem ipsum dolor sit amet, consectetur ';
-
-const items0 = generate(40, (i) => ({
-  text: `Option ${i}`,
-  value: {
-    i,
-  },
-}));
->>>>>>> bd2a7554
 
 const items1 = generate(40, (i) => ({
   text: `List item ${i}`,
