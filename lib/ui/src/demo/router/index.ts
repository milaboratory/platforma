import { createRouter, createWebHistory } from 'vue-router';

export const routes = [
  {
<<<<<<< HEAD
    name: 'Form',
    path: '/',
    component: () => import('@/demo/form/index.vue'),
=======
    name: 'Long text',
    path: '/long-text',
    component: () => import('@/demo/text-component/index.vue'),
>>>>>>> a147de30
  },
  {
    name: 'Dropdown list item',
    path: '/dropdownlistitem',
    component: () => import('@/demo/dropdown-list-item/index.vue'),
  },
  {
    name: 'Typography',
    path: '/typography',
    component: () => import('@/demo/typography/index.vue'),
  },
  {
    name: 'Line dropdown',
    path: '/line-dropdown',
    component: () => import('@/demo/line-dropdown/index.vue'),
  },
  {
    name: 'Text Field',
    path: '/text-field',
    component: () => import('@/demo/text-field/index.vue'),
  },
  {
    name: 'Buttons',
    path: '/buttons',
    component: () => import('@/demo/buttons/index.vue'),
  },
  {
    name: 'Button Group',
    path: '/btn-group',
    component: () => import('@/demo/btn-group/index.vue'),
  },
  {
    name: 'Slider',
    path: '/slider',
    component: () => import('@/demo/slider/index.vue'),
  },
  {
    name: 'Chips',
    path: '/chips',
    component: () => import('@/demo/chips/index.vue'),
  },
  {
    name: 'Dropdown',
    path: '/dropdown',
    component: () => import('@/demo/dropdown/index.vue'),
  },
  {
    name: 'Multi Dropdown',
    path: '/multi-dropdown',
    component: () => import('@/demo/multi-dropdown/index.vue'),
  },
  {
    name: 'Checkbox',
    path: '/checkbox',
    component: () => import('@/demo/checkbox/index.vue'),
  },
  {
    name: 'Scroll',
    path: '/scroll',
    component: () => import('@/demo/scroll/index.vue'),
  },
  {
    name: 'useDraggable',
    path: '/draggable',
    component: () => import('@/demo/draggable/index.vue'),
  },
  {
    name: 'Tooltips',
    path: '/tooltips',
    component: () => import('@/demo/Tooltips/index.vue'),
  },
  {
    name: 'Grid Table',
    path: '/grid-table',
    component: () => import('@/demo/grid-table/index.vue'),
  },
  {
    name: 'Use Sortable',
    path: '/use-sortable',
    component: () => import('@/demo/useSortable/index.vue'),
  },
  {
    name: 'Test',
    path: '/test',
    component: () => import('@/demo/test/index.vue'),
  },
  {
    name: 'Test2',
    path: '/test2',
    component: () => import('@/demo/test2/index.vue'),
  },
  {
    name: 'Context',
    path: '/context',
    component: () => import('@/demo/context/index.vue'),
  },
  {
    name: 'Switch Theme',
    path: '/switch-theme',
    component: () => import('@/demo/theme/index.vue'),
  },
];

const router = createRouter({
  history: createWebHistory(import.meta.env.BASE_URL),
  routes,
});

export default router;<|MERGE_RESOLUTION|>--- conflicted
+++ resolved
@@ -2,15 +2,14 @@
 
 export const routes = [
   {
-<<<<<<< HEAD
     name: 'Form',
     path: '/',
     component: () => import('@/demo/form/index.vue'),
-=======
+  },
+  {
     name: 'Long text',
     path: '/long-text',
     component: () => import('@/demo/text-component/index.vue'),
->>>>>>> a147de30
   },
   {
     name: 'Dropdown list item',
