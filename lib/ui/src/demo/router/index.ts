--- conflicted
+++ resolved
@@ -2,15 +2,14 @@
 
 export const routes = [
   {
-<<<<<<< HEAD
+    name: 'Form',
+    path: '/',
+    component: () => import('@/demo/form/index.vue'),
+  },
+  {
     name: 'Add graph',
     path: '/add-graph',
     component: () => import('@/demo/graph/add-graph/index.vue'),
-=======
-    name: 'Form',
-    path: '/',
-    component: () => import('@/demo/form/index.vue'),
->>>>>>> cf5fb266
   },
   {
     name: 'Long text',
