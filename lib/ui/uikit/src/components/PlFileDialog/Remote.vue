<script lang="ts" setup>
import { useEventListener } from '@/composition/useEventListener';
import type { ImportedFiles } from '@/types';
import { between, notEmpty, tapIf } from '@milaboratories/helpers';
import type { StorageHandle } from '@platforma-sdk/model';
import { computed, onMounted, reactive, toRef, watch } from 'vue';
import { PlDropdown } from '../PlDropdown';
import { PlIcon16 } from '../PlIcon16';
<<<<<<< HEAD
import Shortcuts from './Shortcuts.vue';
import { PlMaskIcon16 } from '../PlMaskIcon16';
=======
import { PlSearchField } from '../PlSearchField';
import style from './pl-file-dialog.module.scss';
import { defaultData, useVisibleItems, vTextOverflown } from './remote';
import { getFilePathBreadcrumbs, normalizeExtensions, type FileDialogItem } from './utils';
>>>>>>> 5e8ae7d6

// note that on a Mac, a click combined with the control key is intercepted by the operating system and used to open a context menu, so ctrlKey is not detectable on click events.
const isCtrlOrMeta = (ev: KeyboardEvent | MouseEvent) => ev.ctrlKey || ev.metaKey;

defineEmits<{
  (e: 'update:modelValue', value: boolean): void;
  (e: 'import:files', value: ImportedFiles): void;
}>();

const props = withDefaults(
  defineProps<{
    modelValue: boolean;
    extensions?: string[]; // with dot, like ['.fastq.gz', '.fastq']
    multi?: boolean;
    title?: string;
    autoSelectStorage?: boolean;
    submit: () => void;
  }>(),
  {
    extensions: undefined,
    title: undefined,
    autoSelectStorage: true,
  },
);

const data = reactive(defaultData());

const resetData = () => {
  data.search = '';
  data.error = '';
  data.lastSelected = undefined;
};

const extensions = computed(() => normalizeExtensions(props.extensions));

const visibleItems = useVisibleItems(data);

const lookup = computed(() => {
  return {
    modelValue: props.modelValue,
    dirPath: data.dirPath,
    storageHandle: data.storageEntry?.handle,
  };
});

const query = (storageHandle: StorageHandle, dirPath: string) => {
  if (!window.platforma) {
    return;
  }

  if (data.currentLoadingPath === dirPath) {
    return;
  }

  data.currentLoadingPath = dirPath;

  window.platforma.lsDriver
    .listFiles(storageHandle, dirPath)
    .then((res) => {
      if (dirPath !== data.dirPath) {
        return;
      }

      data.items = notEmpty(res)
        .entries.map((item) => ({
          path: item.fullPath,
          name: item.name,
          isDir: item.type === 'dir',
          canBeSelected: item.type === 'file' && (!extensions.value || extensions.value.some((ext) => item.fullPath.endsWith(ext))),
          handle: item.type === 'file' ? item.handle : undefined,
          selected: false,
        }))
        .sort((a, b) => {
          if (a.isDir && !b.isDir) return -1;
          if (!a.isDir && b.isDir) return 1;
          // localeCompare for unicode alphabets
          return a.name.localeCompare(b.name);
        })
        .map((it, id) => ({ id, ...it }));

      data.lastSelected = undefined;
    })
    .catch((err) => (data.error = String(err)))
    .finally(() => {
      data.currentLoadingPath = undefined;
    });
};

const load = () => {
  resetData();
  const { storageHandle, dirPath, modelValue } = lookup.value;
  if (storageHandle && modelValue) {
    query(storageHandle, dirPath);
  }
};

const breadcrumbs = computed(() => getFilePathBreadcrumbs(data.dirPath));

const selectedFiles = computed(() => data.items.filter((f) => f.canBeSelected && f.selected && !f.isDir));

const isReady = computed(() => selectedFiles.value.length > 0 && data.storageEntry?.handle);

const getFilesToImport = () => ({
  storageHandle: notEmpty(data.storageEntry?.handle),
  files: selectedFiles.value.map((f) => f.handle!),
});

const setDirPath = (dirPath: string) => {
  data.dirPath = dirPath;
};

const selectFile = (ev: MouseEvent, file: FileDialogItem) => {
  const { shiftKey } = ev;

  const ctrlOrMetaKey = isCtrlOrMeta(ev);

  const { lastSelected } = data;

  ev.preventDefault();

  if (file.canBeSelected) {
    if (!props.multi) {
      data.items.forEach((f) => (f.selected = false));
    }

    file.selected = !file.selected;

    if (!props.multi) {
      return;
    }

    if (!ctrlOrMetaKey && !shiftKey) {
      data.items.forEach((f) => {
        if (f.id !== file.id) {
          f.selected = false;
        }
      });
    }

    if (shiftKey && lastSelected !== undefined) {
      data.items.forEach((f) => {
        if (between(f.id, lastSelected, file.id)) {
          f.selected = true;
        }
      });
    }

    if (file.selected) {
      data.lastSelected = file.id;
    }
  }
};

const changeAll = (selected: boolean) => {
  if (selected && !props.multi) {
    return;
  }

  data.items
    .filter((f) => f.canBeSelected)
    .forEach((file) => {
      file.selected = selected;
    });
};

const selectAll = () => changeAll(true);

const deselectAll = () => changeAll(false);

const loadAvailableStorages = () => {
  resetData();
  deselectAll();
  if (!window.platforma) {
    console.warn('platforma API is not found');
    return;
  }
  window.platforma.lsDriver
    .getStorageList()
    .then((storageEntries) => {
      // local storage is always returned by the ML, so we need to remove it from remote dialog manually
      storageEntries = storageEntries.filter((it) => it.name !== 'local' && !it.name.startsWith('local_disk_'));

      data.storageOptions = storageEntries.map((it) => ({
        text: it.name,
        value: it,
      }));

      if (props.autoSelectStorage) {
        tapIf(storageEntries[0], (entry) => {
          data.storageEntry = entry;
        });
      }
    })
    .catch((err) => (data.error = String(err)));
};

watch(
  toRef(data, 'storageEntry'),
  (entry) => {
    resetData();
    data.dirPath = entry?.initialFullPath ?? '';
  },
  { immediate: true },
);

watch([() => data.dirPath, () => data.storageEntry], () => {
  load();
});

watch(
  () => props.modelValue,
  (isOpen) => {
    if (isOpen) {
      loadAvailableStorages();
    } else {
      Object.assign(data, defaultData());
    }
  },
  { immediate: true },
);

useEventListener(document, 'keydown', (ev: KeyboardEvent) => {
  if (!props.modelValue) {
    return;
  }

  if (ev.target !== document.body) {
    return;
  }

  const ctrlOrMetaKey = isCtrlOrMeta(ev);

  if (ctrlOrMetaKey && ev.code === 'KeyA') {
    ev.preventDefault();
    selectAll();
  }

  if (ctrlOrMetaKey && ev.shiftKey && ev.code === 'Period') {
    ev.preventDefault();
    data.showHiddenItems = !data.showHiddenItems;
  }

  if (ev.code === 'Enter') {
    props.submit();
  }
});

defineExpose({
  isReady,
  getFilesToImport,
});

onMounted(loadAvailableStorages);
</script>

<template>
  <div :class="style.remote" @click.stop="deselectAll">
    <div :class="style.search">
      <div>
        <PlDropdown v-model="data.storageEntry" label="Select storage" :options="data.storageOptions" />
      </div>
      <div>
        <PlSearchField v-model="data.search" label="Search in folder" clearable />
      </div>
    </div>
    <div :class="style['ls-container']">
      <div :class="style['ls-head']">
        <div :class="style['breadcrumbs']">
          <template v-for="(s, i) in breadcrumbs" :key="i">
            <div :title="s.path" @click="setDirPath(s.path)">{{ s.name }}</div>
            <PlIcon16 v-if="s.index !== breadcrumbs.length - 1" name="chevron-right" />
          </template>
        </div>
        <div :class="style.selected">
          <span>Selected: {{ selectedFiles.length }}</span>
          <Shortcuts />
        </div>
      </div>
      <div v-if="data.currentLoadingPath !== undefined" class="ls-loader">
        <i class="mask-24 mask-loading loader-icon" />
      </div>
      <div v-else-if="!data.storageEntry" :class="style['ls-empty']">
        <div :class="style.cat" />
        <div :class="style.message">Select storage to preview</div>
      </div>
      <div v-else-if="data.error" :class="style['ls-error']">
        <div :class="style.cat" />
        <div :class="style.message">{{ data.error }}</div>
      </div>
      <div v-else :class="style['ls-body']">
        <template v-for="file in visibleItems" :key="file.id">
          <div v-if="file.isDir" :class="style.isDir" @click="setDirPath(file.path)">
            <PlIcon16 name="chevron-right" />
            <span v-text-overflown :title="file.name">{{ file.name }}</span>
          </div>
          <div
            v-else
            :class="{ [style.canBeSelected]: file.canBeSelected, [style.selected]: file.selected }"
            @click.stop="(ev) => selectFile(ev, file)"
          >
            <PlMaskIcon16 name="box" :class="style.isFile" />
            <span v-text-overflown :title="file.name">{{ file.name }}</span>
          </div>
        </template>
      </div>
    </div>
  </div>
</template><|MERGE_RESOLUTION|>--- conflicted
+++ resolved
@@ -6,15 +6,12 @@
 import { computed, onMounted, reactive, toRef, watch } from 'vue';
 import { PlDropdown } from '../PlDropdown';
 import { PlIcon16 } from '../PlIcon16';
-<<<<<<< HEAD
 import Shortcuts from './Shortcuts.vue';
 import { PlMaskIcon16 } from '../PlMaskIcon16';
-=======
 import { PlSearchField } from '../PlSearchField';
 import style from './pl-file-dialog.module.scss';
 import { defaultData, useVisibleItems, vTextOverflown } from './remote';
 import { getFilePathBreadcrumbs, normalizeExtensions, type FileDialogItem } from './utils';
->>>>>>> 5e8ae7d6
 
 // note that on a Mac, a click combined with the control key is intercepted by the operating system and used to open a context menu, so ctrlKey is not detectable on click events.
 const isCtrlOrMeta = (ev: KeyboardEvent | MouseEvent) => ev.ctrlKey || ev.metaKey;
