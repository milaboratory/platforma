<script lang="ts">
/**
 * A component for selecting one value from a list of options
 */
export default {
  name: 'PlBtnGroup',
};
</script>

<script lang="ts" setup generic="M = unknown">
import './pl-btn-group.scss';
import { computed, useSlots } from 'vue';
<<<<<<< HEAD
import { PlTooltip } from '../PlTooltip';
import InnerBorder from '../../utils/InnerBorder.vue';
import type { SimpleOption } from '../../types';
=======
import { PlTooltip } from '@/components/PlTooltip';
import InnerBorder from '@/utils/InnerBorder.vue';
import type { SimpleOption } from '@/types';
import { getErrorMessage } from '@/helpers/error.ts';
>>>>>>> de1a02f2

const slots = useSlots();

const emit = defineEmits<{
  /**
   * Emitted when the model value is updated.
   */
  (e: 'update:modelValue', value: M): void;
}>();

const emitModel = (v: M) => emit('update:modelValue', v);

const props = defineProps<{
  /**
   * The current selected value.
   */
  modelValue?: M;
  /**
   * The label text for the component (optional)
   */
  label?: string;
  /**
   * List of available options for the component
   */
  options: Readonly<SimpleOption<M>[]>;
  /**
   * If `true`, the component is disabled and cannot be interacted with.
   */
  disabled?: boolean;
  /**
   * If `true`, the height of the component is 32px
   */
  compact?: boolean;
  /**
   * A helper text displayed below the component when there are no errors (optional).
   */
  helper?: string;
  /**
   * Error message displayed below the component (optional)
   */
  error?: unknown;
}>();

const normalizedOptions = computed(() =>
  props.options.map((it) => ({
    label: 'label' in it ? it.label : it.text,
    value: it.value,
  })),
);
</script>

<template>
  <div class="pl-btn-group" :class="{ disabled, compact }">
    <label v-if="label">
      <span>{{ label }}</span>
      <PlTooltip v-if="slots.tooltip" class="info" position="top">
        <template #tooltip>
          <slot name="tooltip" />
        </template>
      </PlTooltip>
    </label>
    <InnerBorder class="pl-btn-group__container">
      <div
        v-for="(opt, i) in normalizedOptions"
        :key="i"
        class="pl-btn-group__option text-s"
        :tabindex="modelValue === opt.value || disabled ? undefined : 0"
        :class="{ active: modelValue === opt.value }"
        @keydown.enter="emitModel(opt.value)"
        @click="emitModel(opt.value)"
      >
        {{ opt.label }}
      </div>
    </InnerBorder>
    <div v-if="helper" class="pl-btn-group__helper">{{ helper }}</div>
    <div v-else-if="error" class="pl-btn-group__error">{{ getErrorMessage(error) }}</div>
  </div>
</template><|MERGE_RESOLUTION|>--- conflicted
+++ resolved
@@ -10,16 +10,10 @@
 <script lang="ts" setup generic="M = unknown">
 import './pl-btn-group.scss';
 import { computed, useSlots } from 'vue';
-<<<<<<< HEAD
 import { PlTooltip } from '../PlTooltip';
 import InnerBorder from '../../utils/InnerBorder.vue';
 import type { SimpleOption } from '../../types';
-=======
-import { PlTooltip } from '@/components/PlTooltip';
-import InnerBorder from '@/utils/InnerBorder.vue';
-import type { SimpleOption } from '@/types';
-import { getErrorMessage } from '@/helpers/error.ts';
->>>>>>> de1a02f2
+import { getErrorMessage } from '../../helpers/error.ts';
 
 const slots = useSlots();
 
