<script lang="ts">
/**
 * Component for one-line string data manipulation
 */
export default {
  name: 'PlTextField',
};
</script>

<script lang="ts" setup generic="M, E = string, C = E">
import './pl-text-field.scss';
import { computed, reactive, ref, useSlots } from 'vue';
import { PlTooltip } from '../PlTooltip';
import DoubleContour from '../../utils/DoubleContour.vue';
import { useLabelNotch } from '../../utils/useLabelNotch';
import { useValidation } from '../../utils/useValidation';
import { PlIcon16 } from '../PlIcon16';
import { PlMaskIcon24 } from '../PlMaskIcon24';
import type { Equal } from '@milaboratories/helpers';
<<<<<<< HEAD
import SvgRequired from '../../generated/components/svg/images/SvgRequired.vue';
=======
import { getErrorMessage } from '@/helpers/error.ts';
>>>>>>> de1a02f2

const slots = useSlots();

type Model = Equal<M, E | C> extends true ? M : never; // basically in === out

/**
 * The current value of the input field.
 */
const model = defineModel<Model>({
  required: true,
});

const props = defineProps<{
  /**
   * The label to display above the input field.
   */
  label?: string;
  /**
   * If `true`, a clear icon will appear in the input field to clear the value (set it to empty string).
   * Or you can pass a callback that returns a custom "empty" value (null | undefined | string)
   */
  clearable?: boolean | (() => C);
  /**
   * An optional callback to parse and/or cast the value, the return type overrides the model type.
   * The callback must throw an exception if the value is invalid
   */
  parse?: (v: string) => E;
  /**
   * If `true`, the input field is marked as required.
   */
  required?: boolean;
  /**
   * An error message to display below the input field.
   */
  error?: unknown;
  /**
   * A helper text to display below the input field when there are no errors.
   */
  helper?: string;
  /**
   * A placeholder text to display inside the input field when it is empty.
   */
  placeholder?: string;
  /**
   * If `true`, the input field is disabled and cannot be interacted with.
   */
  disabled?: boolean;
  /**
   * If `true`, the input field has a dashed border.
   */
  dashed?: boolean;
  /**
   * A prefix text to display inside the input field before the value.
   */
  prefix?: string;
  /**
   * An array of validation rules to apply to the input field. Each rule is a function that takes the current value and returns `true` if valid or an error message if invalid.
   */
  rules?: ((v: string) => boolean | string)[];
  /**
   * The string specifies whether the field should be a password or not, value could be "password" or undefined.
   */
  type?: 'password';
}>();

const rootRef = ref<HTMLInputElement | undefined>(undefined);

const inputRef = ref<HTMLInputElement | undefined>();

const showPassword = ref(false);

const data = reactive({
  cached: undefined as { error: string; value: string } | undefined,
});

const valueRef = computed<string>({
  get() {
    if (data.cached) {
      return data.cached.value;
    }
    return model.value === undefined || model.value === null ? '' : String(model.value);
  },
  set(value) {
    data.cached = undefined;

    if (props.parse) {
      try {
        model.value = props.parse(value) as Model;
      } catch (err) {
        data.cached = {
          error: err instanceof Error ? err.message : String(err),
          value,
        };
      }
    } else {
      model.value = value as Model;
    }
  },
});

const fieldType = computed(() => {
  if (props.type && props.type === 'password') {
    return showPassword.value ? 'text' : props.type;
  } else {
    return 'text';
  }
});

const passwordIcon = computed(() => (showPassword.value ? 'view-show' : 'view-hide'));

const clear = () => {
  if (props.clearable) {
    data.cached = undefined;
    model.value = props.clearable === true ? ('' as Model) : (props.clearable() as Model);
  }
};

const validationData = useValidation(valueRef, props.rules || []);

const isEmpty = computed(() => {
  if (props.clearable) {
    return props.clearable === true ? model.value === '' : model.value === props.clearable();
  }

  return model.value === '';
});

const nonEmpty = computed(() => !isEmpty.value);

const displayErrors = computed(() => {
  const errors: string[] = [];
  const propsError = getErrorMessage(props.error);
  if (propsError) {
    errors.push(propsError);
  }
  if (data.cached) {
    errors.push(data.cached.error);
  }
  if (!validationData.value.isValid) {
    errors.push(...validationData.value.errors);
  }
  return errors;
});

const hasErrors = computed(() => displayErrors.value.length > 0);

const canShowClearable = computed(() => props.clearable && nonEmpty.value && props.type !== 'password' && !props.disabled);

const togglePasswordVisibility = () => (showPassword.value = !showPassword.value);

const onFocusOut = () => {
  data.cached = undefined;
};

const setFocusOnInput = () => inputRef.value?.focus();

useLabelNotch(rootRef);
</script>

<template>
  <div class="pl-text-field__envelope">
    <div
      ref="rootRef"
      class="pl-text-field"
      :class="{
        error: hasErrors,
        disabled,
        dashed,
        nonEmpty,
      }"
    >
      <label v-if="label" ref="label">
        <SvgRequired v-if="required" />
        <span>{{ label }}</span>
        <PlTooltip v-if="slots.tooltip" class="info" position="top">
          <template #tooltip>
            <slot name="tooltip" />
          </template>
        </PlTooltip>
      </label>
      <div v-if="prefix" class="pl-text-field__prefix">
        {{ prefix }}
      </div>
      <input
        ref="inputRef"
        v-model="valueRef"
        :disabled="disabled"
        :placeholder="placeholder || '...'"
        :type="fieldType"
        spellcheck="false"
        @focusout="onFocusOut"
      />
      <div class="pl-text-field__append" @click="setFocusOnInput">
        <PlIcon16 v-if="canShowClearable" class="pl-text-field__clearable" name="delete-clear" @click.stop="clear" />
        <PlMaskIcon24 v-if="type === 'password'" :name="passwordIcon" style="cursor: pointer" @click.stop="togglePasswordVisibility" />
        <slot name="append" />
      </div>
      <DoubleContour class="pl-text-field__contour" />
    </div>
    <div v-if="hasErrors" class="pl-text-field__error">
      {{ displayErrors.join(' ') }}
    </div>
    <div v-else-if="helper" class="pl-text-field__helper">{{ helper }}</div>
  </div>
</template><|MERGE_RESOLUTION|>--- conflicted
+++ resolved
@@ -17,11 +17,8 @@
 import { PlIcon16 } from '../PlIcon16';
 import { PlMaskIcon24 } from '../PlMaskIcon24';
 import type { Equal } from '@milaboratories/helpers';
-<<<<<<< HEAD
 import SvgRequired from '../../generated/components/svg/images/SvgRequired.vue';
-=======
-import { getErrorMessage } from '@/helpers/error.ts';
->>>>>>> de1a02f2
+import { getErrorMessage } from '../../helpers/error.ts';
 
 const slots = useSlots();
 
