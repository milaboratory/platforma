--- conflicted
+++ resolved
@@ -37,8 +37,7 @@
     font-size: 28px;
     font-style: normal;
     font-weight: 500;
-    line-height: 32px;
-    /* 114.286% */
+    line-height: 32px; /* 114.286% */
     letter-spacing: -0.56px;
     padding: var(--title-padding);
   }
@@ -48,17 +47,10 @@
     display: flex;
     flex-direction: column;
     gap: 24px;
-<<<<<<< HEAD
-    padding: 0 24px 24px;
-    padding-top: 0;
-    min-height: 0;
-
-=======
     padding: 16px 24px 40px;
     min-height: 0;
     line-height: 20px;
     // background-color: #33333333; //
->>>>>>> 261deb96
     &.no-content-gutters {
       padding: 0 0;
     }
@@ -74,7 +66,6 @@
     gap: 6px;
     min-height: 88px;
     padding: 0 24px;
-
     button {
       min-width: 160px;
     }
@@ -111,20 +102,7 @@
 
   .close-modal-btn {
     position: absolute;
-<<<<<<< HEAD
-    top: 12px;
-    right: 12px;
-    cursor: pointer;
-    background-color: #d3d7e0;
-    @include mask(url(@/assets/images/24_close.svg), 24px);
-    transition: all 0.1s ease-in-out;
-
-    &:hover {
-      background-color: var(--main-dark-color);
-    }
-=======
     top: 4px;
     right: 4px;
->>>>>>> 261deb96
   }
 }