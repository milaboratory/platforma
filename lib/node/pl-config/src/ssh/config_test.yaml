# a config for tests, the generated config is more or less the same
license:
  value: 'abc'
  file: ''

logging:
  level: info
  destinations:
  - path: platforma.log

monitoring:
  enabled: true
  listen: 127.0.0.1:37659

debug:
  enabled: true
  listen: 127.0.0.1:39841

core:
  logging:
    extendedInfo: true
    dumpResourceData: true

  tls:
    enabled: false
  grpc:
    listen: 127.0.0.1:42097
<<<<<<< HEAD
  http:
    listen: ""
=======

  http:
    listen: 127.0.0.1:42098
>>>>>>> e2f106b1

  authEnabled: true
  auth:
  - driver: jwt
    key: jwtkey
  - driver: htpasswd
    path: /home/pl-doctor/platforma_backend/users.htpasswd
  db:
    path: db
  tls:
    enabled: false

controllers:
  workflows: {}

  packageLoader:
    packagesRoot: /home/pl-doctor/platforma_backend/packages

  runner:
    type: local
    storageRoot: /home/pl-doctor/platforma_backend/storages/work
    workdirCacheOnFailure: 1h
    secrets:
    - map:
        MI_LICENSE: 'abc'

  data:
    main:
      storages:
        remoteRoot:
          mode: passive
          downloadable: true
        work:
          mode: active
          downloadable: false
        main:
          mode: primary
          downloadable: true

    storages:
<<<<<<< HEAD
      - id: remoteRoot
        type: FS
        indexCachePeriod: 1m
        rootPath: ""
        allowRemoteAccess: false
        externalURL: ""

      - id: work
        type: FS
        indexCachePeriod: 1m
        rootPath: /home/pl-doctor/platforma_backend/storages/work
        allowRemoteAccess: false
        externalURL: ""
=======
    - id: remoteRoot
      type: FS
      indexCachePeriod: 1m
      rootPath: ""

    - id: work
      type: FS
      indexCachePeriod: 1m
      rootPath: /home/pl-doctor/platforma_backend/storages/work
>>>>>>> e2f106b1

    - id: main
      type: FS
      indexCachePeriod: "0s"
      rootPath: /home/pl-doctor/platforma_backend/storages/main
      externalURL: http://localhost:11112
      allowRemoteAccess: true<|MERGE_RESOLUTION|>--- conflicted
+++ resolved
@@ -25,14 +25,9 @@
     enabled: false
   grpc:
     listen: 127.0.0.1:42097
-<<<<<<< HEAD
-  http:
-    listen: ""
-=======
 
   http:
     listen: 127.0.0.1:42098
->>>>>>> e2f106b1
 
   authEnabled: true
   auth:
@@ -42,8 +37,6 @@
     path: /home/pl-doctor/platforma_backend/users.htpasswd
   db:
     path: db
-  tls:
-    enabled: false
 
 controllers:
   workflows: {}
@@ -73,35 +66,18 @@
           downloadable: true
 
     storages:
-<<<<<<< HEAD
-      - id: remoteRoot
-        type: FS
-        indexCachePeriod: 1m
-        rootPath: ""
-        allowRemoteAccess: false
-        externalURL: ""
-
-      - id: work
-        type: FS
-        indexCachePeriod: 1m
-        rootPath: /home/pl-doctor/platforma_backend/storages/work
-        allowRemoteAccess: false
-        externalURL: ""
-=======
     - id: remoteRoot
       type: FS
       indexCachePeriod: 1m
       rootPath: ""
-
     - id: work
       type: FS
       indexCachePeriod: 1m
       rootPath: /home/pl-doctor/platforma_backend/storages/work
->>>>>>> e2f106b1
 
     - id: main
       type: FS
       indexCachePeriod: "0s"
       rootPath: /home/pl-doctor/platforma_backend/storages/main
-      externalURL: http://localhost:11112
-      allowRemoteAccess: true+      allowRemoteAccess: true
+      externalURL: "http://localhost:11112"