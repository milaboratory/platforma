# a config for tests, the generated config is more or less the same
# except all paths will (should?) become absolute.
license:
  value: 'abc'
  file: ''

logging:
  level: 'info'
  destinations:
  - path: 'platforma.log'

monitoring:
  enabled: true
  listen: '127.0.0.1:11235'

debug:
  enabled: true
  listen: '127.0.0.1:11236'

core:
  logging:
    extendedInfo: true
    dumpResourceData: true

  tls:
    enabled: false
  grpc:
    listen: '127.0.0.1:11234'
<<<<<<< HEAD
 
=======

>>>>>>> e2f106b1
  http:
    listen: '127.0.0.1:11237'

  authEnabled: true
  auth:
  - driver: jwt
    key: jwtkey
  - driver: htpasswd
    path: 'users.htpasswd'
  db:
    path: 'db'
  tls:
    enabled: false

controllers:
  data:
    main:
      storages:
        root:
          mode: passive
          downloadable: true

        main:
          mode: primary
          downloadable: true

        work:
          mode: active
          downloadable: false

    storages:
<<<<<<< HEAD
      - id: 'root'
        type: 'FS'
        indexCachePeriod: '1m'
        rootPath: ''
        allowRemoteAccess: false
        externalURL: ''

      - id: 'work'
        type: 'FS'
        indexCachePeriod: '1m'
        rootPath: 'storages/work'
        allowRemoteAccess: false
        externalURL: ''

      - id: 'main'
        type: 'FS'
        indexCachePeriod: '0m'
        rootPath: 'storages/main'
        allowRemoteAccess: false
        externalURL: 'http://127.0.0.1:11237'
=======
    - id: 'root'
      type: 'FS'
      indexCachePeriod: '1m'
      rootPath: ''

    - id: 'work'
      type: 'FS'
      indexCachePeriod: '1m'
      rootPath: 'storages/work'

    - id: 'main'
      type: 'FS'
      indexCachePeriod: '0m'
      rootPath: 'storages/main'
>>>>>>> e2f106b1

  runner:
    type: local
    resources:
      cpu: 5
    workdirCacheOnFailure: '1h'
    storageRoot: 'storages/work'
    secrets:
    - map:
        MI_LICENSE: 'abc'

  packageLoader:
    packagesRoot: 'packages'

  workflows: {}<|MERGE_RESOLUTION|>--- conflicted
+++ resolved
@@ -26,11 +26,6 @@
     enabled: false
   grpc:
     listen: '127.0.0.1:11234'
-<<<<<<< HEAD
- 
-=======
-
->>>>>>> e2f106b1
   http:
     listen: '127.0.0.1:11237'
 
@@ -42,8 +37,6 @@
     path: 'users.htpasswd'
   db:
     path: 'db'
-  tls:
-    enabled: false
 
 controllers:
   data:
@@ -62,43 +55,26 @@
           downloadable: false
 
     storages:
-<<<<<<< HEAD
-      - id: 'root'
-        type: 'FS'
-        indexCachePeriod: '1m'
-        rootPath: ''
-        allowRemoteAccess: false
-        externalURL: ''
-
-      - id: 'work'
-        type: 'FS'
-        indexCachePeriod: '1m'
-        rootPath: 'storages/work'
-        allowRemoteAccess: false
-        externalURL: ''
-
-      - id: 'main'
-        type: 'FS'
-        indexCachePeriod: '0m'
-        rootPath: 'storages/main'
-        allowRemoteAccess: false
-        externalURL: 'http://127.0.0.1:11237'
-=======
     - id: 'root'
       type: 'FS'
       indexCachePeriod: '1m'
       rootPath: ''
+      allowRemoteAccess: false
+      externalURL: ''
 
     - id: 'work'
       type: 'FS'
       indexCachePeriod: '1m'
       rootPath: 'storages/work'
+      allowRemoteAccess: false
+      externalURL: ''
 
     - id: 'main'
       type: 'FS'
       indexCachePeriod: '0m'
       rootPath: 'storages/main'
->>>>>>> e2f106b1
+      allowRemoteAccess: false
+      externalURL: 'http://127.0.0.1:11237'
 
   runner:
     type: local
