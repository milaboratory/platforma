--- conflicted
+++ resolved
@@ -43,7 +43,6 @@
   authEnabled: boolean;
   auth: PlAuthDriver[];
   db: PlDbSettings;
-  tls: PlTlsSettings;
 };
 
 export type PlCoreLoggingSettings = {
@@ -82,13 +81,6 @@
 
 export type PlGrpcSettings = {
   listen: string;
-<<<<<<< HEAD
-};
-
-export type PlHttpSettings = {
-  listen: string;
-=======
->>>>>>> e2f106b1
 };
 
 export type PlTlsSettings =
@@ -167,13 +159,8 @@
 
 type PlFsStorageTypeSettings = {
   rootPath: string;
-<<<<<<< HEAD
-  allowRemoteAccess: boolean;
-  externalURL: string;
-=======
   externalURL?: string;
   allowRemoteAccess?: boolean;
->>>>>>> e2f106b1
 };
 
 export type PlControllerRunnerSettings = PlControllerRunnerSettingsLocal;
