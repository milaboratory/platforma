--- conflicted
+++ resolved
@@ -63,8 +63,6 @@
   httpLocal?: number;
   grpcLocal?: number;
   minioLocal?: number;
-
-  httpEndpoint?: number;
 };
 
 export type Endpoints = {
@@ -82,7 +80,6 @@
   grpcLocal?: string;
   minioLocal?: string;
 
-  httpEndpoint?: string;
 };
 
 export type PortsWithMinio = {
@@ -114,7 +111,6 @@
     http: await getFreePort(),
     monitoring: await getFreePort(),
     debug: await getFreePort(),
-    httpEndpoint: await getFreePort(),
   };
 }
 
@@ -141,21 +137,12 @@
   while (grpc == debug || monitoring == debug) {
     debug = getPort();
   }
-<<<<<<< HEAD
-  let httpEndpoint = getPort();
-  while (grpc == httpEndpoint || monitoring == httpEndpoint || debug == httpEndpoint) {
-    httpEndpoint = getPort();
-  }
-
-  return { debug, monitoring, grpc, httpEndpoint };
-=======
   let http = getPort();
   while (grpc == http || monitoring == http || debug == http) {
     http = getPort();
   }
 
   return { debug, monitoring, grpc, http };
->>>>>>> e2f106b1
 }
 
 /** Turns ports to endpoints by adding host */
@@ -175,6 +162,5 @@
     httpLocal: ports.httpLocal ? endp(localHost, ports.httpLocal) : undefined,
     grpcLocal: ports.grpcLocal ? endp(localHost, ports.grpcLocal) : undefined,
     minioLocal: ports.minioLocal ? endp(localHost, ports.minioLocal) : undefined,
-    httpEndpoint: ports.httpEndpoint ? endp(host, ports.httpEndpoint) : undefined,
   };
 }