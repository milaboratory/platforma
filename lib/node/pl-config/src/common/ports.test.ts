--- conflicted
+++ resolved
@@ -6,8 +6,8 @@
   expect(got.grpc).toBeTypeOf('number');
   expect(got.monitoring).toBeTypeOf('number');
   expect(got.debug).toBeTypeOf('number');
-  expect(got.httpEndpoint).toBeTypeOf('number');
-  console.log('ports: ', got.grpc, got.monitoring, got.debug, got.httpEndpoint);
+  expect(got.http).toBeTypeOf('number');
+  console.log('ports: ', got.grpc, got.monitoring, got.debug, got.http);
 });
 
 test('should pick all ports when the mode is random and a range is tight', async ({ expect }) => {
@@ -17,9 +17,5 @@
     to: 5,
   });
 
-<<<<<<< HEAD
-  expect([got.grpc, got.debug, got.monitoring, got.httpEndpoint].sort()).toEqual([1, 2, 3, 4]);
-=======
   expect([got.grpc, got.debug, got.monitoring, got.http].sort()).toEqual([1, 2, 3, 4]);
->>>>>>> e2f106b1
 });