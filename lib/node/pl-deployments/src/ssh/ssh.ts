--- conflicted
+++ resolved
@@ -165,18 +165,11 @@
           this.logger.info(`${log}.client.ready`);
           resolve(client);
         });
-<<<<<<< HEAD
-        server.listen(ports.localPort, '127.0.0.1', () => {
-          this.logger.info(`[+] Port local ${ports.localPort} available locally for remote port → :${ports.remotePort}`);
-          this.forwardedServers.push(server);
-          resolve({ server });
-=======
 
         client.on('error', (err) => {
           this.logger.info(`${log}.client.error: ${err}`);
           p.reset();
           reject(err);
->>>>>>> a83a4de8
         });
 
         client.on('close', () => {
@@ -184,15 +177,6 @@
           p.reset();
         });
 
-<<<<<<< HEAD
-        server.on('close', () => {
-          this.logger.info(`Server closed ${JSON.stringify(ports)}`);
-          if (conn) {
-            this.logger.info(`End SSH connection`);
-            conn.end();
-          }
-          this.forwardedServers = this.forwardedServers.filter((s) => s !== server);
-=======
         client.connect(config!);
       });
     });
@@ -240,12 +224,12 @@
           this.logger.info(`${sockLog}.localSocket: closed`);
           localSocket.end();
           stream.end();
->>>>>>> a83a4de8
         });
       });
 
       server.listen(ports.localPort, '127.0.0.1', () => {
         this.logger.info(`${log}.server: started listening`);
+        this.forwardedServers.push(server);
         resolve({ server });
       });
 
@@ -256,6 +240,7 @@
 
       server.on('close', () => {
         this.logger.info(`${log}.server: closed ${JSON.stringify(ports)}`);
+        this.forwardedServers = this.forwardedServers.filter((s) => s !== server);
       });
     });
   }
