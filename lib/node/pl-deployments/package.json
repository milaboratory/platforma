--- conflicted
+++ resolved
@@ -1,13 +1,8 @@
 {
   "name": "@milaboratories/pl-deployments",
-<<<<<<< HEAD
 
-  "version": "2.3.2",
+  "version": "2.3.3",
   "pl-version": "1.34.2",
-=======
-  "version": "2.3.3",
-  "pl-version": "1.33.8",
->>>>>>> 9cb01ecd
   "description": "MiLaboratories Platforma Backend code service run wrapper",
   "engines": {
     "node": ">=20.16.0"
