{
  "name": "@milaboratories/pl-deployments",
<<<<<<< HEAD
  "version": "2.3.0",
  "pl-version": "1.34.0",
=======
  "version": "2.3.2",
  "pl-version": "1.33.8",
>>>>>>> 27e01f88
  "description": "MiLaboratories Platforma Backend code service run wrapper",
  "engines": {
    "node": ">=20.16.0"
  },
  "types": "./dist/index.d.ts",
  "main": "./dist/index.js",
  "module": "./dist/index.mjs",
  "exports": {
    ".": {
      "types": "./dist/index.d.ts",
      "require": "./dist/index.js",
      "import": "./dist/index.mjs"
    }
  },
  "scripts": {
    "type-check": "tsc --noEmit --composite false",
    "build": "vite build",
    "lint": "eslint .",
    "test": "vitest",
    "do-pack": "rm -rf src/.test && rm -f *.tgz && pnpm pack && mv *.tgz package.tgz",
    "cleanup-docker": "docker container stop pl-ssh-test-pl || true && docker container stop pl-ssh-test-ssh || true && docker container rm -f pl-ssh-test-pl || true && docker container rm -f pl-ssh-test-ssh || true && docker image rm -f pl-ssh-test-container-ssh:1.0.0 || true && docker image rm -f pl-ssh-test-container-pl:1.0.0 || true",
    "exec-docker": "docker exec -ti pl-ssh-test-pl bash"
  },
  "files": [
    "./dist/**/*",
    "./src/**/*",
    "README.md",
    "bin/run.cmd",
    "bin/run.js",
    "assets",
    "postinstall.js"
  ],
  "keywords": [],
  "license": "UNLICENSED",
  "devDependencies": {
    "@milaboratories/eslint-config": "workspace:^",
    "@milaboratories/platforma-build-configs": "workspace:*",
    "@types/decompress": "catalog:",
    "@types/jest": "catalog:",
    "@types/node": "catalog:",
    "@types/ssh2": "catalog:",
    "eslint": "catalog:",
    "jest": "catalog:",
    "prettier": "catalog:",
    "testcontainers": "catalog:",
    "ts-jest": "catalog:",
    "tsconfig-paths": "catalog:",
    "typescript": "catalog:",
    "utility-types": "catalog:",
    "vite": "catalog:",
    "vitest": "catalog:"
  },
  "dependencies": {
    "@milaboratories/pl-config": "workspace:^",
    "@milaboratories/ts-helpers": "workspace:^",
    "decompress": "catalog:",
    "upath": "catalog:",
    "ssh2": "catalog:",
    "tar": "catalog:",
    "undici": "catalog:",
    "yaml": "catalog:",
    "zod": "catalog:"
  }
}<|MERGE_RESOLUTION|>--- conflicted
+++ resolved
@@ -1,12 +1,8 @@
 {
   "name": "@milaboratories/pl-deployments",
-<<<<<<< HEAD
-  "version": "2.3.0",
+
+  "version": "2.3.2",
   "pl-version": "1.34.0",
-=======
-  "version": "2.3.2",
-  "pl-version": "1.33.8",
->>>>>>> 27e01f88
   "description": "MiLaboratories Platforma Backend code service run wrapper",
   "engines": {
     "node": ">=20.16.0"
