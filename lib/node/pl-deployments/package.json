--- conflicted
+++ resolved
@@ -1,12 +1,7 @@
 {
   "name": "@milaboratories/pl-deployments",
-<<<<<<< HEAD
-  "version": "2.4.8",
+  "version": "2.4.9",
   "pl-version": "1.41.3",
-=======
-  "version": "2.4.9",
-  "pl-version": "1.35.2",
->>>>>>> 566aa560
   "description": "MiLaboratories Platforma Backend code service run wrapper",
   "engines": {
     "node": ">=20.16.0"
