{
  "name": "@milaboratory/pl-middle-layer",
<<<<<<< HEAD
  "version": "1.8.7",
=======
  "version": "1.8.6",
>>>>>>> df32cbe8
  "description": "Pl Middle Layer",
  "main": "dist/lib.js",
  "module": "dist/lib.mjs",
  "types": "dist/lib.d.ts",
  "scripts": {
    "build": "tsup",
    "readme": "exec oclif readme",
    "test": "NODE_OPTIONS=\"$NODE_OPTIONS --experimental-vm-modules\" jest",
    "pretty": "prettier --write \"./src/**/*.{js,jsx,mjs,cjs,ts,tsx,json}\""
  },
  "bin": {
    "pl-state": "./bin/run.js"
  },
  "files": [
    "dist/**/*"
  ],
  "keywords": [],
  "license": "UNLICENSED",
  "dependencies": {
    "@milaboratory/computable": "^2.1.0",
    "@milaboratory/pframes-node": "^0.4.5",
    "@milaboratory/pl-block-registry": "^1.3.6",
    "@milaboratory/pl-client-v2": "^2.4.6",
    "@milaboratory/pl-drivers": "1.2.0",
    "@milaboratory/pl-middle-layer-model": "^1.2.4",
    "@milaboratory/pl-tree": "^1.3.2",
    "@milaboratory/sdk-ui": "^0.12.5",
    "@milaboratory/ts-helpers": "^1.0.18",
    "@oclif/core": "^3.26.9",
    "canonicalize": "^2.0.0",
    "denque": "^2.1.0",
    "quickjs-emscripten": "^0.29.2",
    "undici": "^6.19.0",
    "utility-types": "^3.11.0",
    "yaml": "^2.4.5",
    "zod": "^3.23.8"
  },
  "devDependencies": {
    "@types/jest": "^29.5.12",
    "@types/node": "^20.14.11",
    "prettier": "^3.3.3",
    "ts-jest": "^29.2.2",
    "tsup": "8.1.2",
    "typescript": "^5.5.3"
  },
  "tsup": {
    "entry": {
      "cli": "src/cmd/index.ts",
      "lib": "src/index.ts"
    },
    "splitting": false,
    "clean": true,
    "format": [
      "cjs",
      "esm"
    ],
    "dts": true,
    "minify": false,
    "sourcemap": true
  },
  "oclif": {
    "commands": {
      "strategy": "explicit",
      "target": "./dist/cli.js",
      "identifier": "COMMANDS"
    },
    "bin": "pl-state",
    "dirname": "pl-state",
    "topicSeparator": " "
  }
}<|MERGE_RESOLUTION|>--- conflicted
+++ resolved
@@ -1,10 +1,6 @@
 {
   "name": "@milaboratory/pl-middle-layer",
-<<<<<<< HEAD
   "version": "1.8.7",
-=======
-  "version": "1.8.6",
->>>>>>> df32cbe8
   "description": "Pl Middle Layer",
   "main": "dist/lib.js",
   "module": "dist/lib.mjs",
