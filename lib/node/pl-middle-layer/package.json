{
  "name": "@milaboratory/pl-middle-layer",
  "version": "1.3.2",
  "description": "Pl Middle Layer",
  "main": "dist/lib.js",
  "module": "dist/lib.mjs",
  "types": "dist/lib.d.ts",
  "scripts": {
    "build": "tsup",
    "readme": "exec oclif readme",
    "test": "node --experimental-vm-modules node_modules/jest/bin/jest.js"
  },
  "bin": {
    "pl-state": "./bin/run.js"
  },
  "files": [
    "dist/**/*"
  ],
  "keywords": [],
  "license": "UNLICENSED",
  "dependencies": {
    "@milaboratory/computable": "^2.0.10",
    "@milaboratory/pframes-node": "^0.3.4",
    "@milaboratory/pl-block-registry": "^1.3.6",
    "@milaboratory/pl-client-v2": "^2.4.4",
<<<<<<< HEAD
    "@milaboratory/pl-drivers": "^1.0.32",
    "@milaboratory/pl-middle-layer-model": "^1.0.11",
    "@milaboratory/pl-tree": "^1.2.8",
    "@milaboratory/sdk-ui": "^0.8.0",
=======
    "@milaboratory/pl-drivers": "^1.0.36",
    "@milaboratory/pl-tree": "^1.2.7",
    "@milaboratory/sdk-ui": "^0.7.0",
    "@milaboratory/pl-middle-layer-model": "^1.0.10",
>>>>>>> 65ca3390
    "@milaboratory/ts-helpers": "^1.0.16",
    "@oclif/core": "^3.26.9",
    "canonicalize": "^2.0.0",
    "denque": "^2.1.0",
    "quickjs-emscripten": "^0.29.2",
    "undici": "^6.19.0",
    "utility-types": "^3.11.0",
    "yaml": "^2.4.5",
    "zod": "^3.23.8"
  },
  "devDependencies": {
    "@types/jest": "^29.5.12",
    "@types/node": "^20.14.7",
    "dependency-cruiser": "^16.3.2",
    "ts-jest": "^29.1.5",
    "tsup": "^8.1.0",
    "typescript": "^5.5.3"
  },
  "tsup": {
    "entry": {
      "cli": "src/cmd/index.ts",
      "lib": "src/index.ts"
    },
    "splitting": false,
    "clean": true,
    "format": [
      "cjs",
      "esm"
    ],
    "dts": true,
    "minify": false,
    "sourcemap": true
  },
  "oclif": {
    "commands": {
      "strategy": "explicit",
      "target": "./dist/cli.js",
      "identifier": "COMMANDS"
    },
    "bin": "pl-state",
    "dirname": "pl-state",
    "topicSeparator": " "
  }
}<|MERGE_RESOLUTION|>--- conflicted
+++ resolved
@@ -23,17 +23,10 @@
     "@milaboratory/pframes-node": "^0.3.4",
     "@milaboratory/pl-block-registry": "^1.3.6",
     "@milaboratory/pl-client-v2": "^2.4.4",
-<<<<<<< HEAD
-    "@milaboratory/pl-drivers": "^1.0.32",
+    "@milaboratory/pl-drivers": "^1.0.36",
     "@milaboratory/pl-middle-layer-model": "^1.0.11",
     "@milaboratory/pl-tree": "^1.2.8",
     "@milaboratory/sdk-ui": "^0.8.0",
-=======
-    "@milaboratory/pl-drivers": "^1.0.36",
-    "@milaboratory/pl-tree": "^1.2.7",
-    "@milaboratory/sdk-ui": "^0.7.0",
-    "@milaboratory/pl-middle-layer-model": "^1.0.10",
->>>>>>> 65ca3390
     "@milaboratory/ts-helpers": "^1.0.16",
     "@oclif/core": "^3.26.9",
     "canonicalize": "^2.0.0",
