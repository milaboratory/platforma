--- conflicted
+++ resolved
@@ -203,11 +203,7 @@
 //     more, read 2;
 //   - to finish communication client sends 'commit' or 'discard' message and reads last
 //     response;
-<<<<<<< HEAD
-//   - to make server interrupt communication, client sends 'close' message and reads to the last
-=======
 //   - to make server interrupt communication, client sends 'stream_close' message and reads to the last
->>>>>>> 680a8483
 //     server response. This allows graceful stream close, waiting for all queued server responses
 //     to be sent before closing the stream.
 //
@@ -286,16 +282,10 @@
 //    - server stops reading client stream and does the commit/discard action.
 //    - once transaction is closed, server sends the result to client and
 //      closes server stream.
-<<<<<<< HEAD
-//    - client stream reading may be interrupted by special 'tx_close' message, which is equal to
-//      'tx_discard', but does not produce additional reply message and does not require valid
-//      'request_id' value.
-=======
 //    - client stream reading may be interrupted by special 'stream_close' message, which
 //      causes transaction automatic discard and does not produce additional reply message.
 //      This 'stream_close' message also does not require any 'request_id' value and does not
 //      produce any response from server side.
->>>>>>> 680a8483
 //
 // At this point the transaction over gRPC is considered as finalized, all
 // local IDs generated within the transaction are no longer valid.
@@ -432,11 +422,7 @@
       Open.Response tx_open = 11;
       Commit.Response tx_commit = 12;
       Discard.Response tx_discard = 13;
-<<<<<<< HEAD
-      Close.Response tx_close = 14;
-=======
       CloseStream.Response stream_close = 14;
->>>>>>> 680a8483
 
       ResourceAPI.CreateRoot.Response resource_create_root = 58;
       ResourceAPI.Remove.Response resource_remove = 57;
@@ -535,11 +521,7 @@
     message Response {}
   }
 
-<<<<<<< HEAD
-  message Close {
-=======
   message CloseStream {
->>>>>>> 680a8483
     message Request {}
 
     message Response {} // is never sent. Simplifies dark magic of typing on TypeScript side.
