lockfileVersion: '9.0'

settings:
  autoInstallPeers: true
  excludeLinksFromLockfile: false

catalogs:
  default:
    '@ag-grid-community/client-side-row-model':
      specifier: ^32.3.2
      version: 32.3.2
    '@ag-grid-community/core':
      specifier: ^32.3.2
      version: 32.3.2
    '@ag-grid-community/csv-export':
      specifier: ^32.3.2
      version: 32.3.2
    '@ag-grid-community/infinite-row-model':
      specifier: ^32.3.2
      version: 32.3.2
    '@ag-grid-community/styles':
      specifier: ^32.3.2
      version: 32.3.2
    '@ag-grid-community/theming':
      specifier: ^32.3.2
      version: 32.3.2
    '@ag-grid-community/vue3':
      specifier: ^32.3.2
      version: 32.3.2
    '@ag-grid-enterprise/clipboard':
      specifier: ^32.3.2
      version: 32.3.2
    '@ag-grid-enterprise/core':
      specifier: ^32.3.2
      version: 32.3.2
    '@ag-grid-enterprise/excel-export':
      specifier: ^32.3.2
      version: 32.3.2
    '@ag-grid-enterprise/menu':
      specifier: ^32.3.2
      version: 32.3.2
    '@ag-grid-enterprise/range-selection':
      specifier: ^32.3.2
      version: 32.3.2
    '@ag-grid-enterprise/rich-select':
      specifier: ^32.3.2
      version: 32.3.2
    '@ag-grid-enterprise/server-side-row-model':
      specifier: ^32.3.2
      version: 32.3.2
    '@aws-sdk/client-s3':
      specifier: ^3.685.0
      version: 3.685.0
    '@changesets/cli':
      specifier: ^2.27.9
      version: 2.27.9
    '@faker-js/faker':
      specifier: ^8.4.1
      version: 8.4.1
    '@grpc/grpc-js':
      specifier: ^1.12.2
      version: 1.12.2
    '@jest/globals':
      specifier: ^29.7.0
      version: 29.7.0
    '@milaboratories/pframes-node':
<<<<<<< HEAD
      specifier: ^1.6.7
      version: 1.6.8
    '@milaboratories/software-pframes-conv':
      specifier: ^1.6.7
=======
      specifier: 1.6.8
      version: 1.6.8
    '@milaboratories/software-pframes-conv':
      specifier: 1.6.8
>>>>>>> 9a062b5f
      version: 1.6.8
    '@milaboratories/tengo-tester':
      specifier: ^1.4.5
      version: 1.4.5
    '@oclif/core':
      specifier: ^4.0.31
      version: 4.0.31
    '@platforma-open/milaboratories.software-small-binaries':
      specifier: ^1.14.5
      version: 1.14.5
    '@protobuf-ts/grpc-transport':
      specifier: ^2.9.4
      version: 2.9.4
    '@protobuf-ts/plugin':
      specifier: ^2.9.4
      version: 2.9.4
    '@protobuf-ts/runtime':
      specifier: ^2.9.4
      version: 2.9.4
    '@protobuf-ts/runtime-rpc':
      specifier: ^2.9.4
      version: 2.9.4
    '@rollup/plugin-node-resolve':
      specifier: ^15.3.0
      version: 15.3.0
    '@types/decompress':
      specifier: ^4.2.7
      version: 4.2.7
    '@types/http-proxy':
      specifier: ^1.17.15
      version: 1.17.15
    '@types/jest':
      specifier: ^29.5.14
      version: 29.5.14
    '@types/lodash':
      specifier: ^4.17.12
      version: 4.17.12
    '@types/mime-types':
      specifier: ^2.1.4
      version: 2.1.4
    '@types/node':
      specifier: ~20.16.15
      version: 20.16.15
    '@types/readline-sync':
      specifier: ^1.4.8
      version: 1.4.8
    '@types/semver':
      specifier: ^7.5.8
      version: 7.5.8
    '@types/tar-fs':
      specifier: ^2.0.4
      version: 2.0.4
    '@typescript-eslint/eslint-plugin':
      specifier: ^7.18.0
      version: 7.18.0
    '@vitejs/plugin-vue':
      specifier: ^5.1.4
      version: 5.1.4
    '@vue/test-utils':
      specifier: ^2.4.6
      version: 2.4.6
    '@vueuse/core':
      specifier: ^11.2.0
      version: 11.2.0
    cacheable-lookup:
      specifier: ^6.1.0
      version: 6.1.0
    canonicalize:
      specifier: ^2.0.0
      version: 2.0.0
    decompress:
      specifier: ^4.2.1
      version: 4.2.1
    denque:
      specifier: ^2.1.0
      version: 2.1.0
    eslint:
      specifier: ^8.57.1
      version: 8.57.1
    eslint-config-prettier:
      specifier: ^9.1.0
      version: 9.1.0
    eslint-plugin-prettier:
      specifier: ^5.2.1
      version: 5.2.1
    eslint-plugin-vue:
      specifier: ^9.29.1
      version: 9.29.1
    happy-dom:
      specifier: ^14.12.3
      version: 14.12.3
    highlight.js:
      specifier: 11.10.0
      version: 11.10.0
    https-proxy-agent:
      specifier: ^7.0.5
      version: 7.0.5
    jest:
      specifier: ^29.7.0
      version: 29.7.0
    jsdom:
      specifier: ^24.1.3
      version: 24.1.3
    lodash:
      specifier: ^4.17.21
      version: 4.17.21
    long:
      specifier: ^5.2.3
      version: 5.2.3
    lru-cache:
      specifier: ^11.0.2
      version: 11.0.2
    mime-types:
      specifier: ^2.1.35
      version: 2.1.35
    oclif:
      specifier: ^4.15.19
      version: 4.15.19
    prettier:
      specifier: ^3.3.3
      version: 3.3.3
    quickjs-emscripten:
      specifier: ^0.31.0
      version: 0.31.0
    readline-sync:
      specifier: ^1.4.10
      version: 1.4.10
    resize-observer-polyfill:
      specifier: ^1.5.1
      version: 1.5.1
    rollup-plugin-node-externals:
      specifier: ^7.1.3
      version: 7.1.3
    sass:
      specifier: ~1.77.8
      version: 1.77.8
    semver:
      specifier: ^7.6.3
      version: 7.6.3
    svgo:
      specifier: ^3.3.2
      version: 3.3.2
    tar:
      specifier: ^7.4.3
      version: 7.4.3
    tar-fs:
      specifier: ^3.0.6
      version: 3.0.6
    ts-jest:
      specifier: ^29.2.5
      version: 29.2.5
    ts-node:
      specifier: ^10.9.2
      version: 10.9.2
    tsc-alias:
      specifier: ^1.8.10
      version: 1.8.10
    tsconfig-paths:
      specifier: ^4.2.0
      version: 4.2.0
    tsup:
      specifier: ~8.2.4
      version: 8.2.4
    turbo:
      specifier: ^2.2.3
      version: 2.2.3
    typescript:
      specifier: ~5.5.4
      version: 5.5.4
    undici:
      specifier: ^6.20.1
      version: 6.20.1
    utility-types:
      specifier: ^3.11.0
      version: 3.11.0
    vite:
      specifier: ^5.4.10
      version: 5.4.10
    vite-plugin-dts:
      specifier: ^4.3.0
      version: 4.3.0
    vitepress:
      specifier: 1.4.0
      version: 1.4.0
    vitest:
      specifier: ^2.1.4
      version: 2.1.4
    vue:
      specifier: ^3.5.12
      version: 3.5.12
    vue-tsc:
      specifier: ^2.1.6
      version: 2.1.6
    winston:
      specifier: ^3.15.0
      version: 3.15.0
    yaml:
      specifier: ^2.6.0
      version: 2.6.0
    yarpm:
      specifier: ^1.2.0
      version: 1.2.0
    zod:
      specifier: ^3.23.8
      version: 3.23.8

overrides:
  '@microsoft/api-extractor>typescript': ~5.5.4

importers:

  .:
    devDependencies:
      '@changesets/cli':
        specifier: 'catalog:'
        version: 2.27.9
      husky:
        specifier: ^9.1.6
        version: 9.1.6
      prettier:
        specifier: 'catalog:'
        version: 3.3.3
      turbo:
        specifier: 'catalog:'
        version: 2.2.3

  etc/block-components/enter-numbers/model:
    dependencies:
      '@platforma-sdk/model':
        specifier: workspace:*
        version: link:../../../../sdk/model
      zod:
        specifier: 'catalog:'
        version: 3.23.8
    devDependencies:
      '@platforma-sdk/block-tools':
        specifier: workspace:*
        version: link:../../../../tools/block-tools
      tsup:
        specifier: 'catalog:'
        version: 8.2.4(@microsoft/api-extractor@7.47.11(@types/node@22.5.5))(postcss@8.4.47)(tsx@4.19.1)(typescript@5.5.4)(yaml@2.6.0)
      typescript:
        specifier: 'catalog:'
        version: 5.5.4
      vite:
        specifier: 'catalog:'
        version: 5.4.10(@types/node@22.5.5)(sass@1.77.8)

  etc/block-components/enter-numbers/ui:
    dependencies:
      '@milaboratories/milaboratories.test-enter-numbers.model':
        specifier: workspace:*
        version: link:../model
      '@platforma-sdk/ui-vue':
        specifier: workspace:^
        version: link:../../../../sdk/ui-vue
      vue:
        specifier: 'catalog:'
        version: 3.5.12(typescript@5.5.4)
    devDependencies:
      '@faker-js/faker':
        specifier: 'catalog:'
        version: 8.4.1
      '@milaboratories/helpers':
        specifier: workspace:^
        version: link:../../../../lib/util/helpers
      '@vitejs/plugin-vue':
        specifier: 'catalog:'
        version: 5.1.4(vite@5.4.10(@types/node@22.5.5)(sass@1.77.8))(vue@3.5.12(typescript@5.5.4))
      typescript:
        specifier: 'catalog:'
        version: 5.5.4
      vite:
        specifier: 'catalog:'
        version: 5.4.10(@types/node@22.5.5)(sass@1.77.8)
      vue-tsc:
        specifier: 'catalog:'
        version: 2.1.6(typescript@5.5.4)
      zod:
        specifier: 'catalog:'
        version: 3.23.8

  etc/block-components/enter-numbers/workflow:
    devDependencies:
      '@platforma-sdk/tengo-builder':
        specifier: workspace:*
        version: link:../../../../tools/tengo-builder
      '@platforma-sdk/workflow-tengo':
        specifier: workspace:*
        version: link:../../../../sdk/workflow-tengo

  etc/block-components/ui-examples/model:
    dependencies:
      '@platforma-sdk/model':
        specifier: workspace:*
        version: link:../../../../sdk/model
      zod:
        specifier: 'catalog:'
        version: 3.23.8
    devDependencies:
      '@platforma-sdk/block-tools':
        specifier: workspace:*
        version: link:../../../../tools/block-tools
      tsup:
        specifier: 'catalog:'
        version: 8.2.4(@microsoft/api-extractor@7.47.11(@types/node@22.5.5))(postcss@8.4.47)(tsx@4.19.1)(typescript@5.5.4)(yaml@2.6.0)
      typescript:
        specifier: 'catalog:'
        version: 5.5.4
      vite:
        specifier: 'catalog:'
        version: 5.4.10(@types/node@22.5.5)(sass@1.77.8)

  etc/block-components/ui-examples/ui:
    dependencies:
      '@milaboratories/milaboratories.ui-examples.model':
        specifier: workspace:*
        version: link:../model
      '@platforma-sdk/model':
        specifier: workspace:^
        version: link:../../../../sdk/model
      '@platforma-sdk/ui-vue':
        specifier: workspace:^
        version: link:../../../../sdk/ui-vue
      vue:
        specifier: 'catalog:'
        version: 3.5.12(typescript@5.5.4)
    devDependencies:
      '@ag-grid-community/client-side-row-model':
        specifier: 'catalog:'
        version: 32.3.2
      '@ag-grid-community/core':
        specifier: 'catalog:'
        version: 32.3.2
      '@ag-grid-community/theming':
        specifier: 'catalog:'
        version: 32.3.2
      '@ag-grid-community/vue3':
        specifier: 'catalog:'
        version: 32.3.2(typescript@5.5.4)
      '@faker-js/faker':
        specifier: 'catalog:'
        version: 8.4.1
      '@milaboratories/helpers':
        specifier: workspace:^
        version: link:../../../../lib/util/helpers
      '@vitejs/plugin-vue':
        specifier: 'catalog:'
        version: 5.1.4(vite@5.4.10(@types/node@22.5.5)(sass@1.77.8))(vue@3.5.12(typescript@5.5.4))
      typescript:
        specifier: 'catalog:'
        version: 5.5.4
      vite:
        specifier: 'catalog:'
        version: 5.4.10(@types/node@22.5.5)(sass@1.77.8)
      vue-tsc:
        specifier: 'catalog:'
        version: 2.1.6(typescript@5.5.4)
      zod:
        specifier: 'catalog:'
        version: 3.23.8

  etc/block-components/ui-examples/workflow:
    devDependencies:
      '@platforma-sdk/tengo-builder':
        specifier: workspace:*
        version: link:../../../../tools/tengo-builder
      '@platforma-sdk/workflow-tengo':
        specifier: workspace:*
        version: link:../../../../sdk/workflow-tengo

  etc/blocks/enter-numbers:
    dependencies:
      '@milaboratories/milaboratories.test-enter-numbers.model':
        specifier: workspace:*
        version: link:../../block-components/enter-numbers/model
      '@milaboratories/milaboratories.test-enter-numbers.ui':
        specifier: workspace:*
        version: link:../../block-components/enter-numbers/ui
      '@milaboratories/milaboratories.test-enter-numbers.workflow':
        specifier: workspace:*
        version: link:../../block-components/enter-numbers/workflow
      '@platforma-sdk/model':
        specifier: workspace:*
        version: link:../../../sdk/model
    devDependencies:
      '@platforma-sdk/block-tools':
        specifier: workspace:*
        version: link:../../../tools/block-tools

  etc/blocks/ui-examples:
    dependencies:
      '@milaboratories/milaboratories.ui-examples.model':
        specifier: workspace:*
        version: link:../../block-components/ui-examples/model
      '@milaboratories/milaboratories.ui-examples.ui':
        specifier: workspace:*
        version: link:../../block-components/ui-examples/ui
      '@milaboratories/milaboratories.ui-examples.workflow':
        specifier: workspace:*
        version: link:../../block-components/ui-examples/workflow
      '@platforma-sdk/model':
        specifier: workspace:*
        version: link:../../../sdk/model
    devDependencies:
      '@platforma-sdk/block-tools':
        specifier: workspace:*
        version: link:../../../tools/block-tools

  etc/ui-vue-docs:
    dependencies:
      '@faker-js/faker':
        specifier: ^9.0.3
        version: 9.0.3
      '@milaboratories/helpers':
        specifier: workspace:^
        version: link:../../lib/util/helpers
      '@milaboratories/uikit':
        specifier: workspace:^
        version: link:../../lib/ui/uikit
      '@platforma-sdk/model':
        specifier: workspace:^
        version: link:../../sdk/model
      '@platforma-sdk/ui-vue':
        specifier: workspace:^
        version: link:../../sdk/ui-vue
      highlight.js:
        specifier: 'catalog:'
        version: 11.10.0
      vue:
        specifier: 'catalog:'
        version: 3.5.12(typescript@5.5.4)
    devDependencies:
      sass:
        specifier: 'catalog:'
        version: 1.77.8
      vitepress:
        specifier: 'catalog:'
        version: 1.4.0(@algolia/client-search@4.24.0)(@types/node@22.5.5)(postcss@8.4.47)(sass@1.77.8)(search-insights@2.17.2)(typescript@5.5.4)

  etc/ui-vue-playground:
    dependencies:
      '@milaboratories/helpers':
        specifier: workspace:^
        version: link:../../lib/util/helpers
      '@milaboratories/uikit':
        specifier: workspace:^
        version: link:../../lib/ui/uikit
      '@platforma-sdk/model':
        specifier: workspace:^
        version: link:../../sdk/model
      '@platforma-sdk/ui-vue':
        specifier: workspace:^
        version: link:../../sdk/ui-vue
      vue:
        specifier: 'catalog:'
        version: 3.5.12(typescript@5.5.4)
      vue-router:
        specifier: '4'
        version: 4.2.5(vue@3.5.12(typescript@5.5.4))
    devDependencies:
      '@ag-grid-community/client-side-row-model':
        specifier: 'catalog:'
        version: 32.3.2
      '@ag-grid-community/core':
        specifier: 'catalog:'
        version: 32.3.2
      '@ag-grid-community/infinite-row-model':
        specifier: 'catalog:'
        version: 32.3.2
      '@ag-grid-community/styles':
        specifier: 'catalog:'
        version: 32.3.2
      '@ag-grid-community/vue3':
        specifier: 'catalog:'
        version: 32.3.2(typescript@5.5.4)
      '@ag-grid-enterprise/clipboard':
        specifier: 'catalog:'
        version: 32.3.2
      '@ag-grid-enterprise/range-selection':
        specifier: 'catalog:'
        version: 32.3.2
      '@faker-js/faker':
        specifier: 'catalog:'
        version: 8.4.1
      '@types/lodash':
        specifier: 'catalog:'
        version: 4.17.12
      '@types/node':
        specifier: 'catalog:'
        version: 20.16.15
      '@typescript-eslint/eslint-plugin':
        specifier: 'catalog:'
        version: 7.18.0(@typescript-eslint/parser@7.18.0(eslint@8.57.1)(typescript@5.5.4))(eslint@8.57.1)(typescript@5.5.4)
      '@vitejs/plugin-vue':
        specifier: 'catalog:'
        version: 5.1.4(vite@5.4.10(@types/node@20.16.15)(sass@1.77.8))(vue@3.5.12(typescript@5.5.4))
      '@vue/test-utils':
        specifier: 'catalog:'
        version: 2.4.6
      '@vueuse/core':
        specifier: 'catalog:'
        version: 11.2.0(vue@3.5.12(typescript@5.5.4))
      canonicalize:
        specifier: 'catalog:'
        version: 2.0.0
      eslint:
        specifier: 'catalog:'
        version: 8.57.1
      eslint-config-prettier:
        specifier: 'catalog:'
        version: 9.1.0(eslint@8.57.1)
      eslint-plugin-prettier:
        specifier: 'catalog:'
        version: 5.2.1(eslint-config-prettier@9.1.0(eslint@8.57.1))(eslint@8.57.1)(prettier@3.3.3)
      eslint-plugin-vue:
        specifier: 'catalog:'
        version: 9.29.1(eslint@8.57.1)
      happy-dom:
        specifier: 'catalog:'
        version: 14.12.3
      lodash:
        specifier: 'catalog:'
        version: 4.17.21
      resize-observer-polyfill:
        specifier: 'catalog:'
        version: 1.5.1
      sass:
        specifier: 'catalog:'
        version: 1.77.8
      typescript:
        specifier: 'catalog:'
        version: 5.5.4
      vite:
        specifier: 'catalog:'
        version: 5.4.10(@types/node@20.16.15)(sass@1.77.8)
      vitest:
        specifier: 'catalog:'
        version: 2.1.4(@types/node@20.16.15)(happy-dom@14.12.3)(jsdom@24.1.3)(sass@1.77.8)
      vue-tsc:
        specifier: 'catalog:'
        version: 2.1.6(typescript@5.5.4)

  etc/uikit-playground:
    dependencies:
      '@milaboratories/uikit':
        specifier: workspace:*
        version: link:../../lib/ui/uikit
    devDependencies:
      '@faker-js/faker':
        specifier: 'catalog:'
        version: 8.4.1
      '@milaboratories/helpers':
        specifier: workspace:^
        version: link:../../lib/util/helpers
      '@vitejs/plugin-vue':
        specifier: 'catalog:'
        version: 5.1.4(vite@5.4.10(@types/node@22.5.5)(sass@1.77.8))(vue@3.5.12(typescript@5.5.4))
      typescript:
        specifier: 'catalog:'
        version: 5.5.4
      vite:
        specifier: 'catalog:'
        version: 5.4.10(@types/node@22.5.5)(sass@1.77.8)
      vitest:
        specifier: 'catalog:'
        version: 2.1.4(@types/node@22.5.5)(happy-dom@14.12.3)(jsdom@24.1.3)(sass@1.77.8)
      vue:
        specifier: 'catalog:'
        version: 3.5.12(typescript@5.5.4)
      vue-router:
        specifier: ~4.2.5
        version: 4.2.5(vue@3.5.12(typescript@5.5.4))
      vue-tsc:
        specifier: 'catalog:'
        version: 2.1.6(typescript@5.5.4)

  lib/model/common:
    dependencies:
      zod:
        specifier: 'catalog:'
        version: 3.23.8
    devDependencies:
      '@milaboratories/platforma-build-configs':
        specifier: workspace:*
        version: link:../../util/build-configs
      typescript:
        specifier: 'catalog:'
        version: 5.5.4
      vite:
        specifier: 'catalog:'
        version: 5.4.10(@types/node@22.5.5)(sass@1.77.8)

  lib/model/middle-layer:
    dependencies:
      '@milaboratories/pl-model-common':
        specifier: workspace:^
        version: link:../common
      utility-types:
        specifier: 'catalog:'
        version: 3.11.0
      zod:
        specifier: 'catalog:'
        version: 3.23.8
    devDependencies:
      '@milaboratories/platforma-build-configs':
        specifier: workspace:*
        version: link:../../util/build-configs
      typescript:
        specifier: 'catalog:'
        version: 5.5.4
      vite:
        specifier: 'catalog:'
        version: 5.4.10(@types/node@22.5.5)(sass@1.77.8)

  lib/node/computable:
    dependencies:
      '@milaboratories/ts-helpers':
        specifier: workspace:^
        version: link:../ts-helpers
      '@types/node':
        specifier: 'catalog:'
        version: 20.16.15
      utility-types:
        specifier: 'catalog:'
        version: 3.11.0
    devDependencies:
      '@jest/globals':
        specifier: 'catalog:'
        version: 29.7.0
      '@milaboratories/platforma-build-configs':
        specifier: workspace:*
        version: link:../../util/build-configs
      '@types/jest':
        specifier: 'catalog:'
        version: 29.5.14
      jest:
        specifier: 'catalog:'
        version: 29.7.0(@types/node@20.16.15)(ts-node@10.9.2(@types/node@20.16.15)(typescript@5.5.4))
      ts-jest:
        specifier: 'catalog:'
        version: 29.2.5(@babel/core@7.25.2)(@jest/transform@29.7.0)(@jest/types@29.6.3)(babel-jest@29.7.0(@babel/core@7.25.2))(jest@29.7.0(@types/node@20.16.15)(ts-node@10.9.2(@types/node@20.16.15)(typescript@5.5.4)))(typescript@5.5.4)
      typescript:
        specifier: 'catalog:'
        version: 5.5.4
      vite:
        specifier: 'catalog:'
        version: 5.4.10(@types/node@20.16.15)(sass@1.77.8)

  lib/node/node-streams:
    devDependencies:
      '@milaboratories/platforma-build-configs':
        specifier: workspace:*
        version: link:../../util/build-configs
      '@types/node':
        specifier: 'catalog:'
        version: 20.16.15
      typescript:
        specifier: 'catalog:'
        version: 5.5.4
      vite:
        specifier: 'catalog:'
        version: 5.4.10(@types/node@20.16.15)(sass@1.77.8)

  lib/node/pl-client:
    dependencies:
      '@grpc/grpc-js':
        specifier: 'catalog:'
        version: 1.12.2
      '@milaboratories/ts-helpers':
        specifier: workspace:^
        version: link:../ts-helpers
      '@protobuf-ts/grpc-transport':
        specifier: 'catalog:'
        version: 2.9.4(@grpc/grpc-js@1.12.2)
      '@protobuf-ts/runtime':
        specifier: 'catalog:'
        version: 2.9.4
      '@protobuf-ts/runtime-rpc':
        specifier: 'catalog:'
        version: 2.9.4
      cacheable-lookup:
        specifier: 'catalog:'
        version: 6.1.0
      canonicalize:
        specifier: 'catalog:'
        version: 2.0.0
      denque:
        specifier: 'catalog:'
        version: 2.1.0
      https-proxy-agent:
        specifier: 'catalog:'
        version: 7.0.5
      long:
        specifier: 'catalog:'
        version: 5.2.3
      lru-cache:
        specifier: 'catalog:'
        version: 11.0.2
      undici:
        specifier: 'catalog:'
        version: 6.20.1
      utility-types:
        specifier: 'catalog:'
        version: 3.11.0
      yaml:
        specifier: 'catalog:'
        version: 2.6.0
    devDependencies:
      '@jest/globals':
        specifier: 'catalog:'
        version: 29.7.0
      '@milaboratories/platforma-build-configs':
        specifier: workspace:*
        version: link:../../util/build-configs
      '@protobuf-ts/plugin':
        specifier: 'catalog:'
        version: 2.9.4
      '@types/http-proxy':
        specifier: 'catalog:'
        version: 1.17.15
      '@types/jest':
        specifier: 'catalog:'
        version: 29.5.14
      '@types/node':
        specifier: 'catalog:'
        version: 20.16.15
      jest:
        specifier: 'catalog:'
        version: 29.7.0(@types/node@20.16.15)(ts-node@10.9.2(@types/node@20.16.15)(typescript@5.5.4))
      ts-jest:
        specifier: 'catalog:'
        version: 29.2.5(@babel/core@7.25.2)(@jest/transform@29.7.0)(@jest/types@29.6.3)(babel-jest@29.7.0(@babel/core@7.25.2))(jest@29.7.0(@types/node@20.16.15)(ts-node@10.9.2(@types/node@20.16.15)(typescript@5.5.4)))(typescript@5.5.4)
      typescript:
        specifier: 'catalog:'
        version: 5.5.4
      vite:
        specifier: 'catalog:'
        version: 5.4.10(@types/node@20.16.15)(sass@1.77.8)

  lib/node/pl-config:
    dependencies:
      '@milaboratories/ts-helpers':
        specifier: workspace:^
        version: link:../ts-helpers
      undici:
        specifier: 'catalog:'
        version: 6.20.1
      yaml:
        specifier: 'catalog:'
        version: 2.6.0
      zod:
        specifier: 'catalog:'
        version: 3.23.8
    devDependencies:
      '@milaboratories/platforma-build-configs':
        specifier: workspace:*
        version: link:../../util/build-configs
      '@types/jest':
        specifier: 'catalog:'
        version: 29.5.14
      '@types/node':
        specifier: 'catalog:'
        version: 20.16.15
      jest:
        specifier: 'catalog:'
        version: 29.7.0(@types/node@20.16.15)(ts-node@10.9.2(@types/node@20.16.15)(typescript@5.5.4))
      prettier:
        specifier: 'catalog:'
        version: 3.3.3
      ts-jest:
        specifier: 'catalog:'
        version: 29.2.5(@babel/core@7.25.2)(@jest/transform@29.7.0)(@jest/types@29.6.3)(babel-jest@29.7.0(@babel/core@7.25.2))(jest@29.7.0(@types/node@20.16.15)(ts-node@10.9.2(@types/node@20.16.15)(typescript@5.5.4)))(typescript@5.5.4)
      tsconfig-paths:
        specifier: 'catalog:'
        version: 4.2.0
      typescript:
        specifier: 'catalog:'
        version: 5.5.4
      vite:
        specifier: 'catalog:'
        version: 5.4.10(@types/node@20.16.15)(sass@1.77.8)
      vitest:
        specifier: 'catalog:'
        version: 2.1.4(@types/node@20.16.15)(happy-dom@14.12.3)(jsdom@24.1.3)(sass@1.77.8)

  lib/node/pl-drivers:
    dependencies:
      '@grpc/grpc-js':
        specifier: 'catalog:'
        version: 1.12.2
      '@milaboratories/computable':
        specifier: workspace:^
        version: link:../computable
      '@milaboratories/pl-client':
        specifier: workspace:^
        version: link:../pl-client
      '@milaboratories/pl-model-common':
        specifier: workspace:^
        version: link:../../model/common
      '@milaboratories/pl-tree':
        specifier: workspace:^
        version: link:../pl-tree
      '@milaboratories/ts-helpers':
        specifier: workspace:^
        version: link:../ts-helpers
      '@protobuf-ts/grpc-transport':
        specifier: 'catalog:'
        version: 2.9.4(@grpc/grpc-js@1.12.2)
      '@protobuf-ts/plugin':
        specifier: 'catalog:'
        version: 2.9.4
      '@protobuf-ts/runtime':
        specifier: 'catalog:'
        version: 2.9.4
      '@protobuf-ts/runtime-rpc':
        specifier: 'catalog:'
        version: 2.9.4
      denque:
        specifier: 'catalog:'
        version: 2.1.0
      tar-fs:
        specifier: 'catalog:'
        version: 3.0.6
      undici:
        specifier: 'catalog:'
        version: 6.20.1
      zod:
        specifier: 'catalog:'
        version: 3.23.8
    devDependencies:
      '@jest/globals':
        specifier: 'catalog:'
        version: 29.7.0
      '@milaboratories/platforma-build-configs':
        specifier: workspace:*
        version: link:../../util/build-configs
      '@types/jest':
        specifier: 'catalog:'
        version: 29.5.14
      '@types/node':
        specifier: 'catalog:'
        version: 20.16.15
      '@types/tar-fs':
        specifier: 'catalog:'
        version: 2.0.4
      jest:
        specifier: 'catalog:'
        version: 29.7.0(@types/node@20.16.15)(ts-node@10.9.2(@types/node@20.16.15)(typescript@5.5.4))
      ts-jest:
        specifier: 'catalog:'
        version: 29.2.5(@babel/core@7.25.2)(@jest/transform@29.7.0)(@jest/types@29.6.3)(babel-jest@29.7.0(@babel/core@7.25.2))(jest@29.7.0(@types/node@20.16.15)(ts-node@10.9.2(@types/node@20.16.15)(typescript@5.5.4)))(typescript@5.5.4)
      typescript:
        specifier: 'catalog:'
        version: 5.5.4
      vite:
        specifier: 'catalog:'
        version: 5.4.10(@types/node@20.16.15)(sass@1.77.8)

  lib/node/pl-local:
    dependencies:
      '@milaboratories/ts-helpers':
        specifier: workspace:^
        version: link:../ts-helpers
      decompress:
        specifier: 'catalog:'
        version: 4.2.1
      tar:
        specifier: 'catalog:'
        version: 7.4.3
      undici:
        specifier: 'catalog:'
        version: 6.20.1
      yaml:
        specifier: 'catalog:'
        version: 2.6.0
      zod:
        specifier: 'catalog:'
        version: 3.23.8
    devDependencies:
      '@milaboratories/platforma-build-configs':
        specifier: workspace:*
        version: link:../../util/build-configs
      '@types/decompress':
        specifier: 'catalog:'
        version: 4.2.7
      '@types/jest':
        specifier: 'catalog:'
        version: 29.5.14
      '@types/node':
        specifier: 'catalog:'
        version: 20.16.15
      jest:
        specifier: 'catalog:'
        version: 29.7.0(@types/node@20.16.15)(ts-node@10.9.2(@types/node@20.16.15)(typescript@5.5.4))
      prettier:
        specifier: 'catalog:'
        version: 3.3.3
      ts-jest:
        specifier: 'catalog:'
        version: 29.2.5(@babel/core@7.25.2)(@jest/transform@29.7.0)(@jest/types@29.6.3)(babel-jest@29.7.0(@babel/core@7.25.2))(jest@29.7.0(@types/node@20.16.15)(ts-node@10.9.2(@types/node@20.16.15)(typescript@5.5.4)))(typescript@5.5.4)
      tsconfig-paths:
        specifier: 'catalog:'
        version: 4.2.0
      typescript:
        specifier: 'catalog:'
        version: 5.5.4
      utility-types:
        specifier: 'catalog:'
        version: 3.11.0
      vite:
        specifier: 'catalog:'
        version: 5.4.10(@types/node@20.16.15)(sass@1.77.8)
      vitest:
        specifier: 'catalog:'
        version: 2.1.4(@types/node@20.16.15)(happy-dom@14.12.3)(jsdom@24.1.3)(sass@1.77.8)

  lib/node/pl-middle-layer:
    dependencies:
      '@milaboratories/computable':
        specifier: workspace:^
        version: link:../computable
      '@milaboratories/pframes-node':
        specifier: 'catalog:'
        version: 1.6.8(@milaboratories/pl-model-common@lib+model+common)(encoding@0.1.13)
      '@milaboratories/pl-client':
        specifier: workspace:^
        version: link:../pl-client
      '@milaboratories/pl-config':
        specifier: workspace:^
        version: link:../pl-config
      '@milaboratories/pl-drivers':
        specifier: workspace:^
        version: link:../pl-drivers
      '@milaboratories/pl-local':
        specifier: workspace:^
        version: link:../pl-local
      '@milaboratories/pl-model-common':
        specifier: workspace:^
        version: link:../../model/common
      '@milaboratories/pl-model-middle-layer':
        specifier: workspace:^
        version: link:../../model/middle-layer
      '@milaboratories/pl-tree':
        specifier: workspace:^
        version: link:../pl-tree
      '@milaboratories/resolve-helper':
        specifier: workspace:^
        version: link:../resolve-helper
      '@milaboratories/ts-helpers':
        specifier: workspace:^
        version: link:../ts-helpers
      '@platforma-sdk/block-tools':
        specifier: workspace:^
        version: link:../../../tools/block-tools
      '@platforma-sdk/model':
        specifier: workspace:^
        version: link:../../../sdk/model
      '@platforma-sdk/workflow-tengo':
        specifier: workspace:*
        version: link:../../../sdk/workflow-tengo
      canonicalize:
        specifier: 'catalog:'
        version: 2.0.0
      denque:
        specifier: 'catalog:'
        version: 2.1.0
      lru-cache:
        specifier: 'catalog:'
        version: 11.0.2
      quickjs-emscripten:
        specifier: 'catalog:'
        version: 0.31.0
      undici:
        specifier: 'catalog:'
        version: 6.20.1
      utility-types:
        specifier: 'catalog:'
        version: 3.11.0
      yaml:
        specifier: 'catalog:'
        version: 2.6.0
      zod:
        specifier: 'catalog:'
        version: 3.23.8
    devDependencies:
      '@jest/globals':
        specifier: 'catalog:'
        version: 29.7.0
      '@milaboratories/platforma-build-configs':
        specifier: workspace:*
        version: link:../../util/build-configs
      '@types/jest':
        specifier: 'catalog:'
        version: 29.5.14
      '@types/node':
        specifier: 'catalog:'
        version: 20.16.15
      jest:
        specifier: 'catalog:'
        version: 29.7.0(@types/node@20.16.15)(ts-node@10.9.2(@types/node@20.16.15)(typescript@5.5.4))
      ts-jest:
        specifier: 'catalog:'
        version: 29.2.5(@babel/core@7.25.2)(@jest/transform@29.7.0)(@jest/types@29.6.3)(babel-jest@29.7.0(@babel/core@7.25.2))(jest@29.7.0(@types/node@20.16.15)(ts-node@10.9.2(@types/node@20.16.15)(typescript@5.5.4)))(typescript@5.5.4)
      typescript:
        specifier: 'catalog:'
        version: 5.5.4
      vite:
        specifier: 'catalog:'
        version: 5.4.10(@types/node@20.16.15)(sass@1.77.8)

  lib/node/pl-tree:
    dependencies:
      '@milaboratories/computable':
        specifier: workspace:^
        version: link:../computable
      '@milaboratories/pl-client':
        specifier: workspace:^
        version: link:../pl-client
      '@milaboratories/ts-helpers':
        specifier: workspace:^
        version: link:../ts-helpers
      denque:
        specifier: 'catalog:'
        version: 2.1.0
      utility-types:
        specifier: 'catalog:'
        version: 3.11.0
      zod:
        specifier: 'catalog:'
        version: 3.23.8
    devDependencies:
      '@jest/globals':
        specifier: 'catalog:'
        version: 29.7.0
      '@milaboratories/platforma-build-configs':
        specifier: workspace:*
        version: link:../../util/build-configs
      '@types/jest':
        specifier: 'catalog:'
        version: 29.5.14
      jest:
        specifier: 'catalog:'
        version: 29.7.0(@types/node@22.5.5)(ts-node@10.9.2(@types/node@22.5.5)(typescript@5.5.4))
      ts-jest:
        specifier: 'catalog:'
        version: 29.2.5(@babel/core@7.25.2)(@jest/transform@29.7.0)(@jest/types@29.6.3)(babel-jest@29.7.0(@babel/core@7.25.2))(jest@29.7.0(@types/node@22.5.5)(ts-node@10.9.2(@types/node@22.5.5)(typescript@5.5.4)))(typescript@5.5.4)
      typescript:
        specifier: 'catalog:'
        version: 5.5.4
      vite:
        specifier: 'catalog:'
        version: 5.4.10(@types/node@22.5.5)(sass@1.77.8)

  lib/node/resolve-helper: {}

  lib/node/ts-helpers:
    dependencies:
      denque:
        specifier: 'catalog:'
        version: 2.1.0
    devDependencies:
      '@jest/globals':
        specifier: 'catalog:'
        version: 29.7.0
      '@milaboratories/platforma-build-configs':
        specifier: workspace:*
        version: link:../../util/build-configs
      '@types/jest':
        specifier: 'catalog:'
        version: 29.5.14
      '@types/node':
        specifier: 'catalog:'
        version: 20.16.15
      jest:
        specifier: 'catalog:'
        version: 29.7.0(@types/node@20.16.15)(ts-node@10.9.2(@types/node@20.16.15)(typescript@5.5.4))
      ts-jest:
        specifier: 'catalog:'
        version: 29.2.5(@babel/core@7.25.2)(@jest/transform@29.7.0)(@jest/types@29.6.3)(babel-jest@29.7.0(@babel/core@7.25.2))(jest@29.7.0(@types/node@20.16.15)(ts-node@10.9.2(@types/node@20.16.15)(typescript@5.5.4)))(typescript@5.5.4)
      typescript:
        specifier: 'catalog:'
        version: 5.5.4
      vite:
        specifier: 'catalog:'
        version: 5.4.10(@types/node@20.16.15)(sass@1.77.8)

  lib/node/ts-helpers-oclif:
    dependencies:
      '@milaboratories/ts-helpers':
        specifier: workspace:^
        version: link:../ts-helpers
      '@oclif/core':
        specifier: 'catalog:'
        version: 4.0.31
    devDependencies:
      '@milaboratories/platforma-build-configs':
        specifier: workspace:*
        version: link:../../util/build-configs
      typescript:
        specifier: 'catalog:'
        version: 5.5.4
      vite:
        specifier: 'catalog:'
        version: 5.4.10(@types/node@22.5.5)(sass@1.77.8)

  lib/node/ts-helpers-winston:
    dependencies:
      '@milaboratories/ts-helpers':
        specifier: workspace:^
        version: link:../ts-helpers
      winston:
        specifier: 'catalog:'
        version: 3.15.0
    devDependencies:
      '@milaboratories/platforma-build-configs':
        specifier: workspace:*
        version: link:../../util/build-configs
      typescript:
        specifier: 'catalog:'
        version: 5.5.4
      vite:
        specifier: 'catalog:'
        version: 5.4.10(@types/node@22.5.5)(sass@1.77.8)

  lib/ui/uikit:
    dependencies:
      vue:
        specifier: 'catalog:'
        version: 3.5.12(typescript@5.5.4)
    devDependencies:
      '@milaboratories/helpers':
        specifier: workspace:^
        version: link:../../util/helpers
      '@platforma-sdk/model':
        specifier: workspace:^
        version: link:../../../sdk/model
      '@vitejs/plugin-vue':
        specifier: 'catalog:'
        version: 5.1.4(vite@5.4.10(@types/node@22.5.5)(sass@1.77.8))(vue@3.5.12(typescript@5.5.4))
      '@vue/test-utils':
        specifier: 'catalog:'
        version: 2.4.6
      '@vueuse/core':
        specifier: 'catalog:'
        version: 11.2.0(vue@3.5.12(typescript@5.5.4))
      jsdom:
        specifier: 'catalog:'
        version: 24.1.3
      resize-observer-polyfill:
        specifier: 'catalog:'
        version: 1.5.1
      svgo:
        specifier: 'catalog:'
        version: 3.3.2
      tsc-alias:
        specifier: 'catalog:'
        version: 1.8.10
      vite:
        specifier: 'catalog:'
        version: 5.4.10(@types/node@22.5.5)(sass@1.77.8)
      vitest:
        specifier: 'catalog:'
        version: 2.1.4(@types/node@22.5.5)(happy-dom@14.12.3)(jsdom@24.1.3)(sass@1.77.8)
      vue-tsc:
        specifier: 'catalog:'
        version: 2.1.6(typescript@5.5.4)
      yarpm:
        specifier: 'catalog:'
        version: 1.2.0

  lib/util/build-configs:
    dependencies:
      '@rollup/plugin-node-resolve':
        specifier: 'catalog:'
        version: 15.3.0(rollup@4.21.3)
      rollup-plugin-node-externals:
        specifier: 'catalog:'
        version: 7.1.3(rollup@4.21.3)
      tsup:
        specifier: 'catalog:'
        version: 8.2.4(@microsoft/api-extractor@7.47.11(@types/node@20.16.15))(postcss@8.4.47)(tsx@4.19.1)(typescript@5.5.4)(yaml@2.6.0)
      vite:
        specifier: 'catalog:'
        version: 5.4.10(@types/node@20.16.15)(sass@1.77.8)
      vite-plugin-dts:
        specifier: 'catalog:'
        version: 4.3.0(@types/node@20.16.15)(rollup@4.21.3)(typescript@5.5.4)(vite@5.4.10(@types/node@20.16.15)(sass@1.77.8))
    devDependencies:
      '@types/node':
        specifier: 'catalog:'
        version: 20.16.15
      typescript:
        specifier: 'catalog:'
        version: 5.5.4

  lib/util/helpers:
    devDependencies:
      '@milaboratories/platforma-build-configs':
        specifier: workspace:*
        version: link:../build-configs
      typescript:
        specifier: 'catalog:'
        version: 5.5.4
      vite:
        specifier: 'catalog:'
        version: 5.4.10(@types/node@22.5.5)(sass@1.77.8)

  lib/util/sequences:
    devDependencies:
      '@milaboratories/platforma-build-configs':
        specifier: workspace:*
        version: link:../build-configs
      typescript:
        specifier: 'catalog:'
        version: 5.5.4
      vite:
        specifier: 'catalog:'
        version: 5.4.10(@types/node@22.5.5)(sass@1.77.8)

  sdk/model:
    dependencies:
      '@milaboratories/pl-model-common':
        specifier: workspace:^
        version: link:../../lib/model/common
      utility-types:
        specifier: 'catalog:'
        version: 3.11.0
      zod:
        specifier: 'catalog:'
        version: 3.23.8
    devDependencies:
      '@jest/globals':
        specifier: 'catalog:'
        version: 29.7.0
      '@milaboratories/platforma-build-configs':
        specifier: workspace:*
        version: link:../../lib/util/build-configs
      '@types/jest':
        specifier: 'catalog:'
        version: 29.5.14
      jest:
        specifier: 'catalog:'
        version: 29.7.0(@types/node@22.5.5)(ts-node@10.9.2(@types/node@22.5.5)(typescript@5.5.4))
      ts-jest:
        specifier: 'catalog:'
        version: 29.2.5(@babel/core@7.25.2)(@jest/transform@29.7.0)(@jest/types@29.6.3)(babel-jest@29.7.0(@babel/core@7.25.2))(jest@29.7.0(@types/node@22.5.5)(ts-node@10.9.2(@types/node@22.5.5)(typescript@5.5.4)))(typescript@5.5.4)
      typescript:
        specifier: 'catalog:'
        version: 5.5.4
      vite:
        specifier: 'catalog:'
        version: 5.4.10(@types/node@22.5.5)(sass@1.77.8)

  sdk/test:
    dependencies:
      '@milaboratories/computable':
        specifier: workspace:^
        version: link:../../lib/node/computable
      '@milaboratories/pl-client':
        specifier: workspace:^
        version: link:../../lib/node/pl-client
      '@milaboratories/pl-middle-layer':
        specifier: workspace:^
        version: link:../../lib/node/pl-middle-layer
      '@milaboratories/pl-tree':
        specifier: workspace:^
        version: link:../../lib/node/pl-tree
      '@milaboratories/ts-helpers':
        specifier: workspace:^
        version: link:../../lib/node/ts-helpers
      '@platforma-sdk/model':
        specifier: workspace:^
        version: link:../model
      vitest:
        specifier: 'catalog:'
        version: 2.1.4(@types/node@20.16.15)(happy-dom@14.12.3)(jsdom@24.1.3)(sass@1.77.8)
    devDependencies:
      '@milaboratories/platforma-build-configs':
        specifier: workspace:*
        version: link:../../lib/util/build-configs
      '@types/node':
        specifier: 'catalog:'
        version: 20.16.15
      typescript:
        specifier: 'catalog:'
        version: 5.5.4
      vite:
        specifier: 'catalog:'
        version: 5.4.10(@types/node@20.16.15)(sass@1.77.8)

  sdk/ui-vue:
    dependencies:
      '@ag-grid-community/client-side-row-model':
        specifier: 'catalog:'
        version: 32.3.2
      '@ag-grid-community/core':
        specifier: 'catalog:'
        version: 32.3.2
      '@ag-grid-community/csv-export':
        specifier: 'catalog:'
        version: 32.3.2
      '@ag-grid-community/infinite-row-model':
        specifier: 'catalog:'
        version: 32.3.2
      '@ag-grid-community/styles':
        specifier: 'catalog:'
        version: 32.3.2
      '@ag-grid-community/theming':
        specifier: 'catalog:'
        version: 32.3.2
      '@ag-grid-community/vue3':
        specifier: 'catalog:'
        version: 32.3.2(typescript@5.5.4)
      '@ag-grid-enterprise/clipboard':
        specifier: 'catalog:'
        version: 32.3.2
      '@ag-grid-enterprise/core':
        specifier: 'catalog:'
        version: 32.3.2
      '@ag-grid-enterprise/excel-export':
        specifier: 'catalog:'
        version: 32.3.2
      '@ag-grid-enterprise/menu':
        specifier: 'catalog:'
        version: 32.3.2
      '@ag-grid-enterprise/range-selection':
        specifier: 'catalog:'
        version: 32.3.2
      '@ag-grid-enterprise/rich-select':
        specifier: 'catalog:'
        version: 32.3.2
      '@ag-grid-enterprise/server-side-row-model':
        specifier: 'catalog:'
        version: 32.3.2
      '@milaboratories/uikit':
        specifier: workspace:^
        version: link:../../lib/ui/uikit
      '@platforma-sdk/model':
        specifier: workspace:^
        version: link:../model
      canonicalize:
        specifier: 'catalog:'
        version: 2.0.0
      lru-cache:
        specifier: 'catalog:'
        version: 11.0.2
      vue:
        specifier: 'catalog:'
        version: 3.5.12(typescript@5.5.4)
    devDependencies:
      '@faker-js/faker':
        specifier: 'catalog:'
        version: 8.4.1
      '@milaboratories/helpers':
        specifier: workspace:^
        version: link:../../lib/util/helpers
      '@types/lodash':
        specifier: 'catalog:'
        version: 4.17.12
      '@types/node':
        specifier: 'catalog:'
        version: 20.16.15
      '@typescript-eslint/eslint-plugin':
        specifier: 'catalog:'
        version: 7.18.0(@typescript-eslint/parser@7.18.0(eslint@8.57.1)(typescript@5.5.4))(eslint@8.57.1)(typescript@5.5.4)
      '@vitejs/plugin-vue':
        specifier: 'catalog:'
        version: 5.1.4(vite@5.4.10(@types/node@20.16.15)(sass@1.77.8))(vue@3.5.12(typescript@5.5.4))
      '@vueuse/core':
        specifier: 'catalog:'
        version: 11.2.0(vue@3.5.12(typescript@5.5.4))
      eslint:
        specifier: 'catalog:'
        version: 8.57.1
      eslint-config-prettier:
        specifier: 'catalog:'
        version: 9.1.0(eslint@8.57.1)
      eslint-plugin-prettier:
        specifier: 'catalog:'
        version: 5.2.1(eslint-config-prettier@9.1.0(eslint@8.57.1))(eslint@8.57.1)(prettier@3.3.3)
      eslint-plugin-vue:
        specifier: 'catalog:'
        version: 9.29.1(eslint@8.57.1)
      happy-dom:
        specifier: 'catalog:'
        version: 14.12.3
      lodash:
        specifier: 'catalog:'
        version: 4.17.21
      sass:
        specifier: 'catalog:'
        version: 1.77.8
      typescript:
        specifier: 'catalog:'
        version: 5.5.4
      vite:
        specifier: 'catalog:'
        version: 5.4.10(@types/node@20.16.15)(sass@1.77.8)
      vitest:
        specifier: 'catalog:'
        version: 2.1.4(@types/node@20.16.15)(happy-dom@14.12.3)(jsdom@24.1.3)(sass@1.77.8)
      vue-tsc:
        specifier: 'catalog:'
        version: 2.1.6(typescript@5.5.4)
      yarpm:
        specifier: 'catalog:'
        version: 1.2.0
      zod:
        specifier: 'catalog:'
        version: 3.23.8

  sdk/workflow-tengo:
    dependencies:
      '@milaboratories/software-pframes-conv':
        specifier: 'catalog:'
        version: 1.6.8
      '@platforma-open/milaboratories.software-small-binaries':
        specifier: 'catalog:'
        version: 1.14.5
    devDependencies:
      '@platforma-sdk/tengo-builder':
        specifier: workspace:^
        version: link:../../tools/tengo-builder

  tests/block-repo:
    devDependencies:
      '@milaboratories/milaboratories.test-enter-numbers':
        specifier: workspace:*
        version: link:../../etc/blocks/enter-numbers
      '@milaboratories/platforma-build-configs':
        specifier: workspace:*
        version: link:../../lib/util/build-configs
      '@platforma-sdk/block-tools':
        specifier: workspace:*
        version: link:../../tools/block-tools
      '@types/node':
        specifier: 'catalog:'
        version: 20.16.15
      vitest:
        specifier: 'catalog:'
        version: 2.1.4(@types/node@20.16.15)(happy-dom@14.12.3)(jsdom@24.1.3)(sass@1.77.8)

  tests/config-local-ml-integration:
    dependencies:
      '@milaboratories/pl-client':
        specifier: workspace:*
        version: link:../../lib/node/pl-client
      '@milaboratories/pl-config':
        specifier: workspace:*
        version: link:../../lib/node/pl-config
      '@milaboratories/pl-local':
        specifier: workspace:*
        version: link:../../lib/node/pl-local
      '@milaboratories/pl-middle-layer':
        specifier: workspace:*
        version: link:../../lib/node/pl-middle-layer
      '@milaboratories/ts-helpers':
        specifier: workspace:*
        version: link:../../lib/node/ts-helpers
    devDependencies:
      '@milaboratories/platforma-build-configs':
        specifier: workspace:*
        version: link:../../lib/util/build-configs
      '@types/node':
        specifier: 'catalog:'
        version: 20.16.15
      typescript:
        specifier: 'catalog:'
        version: 5.5.4
      vite:
        specifier: 'catalog:'
        version: 5.4.10(@types/node@20.16.15)(sass@1.77.8)
      vitest:
        specifier: 'catalog:'
        version: 2.1.4(@types/node@20.16.15)(happy-dom@14.12.3)(jsdom@24.1.3)(sass@1.77.8)

  tests/helper:
    dependencies:
      '@milaboratories/helpers':
        specifier: workspace:*
        version: link:../../lib/util/helpers
      '@milaboratories/node-streams':
        specifier: workspace:*
        version: link:../../lib/node/node-streams
      '@milaboratories/sequences':
        specifier: workspace:*
        version: link:../../lib/util/sequences
    devDependencies:
      '@jest/globals':
        specifier: 'catalog:'
        version: 29.7.0
      '@milaboratories/platforma-build-configs':
        specifier: workspace:*
        version: link:../../lib/util/build-configs
      '@types/jest':
        specifier: 'catalog:'
        version: 29.5.14
      '@types/node':
        specifier: 'catalog:'
        version: 20.16.15
      jest:
        specifier: 'catalog:'
        version: 29.7.0(@types/node@20.16.15)(ts-node@10.9.2(@types/node@20.16.15)(typescript@5.5.4))
      ts-jest:
        specifier: 'catalog:'
        version: 29.2.5(@babel/core@7.25.2)(@jest/transform@29.7.0)(@jest/types@29.6.3)(babel-jest@29.7.0(@babel/core@7.25.2))(jest@29.7.0(@types/node@20.16.15)(ts-node@10.9.2(@types/node@20.16.15)(typescript@5.5.4)))(typescript@5.5.4)
      typescript:
        specifier: 'catalog:'
        version: 5.5.4

  tests/workflow-tengo:
    devDependencies:
      '@milaboratories/pl-middle-layer':
        specifier: workspace:*
        version: link:../../lib/node/pl-middle-layer
      '@milaboratories/platforma-build-configs':
        specifier: workspace:*
        version: link:../../lib/util/build-configs
      '@milaboratories/software-pframes-conv':
        specifier: 'catalog:'
        version: 1.6.8
      '@platforma-open/milaboratories.software-small-binaries':
        specifier: 'catalog:'
        version: 1.14.5
      '@platforma-sdk/tengo-builder':
        specifier: workspace:*
        version: link:../../tools/tengo-builder
      '@platforma-sdk/test':
        specifier: workspace:*
        version: link:../../sdk/test
      '@platforma-sdk/workflow-tengo':
        specifier: workspace:*
        version: link:../../sdk/workflow-tengo
      '@types/node':
        specifier: 'catalog:'
        version: 20.16.15
      vitest:
        specifier: 'catalog:'
        version: 2.1.4(@types/node@20.16.15)(happy-dom@14.12.3)(jsdom@24.1.3)(sass@1.77.8)

  tools/block-tools:
    dependencies:
      '@aws-sdk/client-s3':
        specifier: 'catalog:'
        version: 3.685.0
      '@milaboratories/pl-model-middle-layer':
        specifier: workspace:^
        version: link:../../lib/model/middle-layer
      '@milaboratories/resolve-helper':
        specifier: workspace:^
        version: link:../../lib/node/resolve-helper
      '@milaboratories/ts-helpers':
        specifier: workspace:^
        version: link:../../lib/node/ts-helpers
      '@milaboratories/ts-helpers-oclif':
        specifier: workspace:^
        version: link:../../lib/node/ts-helpers-oclif
      '@oclif/core':
        specifier: 'catalog:'
        version: 4.0.31
      canonicalize:
        specifier: 'catalog:'
        version: 2.0.0
      lru-cache:
        specifier: 'catalog:'
        version: 11.0.2
      mime-types:
        specifier: 'catalog:'
        version: 2.1.35
      tar:
        specifier: 'catalog:'
        version: 7.4.3
      undici:
        specifier: 'catalog:'
        version: 6.20.1
      yaml:
        specifier: 'catalog:'
        version: 2.6.0
      zod:
        specifier: 'catalog:'
        version: 3.23.8
    devDependencies:
      '@jest/globals':
        specifier: 'catalog:'
        version: 29.7.0
      '@milaboratories/oclif-index':
        specifier: workspace:*
        version: link:../oclif-index
      '@milaboratories/platforma-build-configs':
        specifier: workspace:*
        version: link:../../lib/util/build-configs
      '@rollup/plugin-node-resolve':
        specifier: 'catalog:'
        version: 15.3.0(rollup@4.21.3)
      '@types/jest':
        specifier: 'catalog:'
        version: 29.5.14
      '@types/mime-types':
        specifier: 'catalog:'
        version: 2.1.4
      '@types/node':
        specifier: 'catalog:'
        version: 20.16.15
      '@types/semver':
        specifier: 'catalog:'
        version: 7.5.8
      jest:
        specifier: 'catalog:'
        version: 29.7.0(@types/node@20.16.15)(ts-node@10.9.2(@types/node@20.16.15)(typescript@5.5.4))
      oclif:
        specifier: 'catalog:'
        version: 4.15.19(@types/node@20.16.15)
      rollup-plugin-node-externals:
        specifier: 'catalog:'
        version: 7.1.3(rollup@4.21.3)
      semver:
        specifier: 'catalog:'
        version: 7.6.3
      ts-jest:
        specifier: 'catalog:'
        version: 29.2.5(@babel/core@7.25.2)(@jest/transform@29.7.0)(@jest/types@29.6.3)(babel-jest@29.7.0(@babel/core@7.25.2))(jest@29.7.0(@types/node@20.16.15)(ts-node@10.9.2(@types/node@20.16.15)(typescript@5.5.4)))(typescript@5.5.4)
      typescript:
        specifier: 'catalog:'
        version: 5.5.4
      vite:
        specifier: 'catalog:'
        version: 5.4.10(@types/node@20.16.15)(sass@1.77.8)
      vite-plugin-dts:
        specifier: 'catalog:'
        version: 4.3.0(@types/node@20.16.15)(rollup@4.21.3)(typescript@5.5.4)(vite@5.4.10(@types/node@20.16.15)(sass@1.77.8))

  tools/oclif-index:
    dependencies:
      '@oclif/core':
        specifier: 'catalog:'
        version: 4.0.31
      winston:
        specifier: 'catalog:'
        version: 3.15.0
    devDependencies:
      '@jest/globals':
        specifier: 'catalog:'
        version: 29.7.0
      '@milaboratories/platforma-build-configs':
        specifier: workspace:*
        version: link:../../lib/util/build-configs
      '@types/jest':
        specifier: 'catalog:'
        version: 29.5.14
      '@types/node':
        specifier: 'catalog:'
        version: 20.16.15
      jest:
        specifier: 'catalog:'
        version: 29.7.0(@types/node@20.16.15)(ts-node@10.9.2(@types/node@20.16.15)(typescript@5.5.4))
      ts-jest:
        specifier: 'catalog:'
        version: 29.2.5(@babel/core@7.25.2)(@jest/transform@29.7.0)(@jest/types@29.6.3)(babel-jest@29.7.0(@babel/core@7.25.2))(jest@29.7.0(@types/node@20.16.15)(ts-node@10.9.2(@types/node@20.16.15)(typescript@5.5.4)))(typescript@5.5.4)
      typescript:
        specifier: 'catalog:'
        version: 5.5.4
      vite:
        specifier: 'catalog:'
        version: 5.4.10(@types/node@20.16.15)(sass@1.77.8)

  tools/package-builder:
    dependencies:
      '@aws-sdk/client-s3':
        specifier: 'catalog:'
        version: 3.685.0
      '@oclif/core':
        specifier: 'catalog:'
        version: 4.0.31
      canonicalize:
        specifier: 'catalog:'
        version: 2.0.0
      tar:
        specifier: 'catalog:'
        version: 7.4.3
      winston:
        specifier: 'catalog:'
        version: 3.15.0
      yaml:
        specifier: 'catalog:'
        version: 2.6.0
      zod:
        specifier: 'catalog:'
        version: 3.23.8
    devDependencies:
      '@jest/globals':
        specifier: 'catalog:'
        version: 29.7.0
      '@milaboratories/oclif-index':
        specifier: workspace:*
        version: link:../oclif-index
      '@milaboratories/platforma-build-configs':
        specifier: workspace:*
        version: link:../../lib/util/build-configs
      '@types/archiver':
        specifier: ^6.0.3
        version: 6.0.3
      '@types/jest':
        specifier: 'catalog:'
        version: 29.5.14
      '@types/node':
        specifier: 'catalog:'
        version: 20.16.15
      archiver:
        specifier: ^7.0.1
        version: 7.0.1
      jest:
        specifier: 'catalog:'
        version: 29.7.0(@types/node@20.16.15)(ts-node@10.9.2(@types/node@20.16.15)(typescript@5.5.4))
      ts-jest:
        specifier: 'catalog:'
        version: 29.2.5(@babel/core@7.25.2)(@jest/transform@29.7.0)(@jest/types@29.6.3)(babel-jest@29.7.0(@babel/core@7.25.2))(jest@29.7.0(@types/node@20.16.15)(ts-node@10.9.2(@types/node@20.16.15)(typescript@5.5.4)))(typescript@5.5.4)
      typescript:
        specifier: 'catalog:'
        version: 5.5.4
      vite:
        specifier: 'catalog:'
        version: 5.4.10(@types/node@20.16.15)(sass@1.77.8)

  tools/pl-bootstrap:
    dependencies:
      '@milaboratories/pl-local':
        specifier: workspace:*
        version: link:../../lib/node/pl-local
      '@oclif/core':
        specifier: 'catalog:'
        version: 4.0.31
      canonicalize:
        specifier: 'catalog:'
        version: 2.0.0
      decompress:
        specifier: 'catalog:'
        version: 4.2.1
      readline-sync:
        specifier: 'catalog:'
        version: 1.4.10
      tar:
        specifier: 'catalog:'
        version: 7.4.3
      winston:
        specifier: 'catalog:'
        version: 3.15.0
      yaml:
        specifier: 'catalog:'
        version: 2.6.0
      zod:
        specifier: 'catalog:'
        version: 3.23.8
    devDependencies:
      '@milaboratories/oclif-index':
        specifier: workspace:*
        version: link:../oclif-index
      '@milaboratories/platforma-build-configs':
        specifier: workspace:*
        version: link:../../lib/util/build-configs
      '@types/decompress':
        specifier: 'catalog:'
        version: 4.2.7
      '@types/jest':
        specifier: 'catalog:'
        version: 29.5.14
      '@types/node':
        specifier: 'catalog:'
        version: 20.16.15
      '@types/readline-sync':
        specifier: 'catalog:'
        version: 1.4.8
      jest:
        specifier: 'catalog:'
        version: 29.7.0(@types/node@20.16.15)(ts-node@10.9.2(@types/node@20.16.15)(typescript@5.5.4))
      prettier:
        specifier: 'catalog:'
        version: 3.3.3
      ts-jest:
        specifier: 'catalog:'
        version: 29.2.5(@babel/core@7.25.2)(@jest/transform@29.7.0)(@jest/types@29.6.3)(babel-jest@29.7.0(@babel/core@7.25.2))(jest@29.7.0(@types/node@20.16.15)(ts-node@10.9.2(@types/node@20.16.15)(typescript@5.5.4)))(typescript@5.5.4)
      ts-node:
        specifier: 'catalog:'
        version: 10.9.2(@types/node@20.16.15)(typescript@5.5.4)
      tsconfig-paths:
        specifier: 'catalog:'
        version: 4.2.0
      typescript:
        specifier: 'catalog:'
        version: 5.5.4
      vite:
        specifier: 'catalog:'
        version: 5.4.10(@types/node@20.16.15)(sass@1.77.8)

  tools/tengo-builder:
    dependencies:
      '@milaboratories/tengo-tester':
        specifier: 'catalog:'
        version: 1.4.5
      '@oclif/core':
        specifier: 'catalog:'
        version: 4.0.31
      canonicalize:
        specifier: 'catalog:'
        version: 2.0.0
      winston:
        specifier: 'catalog:'
        version: 3.15.0
    devDependencies:
      '@jest/globals':
        specifier: 'catalog:'
        version: 29.7.0
      '@milaboratories/oclif-index':
        specifier: workspace:*
        version: link:../oclif-index
      '@milaboratories/platforma-build-configs':
        specifier: workspace:*
        version: link:../../lib/util/build-configs
      '@types/jest':
        specifier: 'catalog:'
        version: 29.5.14
      '@types/node':
        specifier: 'catalog:'
        version: 20.16.15
      jest:
        specifier: 'catalog:'
        version: 29.7.0(@types/node@20.16.15)(ts-node@10.9.2(@types/node@20.16.15)(typescript@5.5.4))
      ts-jest:
        specifier: 'catalog:'
        version: 29.2.5(@babel/core@7.25.2)(@jest/transform@29.7.0)(@jest/types@29.6.3)(babel-jest@29.7.0(@babel/core@7.25.2))(jest@29.7.0(@types/node@20.16.15)(ts-node@10.9.2(@types/node@20.16.15)(typescript@5.5.4)))(typescript@5.5.4)
      typescript:
        specifier: 'catalog:'
        version: 5.5.4
      vite:
        specifier: 'catalog:'
        version: 5.4.10(@types/node@20.16.15)(sass@1.77.8)

packages:

  '@ag-grid-community/client-side-row-model@32.3.2':
    resolution: {integrity: sha512-ulDslHzoZ3nkBcSEiEXYoULLzhZ6lVnTTL/J7xeFV8esBaDkP4+heesG+0oAG2qKKWSRorsJyTTCJMrNodxerQ==}

  '@ag-grid-community/core@32.3.2':
    resolution: {integrity: sha512-m9+x9y1hFoXGklaXxN474pxYc7B/M/hH6pcBtBl+mQpCC4TwUAy516rDsFRH6WqpYiakfBdx1A3mhQbavNEDAQ==}

  '@ag-grid-community/csv-export@32.3.2':
    resolution: {integrity: sha512-6th5ojPWgmhoGZXDihFw1vBTQrkNP4RVlNJA37l0FMPrQZQKe1T9TqnftBmCrpT/MM8m0bilTPwqUrgEeALYUQ==}

  '@ag-grid-community/infinite-row-model@32.3.2':
    resolution: {integrity: sha512-2f0x1ZqyLiyPt4A76WsYSfUQLw4oIpP9VcFr/3qa52AmOK30gL36a9+T9oJ8pxwLo3L5A4i6Lthbhn0TncrDyA==}

  '@ag-grid-community/styles@32.3.2':
    resolution: {integrity: sha512-zAimgm2bORRNDegPnhopYx0s3017j12m9h6Fv3KKW+CSpjHh4U+5ykacrsp8vN6f2vecRxXbrDl8gJC8hCJdcg==}

  '@ag-grid-community/theming@32.3.2':
    resolution: {integrity: sha512-JTi3r2TpHPHPgbBUQh87OysKD7VfIXrCUKiQxX3OiWJXutX0D0H6eAFwP4C83ourCMRIeZgBqCLhK+TMyzlKJw==}

  '@ag-grid-community/vue3@32.3.2':
    resolution: {integrity: sha512-jv1i1OIhybPJOLV5Mc32VPbjFqRK6Mo4pA2+gsgoK8mQRYSus3iX4lwkyYtApOPBkUVTbyz0zBui/jkDAOHz0A==}

  '@ag-grid-enterprise/clipboard@32.3.2':
    resolution: {integrity: sha512-hSUurToVVFaNjVpmzibhZbd51gceJDNysewlSch5LBFYg1kwjDSOTnzlSBd5Kc6YroqKoJVbL9hpSoHnkMsMbg==}

  '@ag-grid-enterprise/column-tool-panel@32.3.2':
    resolution: {integrity: sha512-QAhhP9sjeE+wIDWW4EkdPscgyRuT7VmSyVn1IaWZjKQ88HmIzC0WVKvYmm9QjlOGqxO6gxmablmA38DkjLglQg==}

  '@ag-grid-enterprise/core@32.3.2':
    resolution: {integrity: sha512-+NfYdG8v6rrs/x/9UvsWHSlaGw2ffEJc0fEN5oDgyDYz0S+vywWDNn7OL7KlpMx9W9KpTUv8Zx0VzI5qfZPBLQ==}

  '@ag-grid-enterprise/excel-export@32.3.2':
    resolution: {integrity: sha512-c8rllU1WLAoeZtMYgKxhmCiOhuRDVJzMij5PZKnVny0U21evJDET+YNGftlSe2Dm6ZQq3IyqpRcs7O698w80ZA==}

  '@ag-grid-enterprise/menu@32.3.2':
    resolution: {integrity: sha512-7gBbIhArxK5F1iDU/xhHF29PK78rX6kXZ/GlF2QMKzf0p4IK9oXu0DsoQhf9A/SOvdxr+gJfyR3VReJMXpkJCw==}

  '@ag-grid-enterprise/range-selection@32.3.2':
    resolution: {integrity: sha512-Lp3PZ/2CCBSOUp/gdKdapvXsx2tK2/5prL0hME3FwYFVskKFWhav8TcmLETSBAUw9R9kWJGztuWWn+f0ofKj8g==}

  '@ag-grid-enterprise/rich-select@32.3.2':
    resolution: {integrity: sha512-AJMkZW304domxyDchU1bJZMu/rLULVAkBaQbjpM+Bx6JiYKI2bFcehDjlf4n8rObjFQ5mr0QgpiAdK3VbCDDSA==}

  '@ag-grid-enterprise/row-grouping@32.3.2':
    resolution: {integrity: sha512-WGnZqFnWCe7iKEk68UUOkICoPoscSCJQBtY03el0VTNWBrkzC/ifNgBaEvslukeLSx6Ti9C93nFQjsEdJqup8Q==}

  '@ag-grid-enterprise/server-side-row-model@32.3.2':
    resolution: {integrity: sha512-7CbcdCJP4A6ibM6czKg0cZ7hVjcvTtG6xosEDKRjPuIcM4mL8TIufe6yXCVolXr/KPX2K3GEkM8LWr/OR50Apg==}

  '@ag-grid-enterprise/side-bar@32.3.2':
    resolution: {integrity: sha512-oVRMowPBo8fRAtNs6r7DhF5GDdL8GYiVNIWglO4FBOroCvy6RJjiYXeIYBSLA3xaTEHg64RzhM1kecDcCD4HsQ==}

  '@algolia/autocomplete-core@1.9.3':
    resolution: {integrity: sha512-009HdfugtGCdC4JdXUbVJClA0q0zh24yyePn+KUGk3rP7j8FEe/m5Yo/z65gn6nP/cM39PxpzqKrL7A6fP6PPw==}

  '@algolia/autocomplete-plugin-algolia-insights@1.9.3':
    resolution: {integrity: sha512-a/yTUkcO/Vyy+JffmAnTWbr4/90cLzw+CC3bRbhnULr/EM0fGNvM13oQQ14f2moLMcVDyAx/leczLlAOovhSZg==}
    peerDependencies:
      search-insights: '>= 1 < 3'

  '@algolia/autocomplete-preset-algolia@1.9.3':
    resolution: {integrity: sha512-d4qlt6YmrLMYy95n5TB52wtNDr6EgAIPH81dvvvW8UmuWRgxEtY0NJiPwl/h95JtG2vmRM804M0DSwMCNZlzRA==}
    peerDependencies:
      '@algolia/client-search': '>= 4.9.1 < 6'
      algoliasearch: '>= 4.9.1 < 6'

  '@algolia/autocomplete-shared@1.9.3':
    resolution: {integrity: sha512-Wnm9E4Ye6Rl6sTTqjoymD+l8DjSTHsHboVRYrKgEt8Q7UHm9nYbqhN/i0fhUYA3OAEH7WA8x3jfpnmJm3rKvaQ==}
    peerDependencies:
      '@algolia/client-search': '>= 4.9.1 < 6'
      algoliasearch: '>= 4.9.1 < 6'

  '@algolia/cache-browser-local-storage@4.24.0':
    resolution: {integrity: sha512-t63W9BnoXVrGy9iYHBgObNXqYXM3tYXCjDSHeNwnsc324r4o5UiVKUiAB4THQ5z9U5hTj6qUvwg/Ez43ZD85ww==}

  '@algolia/cache-common@4.24.0':
    resolution: {integrity: sha512-emi+v+DmVLpMGhp0V9q9h5CdkURsNmFC+cOS6uK9ndeJm9J4TiqSvPYVu+THUP8P/S08rxf5x2P+p3CfID0Y4g==}

  '@algolia/cache-in-memory@4.24.0':
    resolution: {integrity: sha512-gDrt2so19jW26jY3/MkFg5mEypFIPbPoXsQGQWAi6TrCPsNOSEYepBMPlucqWigsmEy/prp5ug2jy/N3PVG/8w==}

  '@algolia/client-account@4.24.0':
    resolution: {integrity: sha512-adcvyJ3KjPZFDybxlqnf+5KgxJtBjwTPTeyG2aOyoJvx0Y8dUQAEOEVOJ/GBxX0WWNbmaSrhDURMhc+QeevDsA==}

  '@algolia/client-analytics@4.24.0':
    resolution: {integrity: sha512-y8jOZt1OjwWU4N2qr8G4AxXAzaa8DBvyHTWlHzX/7Me1LX8OayfgHexqrsL4vSBcoMmVw2XnVW9MhL+Y2ZDJXg==}

  '@algolia/client-common@4.24.0':
    resolution: {integrity: sha512-bc2ROsNL6w6rqpl5jj/UywlIYC21TwSSoFHKl01lYirGMW+9Eek6r02Tocg4gZ8HAw3iBvu6XQiM3BEbmEMoiA==}

  '@algolia/client-personalization@4.24.0':
    resolution: {integrity: sha512-l5FRFm/yngztweU0HdUzz1rC4yoWCFo3IF+dVIVTfEPg906eZg5BOd1k0K6rZx5JzyyoP4LdmOikfkfGsKVE9w==}

  '@algolia/client-search@4.24.0':
    resolution: {integrity: sha512-uRW6EpNapmLAD0mW47OXqTP8eiIx5F6qN9/x/7HHO6owL3N1IXqydGwW5nhDFBrV+ldouro2W1VX3XlcUXEFCA==}

  '@algolia/logger-common@4.24.0':
    resolution: {integrity: sha512-LLUNjkahj9KtKYrQhFKCzMx0BY3RnNP4FEtO+sBybCjJ73E8jNdaKJ/Dd8A/VA4imVHP5tADZ8pn5B8Ga/wTMA==}

  '@algolia/logger-console@4.24.0':
    resolution: {integrity: sha512-X4C8IoHgHfiUROfoRCV+lzSy+LHMgkoEEU1BbKcsfnV0i0S20zyy0NLww9dwVHUWNfPPxdMU+/wKmLGYf96yTg==}

  '@algolia/recommend@4.24.0':
    resolution: {integrity: sha512-P9kcgerfVBpfYHDfVZDvvdJv0lEoCvzNlOy2nykyt5bK8TyieYyiD0lguIJdRZZYGre03WIAFf14pgE+V+IBlw==}

  '@algolia/requester-browser-xhr@4.24.0':
    resolution: {integrity: sha512-Z2NxZMb6+nVXSjF13YpjYTdvV3032YTBSGm2vnYvYPA6mMxzM3v5rsCiSspndn9rzIW4Qp1lPHBvuoKJV6jnAA==}

  '@algolia/requester-common@4.24.0':
    resolution: {integrity: sha512-k3CXJ2OVnvgE3HMwcojpvY6d9kgKMPRxs/kVohrwF5WMr2fnqojnycZkxPoEg+bXm8fi5BBfFmOqgYztRtHsQA==}

  '@algolia/requester-node-http@4.24.0':
    resolution: {integrity: sha512-JF18yTjNOVYvU/L3UosRcvbPMGT9B+/GQWNWnenIImglzNVGpyzChkXLnrSf6uxwVNO6ESGu6oN8MqcGQcjQJw==}

  '@algolia/transporter@4.24.0':
    resolution: {integrity: sha512-86nI7w6NzWxd1Zp9q3413dRshDqAzSbsQjhcDhPIatEFiZrL1/TjnHL8S7jVKFePlIMzDsZWXAXwXzcok9c5oA==}

  '@ampproject/remapping@2.3.0':
    resolution: {integrity: sha512-30iZtAPgz+LTIYoeivqYo853f02jBYSd5uGnGpkFV0M3xOt9aN73erkgYAmZU43x4VfqcnLxW9Kpg3R5LC4YYw==}
    engines: {node: '>=6.0.0'}

  '@aws-crypto/crc32@5.2.0':
    resolution: {integrity: sha512-nLbCWqQNgUiwwtFsen1AdzAtvuLRsQS8rYgMuxCrdKf9kOssamGLuPwyTY9wyYblNr9+1XM8v6zoDTPPSIeANg==}
    engines: {node: '>=16.0.0'}

  '@aws-crypto/crc32c@5.2.0':
    resolution: {integrity: sha512-+iWb8qaHLYKrNvGRbiYRHSdKRWhto5XlZUEBwDjYNf+ly5SVYG6zEoYIdxvf5R3zyeP16w4PLBn3rH1xc74Rag==}

  '@aws-crypto/sha1-browser@5.2.0':
    resolution: {integrity: sha512-OH6lveCFfcDjX4dbAvCFSYUjJZjDr/3XJ3xHtjn3Oj5b9RjojQo8npoLeA/bNwkOkrSQ0wgrHzXk4tDRxGKJeg==}

  '@aws-crypto/sha256-browser@5.2.0':
    resolution: {integrity: sha512-AXfN/lGotSQwu6HNcEsIASo7kWXZ5HYWvfOmSNKDsEqC4OashTp8alTmaz+F7TC2L083SFv5RdB+qU3Vs1kZqw==}

  '@aws-crypto/sha256-js@5.2.0':
    resolution: {integrity: sha512-FFQQyu7edu4ufvIZ+OadFpHHOt+eSTBaYaki44c+akjg7qZg9oOQeLlk77F6tSYqjDAFClrHJk9tMf0HdVyOvA==}
    engines: {node: '>=16.0.0'}

  '@aws-crypto/supports-web-crypto@5.2.0':
    resolution: {integrity: sha512-iAvUotm021kM33eCdNfwIN//F77/IADDSs58i+MDaOqFrVjZo9bAal0NK7HurRuWLLpF1iLX7gbWrjHjeo+YFg==}

  '@aws-crypto/util@5.2.0':
    resolution: {integrity: sha512-4RkU9EsI6ZpBve5fseQlGNUWKMa1RLPQ1dnjnQoe07ldfIzcsGb5hC5W0Dm7u423KWzawlrpbjXBrXCEv9zazQ==}

  '@aws-sdk/client-cloudfront@3.682.0':
    resolution: {integrity: sha512-K4RXR+6mlQe4XEp+tBj0nkoiQ5yDPdef0StEfcJQ9NbwwJb2Vdm8ImeEkJjisPcc0h3D6NhaZHumYwWAKb3BpA==}
    engines: {node: '>=16.0.0'}

  '@aws-sdk/client-s3@3.685.0':
    resolution: {integrity: sha512-ClvMeQHbLhWkpxnVymo4qWS5/yZcPXjorDbSday3joCWYWCSHTO409nWd+jx6eA4MKT/EY/uJ6ZBJRFfByKLuA==}
    engines: {node: '>=16.0.0'}

  '@aws-sdk/client-sso-oidc@3.682.0':
    resolution: {integrity: sha512-ZPZ7Y/r/w3nx/xpPzGSqSQsB090Xk5aZZOH+WBhTDn/pBEuim09BYXCLzvvxb7R7NnuoQdrTJiwimdJAhHl7ZQ==}
    engines: {node: '>=16.0.0'}
    peerDependencies:
      '@aws-sdk/client-sts': ^3.682.0

  '@aws-sdk/client-sso@3.682.0':
    resolution: {integrity: sha512-PYH9RFUMYLFl66HSBq4tIx6fHViMLkhJHTYJoJONpBs+Td+NwVJ895AdLtDsBIhMS0YseCbPpuyjUCJgsUrwUw==}
    engines: {node: '>=16.0.0'}

  '@aws-sdk/client-sts@3.682.0':
    resolution: {integrity: sha512-xKuo4HksZ+F8m9DOfx/ZuWNhaPuqZFPwwy0xqcBT6sWH7OAuBjv/fnpOTzyQhpVTWddlf+ECtMAMrxjxuOExGQ==}
    engines: {node: '>=16.0.0'}

  '@aws-sdk/core@3.679.0':
    resolution: {integrity: sha512-CS6PWGX8l4v/xyvX8RtXnBisdCa5+URzKd0L6GvHChype9qKUVxO/Gg6N/y43Hvg7MNWJt9FBPNWIxUB+byJwg==}
    engines: {node: '>=16.0.0'}

  '@aws-sdk/credential-provider-env@3.679.0':
    resolution: {integrity: sha512-EdlTYbzMm3G7VUNAMxr9S1nC1qUNqhKlAxFU8E7cKsAe8Bp29CD5HAs3POc56AVo9GC4yRIS+/mtlZSmrckzUA==}
    engines: {node: '>=16.0.0'}

  '@aws-sdk/credential-provider-http@3.679.0':
    resolution: {integrity: sha512-ZoKLubW5DqqV1/2a3TSn+9sSKg0T8SsYMt1JeirnuLJF0mCoYFUaWMyvxxKuxPoqvUsaycxKru4GkpJ10ltNBw==}
    engines: {node: '>=16.0.0'}

  '@aws-sdk/credential-provider-ini@3.682.0':
    resolution: {integrity: sha512-6eqWeHdK6EegAxqDdiCi215nT3QZPwukgWAYuVxNfJ/5m0/P7fAzF+D5kKVgByUvGJEbq/FEL8Fw7OBe64AA+g==}
    engines: {node: '>=16.0.0'}
    peerDependencies:
      '@aws-sdk/client-sts': ^3.682.0

  '@aws-sdk/credential-provider-node@3.682.0':
    resolution: {integrity: sha512-HSmDqZcBVZrTctHCT9m++vdlDfJ1ARI218qmZa+TZzzOFNpKWy6QyHMEra45GB9GnkkMmV6unoDSPMuN0AqcMg==}
    engines: {node: '>=16.0.0'}

  '@aws-sdk/credential-provider-process@3.679.0':
    resolution: {integrity: sha512-u/p4TV8kQ0zJWDdZD4+vdQFTMhkDEJFws040Gm113VHa/Xo1SYOjbpvqeuFoz6VmM0bLvoOWjxB9MxnSQbwKpQ==}
    engines: {node: '>=16.0.0'}

  '@aws-sdk/credential-provider-sso@3.682.0':
    resolution: {integrity: sha512-h7IH1VsWgV6YAJSWWV6y8uaRjGqLY3iBpGZlXuTH/c236NMLaNv+WqCBLeBxkFGUb2WeQ+FUPEJDCD69rgLIkg==}
    engines: {node: '>=16.0.0'}

  '@aws-sdk/credential-provider-web-identity@3.679.0':
    resolution: {integrity: sha512-a74tLccVznXCaBefWPSysUcLXYJiSkeUmQGtalNgJ1vGkE36W5l/8czFiiowdWdKWz7+x6xf0w+Kjkjlj42Ung==}
    engines: {node: '>=16.0.0'}
    peerDependencies:
      '@aws-sdk/client-sts': ^3.679.0

  '@aws-sdk/middleware-bucket-endpoint@3.679.0':
    resolution: {integrity: sha512-5EpiPhhGgnF+uJR4DzWUk6Lx3pOn9oM6JGXxeHsiynfoBfq7vHMleq+uABHHSQS+y7XzbyZ7x8tXNQlliMwOsg==}
    engines: {node: '>=16.0.0'}

  '@aws-sdk/middleware-expect-continue@3.679.0':
    resolution: {integrity: sha512-nYsh9PdWrF4EahTRdXHGlNud82RPc508CNGdh1lAGfPU3tNveGfMBX3PcGBtPOse3p9ebNKRWVmUc9eXSjGvHA==}
    engines: {node: '>=16.0.0'}

  '@aws-sdk/middleware-flexible-checksums@3.682.0':
    resolution: {integrity: sha512-5u1STth6iZUtAvPDO0NJVYKUX2EYKU7v84MYYaZ3O27HphRjFqDos0keL2KTnHn/KmMD68rM3yiUareWR8hnAQ==}
    engines: {node: '>=16.0.0'}

  '@aws-sdk/middleware-host-header@3.679.0':
    resolution: {integrity: sha512-y176HuQ8JRY3hGX8rQzHDSbCl9P5Ny9l16z4xmaiLo+Qfte7ee4Yr3yaAKd7GFoJ3/Mhud2XZ37fR015MfYl2w==}
    engines: {node: '>=16.0.0'}

  '@aws-sdk/middleware-location-constraint@3.679.0':
    resolution: {integrity: sha512-SA1C1D3XgoKTGxyNsOqd016ONpk46xJLWDgJUd00Zb21Ox5wYCoY6aDRKiaMRW+1VfCJdezs1Do3XLyIU9KxyA==}
    engines: {node: '>=16.0.0'}

  '@aws-sdk/middleware-logger@3.679.0':
    resolution: {integrity: sha512-0vet8InEj7nvIvGKk+ch7bEF5SyZ7Us9U7YTEgXPrBNStKeRUsgwRm0ijPWWd0a3oz2okaEwXsFl7G/vI0XiEA==}
    engines: {node: '>=16.0.0'}

  '@aws-sdk/middleware-recursion-detection@3.679.0':
    resolution: {integrity: sha512-sQoAZFsQiW/LL3DfKMYwBoGjYDEnMbA9WslWN8xneCmBAwKo6IcSksvYs23PP8XMIoBGe2I2J9BSr654XWygTQ==}
    engines: {node: '>=16.0.0'}

  '@aws-sdk/middleware-sdk-s3@3.685.0':
    resolution: {integrity: sha512-C4w92b3A99NbghrA2Ssw6y1RbDF3I3Bgzi2Izh0pXgyIoDiX0xs9bUs/FGYLK4uepYr78DAZY8DwEpzjWIXkSA==}
    engines: {node: '>=16.0.0'}

  '@aws-sdk/middleware-ssec@3.679.0':
    resolution: {integrity: sha512-4GNUxXbs1M71uFHRiCAZtN0/g23ogI9YjMe5isAuYMHXwDB3MhqF7usKf954mBP6tplvN44vYlbJ84faaLrTtg==}
    engines: {node: '>=16.0.0'}

  '@aws-sdk/middleware-user-agent@3.682.0':
    resolution: {integrity: sha512-7TyvYR9HdGH1/Nq0eeApUTM4izB6rExiw87khVYuJwZHr6FmvIL1FsOVFro/4WlXa0lg4LiYOm/8H8dHv+fXTg==}
    engines: {node: '>=16.0.0'}

  '@aws-sdk/region-config-resolver@3.679.0':
    resolution: {integrity: sha512-Ybx54P8Tg6KKq5ck7uwdjiKif7n/8g1x+V0V9uTjBjRWqaIgiqzXwKWoPj6NCNkE7tJNtqI4JrNxp/3S3HvmRw==}
    engines: {node: '>=16.0.0'}

  '@aws-sdk/signature-v4-multi-region@3.685.0':
    resolution: {integrity: sha512-IHLwuAZGqfUWVrNqw0ugnBa7iL8uBP4x6A7bfBDXRXWCWjUCed/1/D//0lKDHwpFkV74fGW6KoBacnWSUlXmwA==}
    engines: {node: '>=16.0.0'}

  '@aws-sdk/token-providers@3.679.0':
    resolution: {integrity: sha512-1/+Zso/x2jqgutKixYFQEGli0FELTgah6bm7aB+m2FAWH4Hz7+iMUsazg6nSWm714sG9G3h5u42Dmpvi9X6/hA==}
    engines: {node: '>=16.0.0'}
    peerDependencies:
      '@aws-sdk/client-sso-oidc': ^3.679.0

  '@aws-sdk/types@3.679.0':
    resolution: {integrity: sha512-NwVq8YvInxQdJ47+zz4fH3BRRLC6lL+WLkvr242PVBbUOLRyK/lkwHlfiKUoeVIMyK5NF+up6TRg71t/8Bny6Q==}
    engines: {node: '>=16.0.0'}

  '@aws-sdk/util-arn-parser@3.679.0':
    resolution: {integrity: sha512-CwzEbU8R8rq9bqUFryO50RFBlkfufV9UfMArHPWlo+lmsC+NlSluHQALoj6Jkq3zf5ppn1CN0c1DDLrEqdQUXg==}
    engines: {node: '>=16.0.0'}

  '@aws-sdk/util-endpoints@3.679.0':
    resolution: {integrity: sha512-YL6s4Y/1zC45OvddvgE139fjeWSKKPgLlnfrvhVL7alNyY9n7beR4uhoDpNrt5mI6sn9qiBF17790o+xLAXjjg==}
    engines: {node: '>=16.0.0'}

  '@aws-sdk/util-locate-window@3.568.0':
    resolution: {integrity: sha512-3nh4TINkXYr+H41QaPelCceEB2FXP3fxp93YZXB/kqJvX0U9j0N0Uk45gvsjmEPzG8XxkPEeLIfT2I1M7A6Lig==}
    engines: {node: '>=16.0.0'}

  '@aws-sdk/util-user-agent-browser@3.679.0':
    resolution: {integrity: sha512-CusSm2bTBG1kFypcsqU8COhnYc6zltobsqs3nRrvYqYaOqtMnuE46K4XTWpnzKgwDejgZGOE+WYyprtAxrPvmQ==}

  '@aws-sdk/util-user-agent-node@3.682.0':
    resolution: {integrity: sha512-so5s+j0gPoTS0HM4HPL+G0ajk0T6cQAg8JXzRgvyiQAxqie+zGCZAV3VuVeMNWMVbzsgZl0pYZaatPFTLG/AxA==}
    engines: {node: '>=16.0.0'}
    peerDependencies:
      aws-crt: '>=1.0.0'
    peerDependenciesMeta:
      aws-crt:
        optional: true

  '@aws-sdk/xml-builder@3.679.0':
    resolution: {integrity: sha512-nPmhVZb39ty5bcQ7mAwtjezBcsBqTYZ9A2D9v/lE92KCLdu5RhSkPH7O71ZqbZx1mUSg9fAOxHPiG79U5VlpLQ==}
    engines: {node: '>=16.0.0'}

  '@babel/code-frame@7.24.7':
    resolution: {integrity: sha512-BcYH1CVJBO9tvyIZ2jVeXgSIMvGZ2FDRvDdOIVQyuklNKSsx+eppDEBq/g47Ayw+RqNFE+URvOShmf+f/qwAlA==}
    engines: {node: '>=6.9.0'}

  '@babel/compat-data@7.25.4':
    resolution: {integrity: sha512-+LGRog6RAsCJrrrg/IO6LGmpphNe5DiK30dGjCoxxeGv49B10/3XYGxPsAwrDlMFcFEvdAUavDT8r9k/hSyQqQ==}
    engines: {node: '>=6.9.0'}

  '@babel/core@7.25.2':
    resolution: {integrity: sha512-BBt3opiCOxUr9euZ5/ro/Xv8/V7yJ5bjYMqG/C1YAo8MIKAnumZalCN+msbci3Pigy4lIQfPUpfMM27HMGaYEA==}
    engines: {node: '>=6.9.0'}

  '@babel/generator@7.25.6':
    resolution: {integrity: sha512-VPC82gr1seXOpkjAAKoLhP50vx4vGNlF4msF64dSFq1P8RfB+QAuJWGHPXXPc8QyfVWwwB/TNNU4+ayZmHNbZw==}
    engines: {node: '>=6.9.0'}

  '@babel/helper-compilation-targets@7.25.2':
    resolution: {integrity: sha512-U2U5LsSaZ7TAt3cfaymQ8WHh0pxvdHoEk6HVpaexxixjyEquMh0L0YNJNM6CTGKMXV1iksi0iZkGw4AcFkPaaw==}
    engines: {node: '>=6.9.0'}

  '@babel/helper-module-imports@7.24.7':
    resolution: {integrity: sha512-8AyH3C+74cgCVVXow/myrynrAGv+nTVg5vKu2nZph9x7RcRwzmh0VFallJuFTZ9mx6u4eSdXZfcOzSqTUm0HCA==}
    engines: {node: '>=6.9.0'}

  '@babel/helper-module-transforms@7.25.2':
    resolution: {integrity: sha512-BjyRAbix6j/wv83ftcVJmBt72QtHI56C7JXZoG2xATiLpmoC7dpd8WnkikExHDVPpi/3qCmO6WY1EaXOluiecQ==}
    engines: {node: '>=6.9.0'}
    peerDependencies:
      '@babel/core': ^7.0.0

  '@babel/helper-plugin-utils@7.24.8':
    resolution: {integrity: sha512-FFWx5142D8h2Mgr/iPVGH5G7w6jDn4jUSpZTyDnQO0Yn7Ks2Kuz6Pci8H6MPCoUJegd/UZQ3tAvfLCxQSnWWwg==}
    engines: {node: '>=6.9.0'}

  '@babel/helper-simple-access@7.24.7':
    resolution: {integrity: sha512-zBAIvbCMh5Ts+b86r/CjU+4XGYIs+R1j951gxI3KmmxBMhCg4oQMsv6ZXQ64XOm/cvzfU1FmoCyt6+owc5QMYg==}
    engines: {node: '>=6.9.0'}

  '@babel/helper-string-parser@7.24.8':
    resolution: {integrity: sha512-pO9KhhRcuUyGnJWwyEgnRJTSIZHiT+vMD0kPeD+so0l7mxkMT19g3pjY9GTnHySck/hDzq+dtW/4VgnMkippsQ==}
    engines: {node: '>=6.9.0'}

  '@babel/helper-validator-identifier@7.24.7':
    resolution: {integrity: sha512-rR+PBcQ1SMQDDyF6X0wxtG8QyLCgUB0eRAGguqRLfkCA87l7yAP7ehq8SNj96OOGTO8OBV70KhuFYcIkHXOg0w==}
    engines: {node: '>=6.9.0'}

  '@babel/helper-validator-option@7.24.8':
    resolution: {integrity: sha512-xb8t9tD1MHLungh/AIoWYN+gVHaB9kwlu8gffXGSt3FFEIT7RjS+xWbc2vUD1UTZdIpKj/ab3rdqJ7ufngyi2Q==}
    engines: {node: '>=6.9.0'}

  '@babel/helpers@7.25.6':
    resolution: {integrity: sha512-Xg0tn4HcfTijTwfDwYlvVCl43V6h4KyVVX2aEm4qdO/PC6L2YvzLHFdmxhoeSA3eslcE6+ZVXHgWwopXYLNq4Q==}
    engines: {node: '>=6.9.0'}

  '@babel/highlight@7.24.7':
    resolution: {integrity: sha512-EStJpq4OuY8xYfhGVXngigBJRWxftKX9ksiGDnmlY3o7B/V7KIAc9X4oiK87uPJSc/vs5L869bem5fhZa8caZw==}
    engines: {node: '>=6.9.0'}

  '@babel/parser@7.25.6':
    resolution: {integrity: sha512-trGdfBdbD0l1ZPmcJ83eNxB9rbEax4ALFTF7fN386TMYbeCQbyme5cOEXQhbGXKebwGaB/J52w1mrklMcbgy6Q==}
    engines: {node: '>=6.0.0'}
    hasBin: true

  '@babel/plugin-syntax-async-generators@7.8.4':
    resolution: {integrity: sha512-tycmZxkGfZaxhMRbXlPXuVFpdWlXpir2W4AMhSJgRKzk/eDlIXOhb2LHWoLpDF7TEHylV5zNhykX6KAgHJmTNw==}
    peerDependencies:
      '@babel/core': ^7.0.0-0

  '@babel/plugin-syntax-bigint@7.8.3':
    resolution: {integrity: sha512-wnTnFlG+YxQm3vDxpGE57Pj0srRU4sHE/mDkt1qv2YJJSeUAec2ma4WLUnUPeKjyrfntVwe/N6dCXpU+zL3Npg==}
    peerDependencies:
      '@babel/core': ^7.0.0-0

  '@babel/plugin-syntax-class-properties@7.12.13':
    resolution: {integrity: sha512-fm4idjKla0YahUNgFNLCB0qySdsoPiZP3iQE3rky0mBUtMZ23yDJ9SJdg6dXTSDnulOVqiF3Hgr9nbXvXTQZYA==}
    peerDependencies:
      '@babel/core': ^7.0.0-0

  '@babel/plugin-syntax-class-static-block@7.14.5':
    resolution: {integrity: sha512-b+YyPmr6ldyNnM6sqYeMWE+bgJcJpO6yS4QD7ymxgH34GBPNDM/THBh8iunyvKIZztiwLH4CJZ0RxTk9emgpjw==}
    engines: {node: '>=6.9.0'}
    peerDependencies:
      '@babel/core': ^7.0.0-0

  '@babel/plugin-syntax-import-attributes@7.25.6':
    resolution: {integrity: sha512-sXaDXaJN9SNLymBdlWFA+bjzBhFD617ZaFiY13dGt7TVslVvVgA6fkZOP7Ki3IGElC45lwHdOTrCtKZGVAWeLQ==}
    engines: {node: '>=6.9.0'}
    peerDependencies:
      '@babel/core': ^7.0.0-0

  '@babel/plugin-syntax-import-meta@7.10.4':
    resolution: {integrity: sha512-Yqfm+XDx0+Prh3VSeEQCPU81yC+JWZ2pDPFSS4ZdpfZhp4MkFMaDC1UqseovEKwSUpnIL7+vK+Clp7bfh0iD7g==}
    peerDependencies:
      '@babel/core': ^7.0.0-0

  '@babel/plugin-syntax-json-strings@7.8.3':
    resolution: {integrity: sha512-lY6kdGpWHvjoe2vk4WrAapEuBR69EMxZl+RoGRhrFGNYVK8mOPAW8VfbT/ZgrFbXlDNiiaxQnAtgVCZ6jv30EA==}
    peerDependencies:
      '@babel/core': ^7.0.0-0

  '@babel/plugin-syntax-jsx@7.24.7':
    resolution: {integrity: sha512-6ddciUPe/mpMnOKv/U+RSd2vvVy+Yw/JfBB0ZHYjEZt9NLHmCUylNYlsbqCCS1Bffjlb0fCwC9Vqz+sBz6PsiQ==}
    engines: {node: '>=6.9.0'}
    peerDependencies:
      '@babel/core': ^7.0.0-0

  '@babel/plugin-syntax-logical-assignment-operators@7.10.4':
    resolution: {integrity: sha512-d8waShlpFDinQ5MtvGU9xDAOzKH47+FFoney2baFIoMr952hKOLp1HR7VszoZvOsV/4+RRszNY7D17ba0te0ig==}
    peerDependencies:
      '@babel/core': ^7.0.0-0

  '@babel/plugin-syntax-nullish-coalescing-operator@7.8.3':
    resolution: {integrity: sha512-aSff4zPII1u2QD7y+F8oDsz19ew4IGEJg9SVW+bqwpwtfFleiQDMdzA/R+UlWDzfnHFCxxleFT0PMIrR36XLNQ==}
    peerDependencies:
      '@babel/core': ^7.0.0-0

  '@babel/plugin-syntax-numeric-separator@7.10.4':
    resolution: {integrity: sha512-9H6YdfkcK/uOnY/K7/aA2xpzaAgkQn37yzWUMRK7OaPOqOpGS1+n0H5hxT9AUw9EsSjPW8SVyMJwYRtWs3X3ug==}
    peerDependencies:
      '@babel/core': ^7.0.0-0

  '@babel/plugin-syntax-object-rest-spread@7.8.3':
    resolution: {integrity: sha512-XoqMijGZb9y3y2XskN+P1wUGiVwWZ5JmoDRwx5+3GmEplNyVM2s2Dg8ILFQm8rWM48orGy5YpI5Bl8U1y7ydlA==}
    peerDependencies:
      '@babel/core': ^7.0.0-0

  '@babel/plugin-syntax-optional-catch-binding@7.8.3':
    resolution: {integrity: sha512-6VPD0Pc1lpTqw0aKoeRTMiB+kWhAoT24PA+ksWSBrFtl5SIRVpZlwN3NNPQjehA2E/91FV3RjLWoVTglWcSV3Q==}
    peerDependencies:
      '@babel/core': ^7.0.0-0

  '@babel/plugin-syntax-optional-chaining@7.8.3':
    resolution: {integrity: sha512-KoK9ErH1MBlCPxV0VANkXW2/dw4vlbGDrFgz8bmUsBGYkFRcbRwMh6cIJubdPrkxRwuGdtCk0v/wPTKbQgBjkg==}
    peerDependencies:
      '@babel/core': ^7.0.0-0

  '@babel/plugin-syntax-private-property-in-object@7.14.5':
    resolution: {integrity: sha512-0wVnp9dxJ72ZUJDV27ZfbSj6iHLoytYZmh3rFcxNnvsJF3ktkzLDZPy/mA17HGsaQT3/DQsWYX1f1QGWkCoVUg==}
    engines: {node: '>=6.9.0'}
    peerDependencies:
      '@babel/core': ^7.0.0-0

  '@babel/plugin-syntax-top-level-await@7.14.5':
    resolution: {integrity: sha512-hx++upLv5U1rgYfwe1xBQUhRmU41NEvpUvrp8jkrSCdvGSnM5/qdRMtylJ6PG5OFkBaHkbTAKTnd3/YyESRHFw==}
    engines: {node: '>=6.9.0'}
    peerDependencies:
      '@babel/core': ^7.0.0-0

  '@babel/plugin-syntax-typescript@7.25.4':
    resolution: {integrity: sha512-uMOCoHVU52BsSWxPOMVv5qKRdeSlPuImUCB2dlPuBSU+W2/ROE7/Zg8F2Kepbk+8yBa68LlRKxO+xgEVWorsDg==}
    engines: {node: '>=6.9.0'}
    peerDependencies:
      '@babel/core': ^7.0.0-0

  '@babel/runtime@7.25.6':
    resolution: {integrity: sha512-VBj9MYyDb9tuLq7yzqjgzt6Q+IBQLrGZfdjOekyEirZPHxXWoTSGUTMrpsfi58Up73d13NfYLv8HT9vmznjzhQ==}
    engines: {node: '>=6.9.0'}

  '@babel/template@7.25.0':
    resolution: {integrity: sha512-aOOgh1/5XzKvg1jvVz7AVrx2piJ2XBi227DHmbY6y+bM9H2FlN+IfecYu4Xl0cNiiVejlsCri89LUsbj8vJD9Q==}
    engines: {node: '>=6.9.0'}

  '@babel/traverse@7.25.6':
    resolution: {integrity: sha512-9Vrcx5ZW6UwK5tvqsj0nGpp/XzqthkT0dqIc9g1AdtygFToNtTF67XzYS//dm+SAK9cp3B9R4ZO/46p63SCjlQ==}
    engines: {node: '>=6.9.0'}

  '@babel/types@7.25.6':
    resolution: {integrity: sha512-/l42B1qxpG6RdfYf343Uw1vmDjeNhneUXtzhojE7pDgfpEypmRhI6j1kr17XCVv4Cgl9HdAiQY2x0GwKm7rWCw==}
    engines: {node: '>=6.9.0'}

  '@bcoe/v8-coverage@0.2.3':
    resolution: {integrity: sha512-0hYQ8SB4Db5zvZB4axdMHGwEaQjkZzFjQiN9LVYvIFB2nSUHW9tYpxWriPrWDASIxiaXax83REcLxuSdnGPZtw==}

  '@changesets/apply-release-plan@7.0.5':
    resolution: {integrity: sha512-1cWCk+ZshEkSVEZrm2fSj1Gz8sYvxgUL4Q78+1ZZqeqfuevPTPk033/yUZ3df8BKMohkqqHfzj0HOOrG0KtXTw==}

  '@changesets/assemble-release-plan@6.0.4':
    resolution: {integrity: sha512-nqICnvmrwWj4w2x0fOhVj2QEGdlUuwVAwESrUo5HLzWMI1rE5SWfsr9ln+rDqWB6RQ2ZyaMZHUcU7/IRaUJS+Q==}

  '@changesets/changelog-git@0.2.0':
    resolution: {integrity: sha512-bHOx97iFI4OClIT35Lok3sJAwM31VbUM++gnMBV16fdbtBhgYu4dxsphBF/0AZZsyAHMrnM0yFcj5gZM1py6uQ==}

  '@changesets/cli@2.27.9':
    resolution: {integrity: sha512-q42a/ZbDnxPpCb5Wkm6tMVIxgeI9C/bexntzTeCFBrQEdpisQqk8kCHllYZMDjYtEc1ZzumbMJAG8H0Z4rdvjg==}
    hasBin: true

  '@changesets/config@3.0.3':
    resolution: {integrity: sha512-vqgQZMyIcuIpw9nqFIpTSNyc/wgm/Lu1zKN5vECy74u95Qx/Wa9g27HdgO4NkVAaq+BGA8wUc/qvbvVNs93n6A==}

  '@changesets/errors@0.2.0':
    resolution: {integrity: sha512-6BLOQUscTpZeGljvyQXlWOItQyU71kCdGz7Pi8H8zdw6BI0g3m43iL4xKUVPWtG+qrrL9DTjpdn8eYuCQSRpow==}

  '@changesets/get-dependents-graph@2.1.2':
    resolution: {integrity: sha512-sgcHRkiBY9i4zWYBwlVyAjEM9sAzs4wYVwJUdnbDLnVG3QwAaia1Mk5P8M7kraTOZN+vBET7n8KyB0YXCbFRLQ==}

  '@changesets/get-release-plan@4.0.4':
    resolution: {integrity: sha512-SicG/S67JmPTrdcc9Vpu0wSQt7IiuN0dc8iR5VScnnTVPfIaLvKmEGRvIaF0kcn8u5ZqLbormZNTO77bCEvyWw==}

  '@changesets/get-version-range-type@0.4.0':
    resolution: {integrity: sha512-hwawtob9DryoGTpixy1D3ZXbGgJu1Rhr+ySH2PvTLHvkZuQ7sRT4oQwMh0hbqZH1weAooedEjRsbrWcGLCeyVQ==}

  '@changesets/git@3.0.1':
    resolution: {integrity: sha512-pdgHcYBLCPcLd82aRcuO0kxCDbw/yISlOtkmwmE8Odo1L6hSiZrBOsRl84eYG7DRCab/iHnOkWqExqc4wxk2LQ==}

  '@changesets/logger@0.1.1':
    resolution: {integrity: sha512-OQtR36ZlnuTxKqoW4Sv6x5YIhOmClRd5pWsjZsddYxpWs517R0HkyiefQPIytCVh4ZcC5x9XaG8KTdd5iRQUfg==}

  '@changesets/parse@0.4.0':
    resolution: {integrity: sha512-TS/9KG2CdGXS27S+QxbZXgr8uPsP4yNJYb4BC2/NeFUj80Rni3TeD2qwWmabymxmrLo7JEsytXH1FbpKTbvivw==}

  '@changesets/pre@2.0.1':
    resolution: {integrity: sha512-vvBJ/If4jKM4tPz9JdY2kGOgWmCowUYOi5Ycv8dyLnEE8FgpYYUo1mgJZxcdtGGP3aG8rAQulGLyyXGSLkIMTQ==}

  '@changesets/read@0.6.1':
    resolution: {integrity: sha512-jYMbyXQk3nwP25nRzQQGa1nKLY0KfoOV7VLgwucI0bUO8t8ZLCr6LZmgjXsiKuRDc+5A6doKPr9w2d+FEJ55zQ==}

  '@changesets/should-skip-package@0.1.1':
    resolution: {integrity: sha512-H9LjLbF6mMHLtJIc/eHR9Na+MifJ3VxtgP/Y+XLn4BF7tDTEN1HNYtH6QMcjP1uxp9sjaFYmW8xqloaCi/ckTg==}

  '@changesets/types@4.1.0':
    resolution: {integrity: sha512-LDQvVDv5Kb50ny2s25Fhm3d9QSZimsoUGBsUioj6MC3qbMUCuC8GPIvk/M6IvXx3lYhAs0lwWUQLb+VIEUCECw==}

  '@changesets/types@6.0.0':
    resolution: {integrity: sha512-b1UkfNulgKoWfqyHtzKS5fOZYSJO+77adgL7DLRDr+/7jhChN+QcHnbjiQVOz/U+Ts3PGNySq7diAItzDgugfQ==}

  '@changesets/write@0.3.2':
    resolution: {integrity: sha512-kDxDrPNpUgsjDbWBvUo27PzKX4gqeKOlhibaOXDJA6kuBisGqNHv/HwGJrAu8U/dSf8ZEFIeHIPtvSlZI1kULw==}

  '@colors/colors@1.6.0':
    resolution: {integrity: sha512-Ir+AOibqzrIsL6ajt3Rz3LskB7OiMVHqltZmspbW/TJuTVuyOMirVqAkjfY6JISiLHgyNqicAC8AyHHGzNd/dA==}
    engines: {node: '>=0.1.90'}

  '@cspotcode/source-map-support@0.8.1':
    resolution: {integrity: sha512-IchNf6dN4tHoMFIn/7OE8LWZ19Y6q/67Bmf6vnGREv8RSbBVb9LPJxEcnwrcwX6ixSvaiGoomAUvu4YSxXrVgw==}
    engines: {node: '>=12'}

  '@dabh/diagnostics@2.0.3':
    resolution: {integrity: sha512-hrlQOIi7hAfzsMqlGSFyVucrx38O+j6wiGOf//H2ecvIEqYN4ADBSS2iLMh5UFyDunCNniUIPk/q3riFv45xRA==}

  '@docsearch/css@3.6.2':
    resolution: {integrity: sha512-vKNZepO2j7MrYBTZIGXvlUOIR+v9KRf70FApRgovWrj3GTs1EITz/Xb0AOlm1xsQBp16clVZj1SY/qaOJbQtZw==}

  '@docsearch/js@3.6.2':
    resolution: {integrity: sha512-pS4YZF+VzUogYrkblCucQ0Oy2m8Wggk8Kk7lECmZM60hTbaydSIhJTTiCrmoxtBqV8wxORnOqcqqOfbmkkQEcA==}

  '@docsearch/react@3.6.2':
    resolution: {integrity: sha512-rtZce46OOkVflCQH71IdbXSFK+S8iJZlUF56XBW5rIgx/eG5qoomC7Ag3anZson1bBac/JFQn7XOBfved/IMRA==}
    peerDependencies:
      '@types/react': '>= 16.8.0 < 19.0.0'
      react: '>= 16.8.0 < 19.0.0'
      react-dom: '>= 16.8.0 < 19.0.0'
      search-insights: '>= 1 < 3'
    peerDependenciesMeta:
      '@types/react':
        optional: true
      react:
        optional: true
      react-dom:
        optional: true
      search-insights:
        optional: true

  '@esbuild/aix-ppc64@0.21.5':
    resolution: {integrity: sha512-1SDgH6ZSPTlggy1yI6+Dbkiz8xzpHJEVAlF/AM1tHPLsf5STom9rwtjE4hKAF20FfXXNTFqEYXyJNWh1GiZedQ==}
    engines: {node: '>=12'}
    cpu: [ppc64]
    os: [aix]

  '@esbuild/aix-ppc64@0.23.1':
    resolution: {integrity: sha512-6VhYk1diRqrhBAqpJEdjASR/+WVRtfjpqKuNw11cLiaWpAT/Uu+nokB+UJnevzy/P9C/ty6AOe0dwueMrGh/iQ==}
    engines: {node: '>=18'}
    cpu: [ppc64]
    os: [aix]

  '@esbuild/android-arm64@0.21.5':
    resolution: {integrity: sha512-c0uX9VAUBQ7dTDCjq+wdyGLowMdtR/GoC2U5IYk/7D1H1JYC0qseD7+11iMP2mRLN9RcCMRcjC4YMclCzGwS/A==}
    engines: {node: '>=12'}
    cpu: [arm64]
    os: [android]

  '@esbuild/android-arm64@0.23.1':
    resolution: {integrity: sha512-xw50ipykXcLstLeWH7WRdQuysJqejuAGPd30vd1i5zSyKK3WE+ijzHmLKxdiCMtH1pHz78rOg0BKSYOSB/2Khw==}
    engines: {node: '>=18'}
    cpu: [arm64]
    os: [android]

  '@esbuild/android-arm@0.21.5':
    resolution: {integrity: sha512-vCPvzSjpPHEi1siZdlvAlsPxXl7WbOVUBBAowWug4rJHb68Ox8KualB+1ocNvT5fjv6wpkX6o/iEpbDrf68zcg==}
    engines: {node: '>=12'}
    cpu: [arm]
    os: [android]

  '@esbuild/android-arm@0.23.1':
    resolution: {integrity: sha512-uz6/tEy2IFm9RYOyvKl88zdzZfwEfKZmnX9Cj1BHjeSGNuGLuMD1kR8y5bteYmwqKm1tj8m4cb/aKEorr6fHWQ==}
    engines: {node: '>=18'}
    cpu: [arm]
    os: [android]

  '@esbuild/android-x64@0.21.5':
    resolution: {integrity: sha512-D7aPRUUNHRBwHxzxRvp856rjUHRFW1SdQATKXH2hqA0kAZb1hKmi02OpYRacl0TxIGz/ZmXWlbZgjwWYaCakTA==}
    engines: {node: '>=12'}
    cpu: [x64]
    os: [android]

  '@esbuild/android-x64@0.23.1':
    resolution: {integrity: sha512-nlN9B69St9BwUoB+jkyU090bru8L0NA3yFvAd7k8dNsVH8bi9a8cUAUSEcEEgTp2z3dbEDGJGfP6VUnkQnlReg==}
    engines: {node: '>=18'}
    cpu: [x64]
    os: [android]

  '@esbuild/darwin-arm64@0.21.5':
    resolution: {integrity: sha512-DwqXqZyuk5AiWWf3UfLiRDJ5EDd49zg6O9wclZ7kUMv2WRFr4HKjXp/5t8JZ11QbQfUS6/cRCKGwYhtNAY88kQ==}
    engines: {node: '>=12'}
    cpu: [arm64]
    os: [darwin]

  '@esbuild/darwin-arm64@0.23.1':
    resolution: {integrity: sha512-YsS2e3Wtgnw7Wq53XXBLcV6JhRsEq8hkfg91ESVadIrzr9wO6jJDMZnCQbHm1Guc5t/CdDiFSSfWP58FNuvT3Q==}
    engines: {node: '>=18'}
    cpu: [arm64]
    os: [darwin]

  '@esbuild/darwin-x64@0.21.5':
    resolution: {integrity: sha512-se/JjF8NlmKVG4kNIuyWMV/22ZaerB+qaSi5MdrXtd6R08kvs2qCN4C09miupktDitvh8jRFflwGFBQcxZRjbw==}
    engines: {node: '>=12'}
    cpu: [x64]
    os: [darwin]

  '@esbuild/darwin-x64@0.23.1':
    resolution: {integrity: sha512-aClqdgTDVPSEGgoCS8QDG37Gu8yc9lTHNAQlsztQ6ENetKEO//b8y31MMu2ZaPbn4kVsIABzVLXYLhCGekGDqw==}
    engines: {node: '>=18'}
    cpu: [x64]
    os: [darwin]

  '@esbuild/freebsd-arm64@0.21.5':
    resolution: {integrity: sha512-5JcRxxRDUJLX8JXp/wcBCy3pENnCgBR9bN6JsY4OmhfUtIHe3ZW0mawA7+RDAcMLrMIZaf03NlQiX9DGyB8h4g==}
    engines: {node: '>=12'}
    cpu: [arm64]
    os: [freebsd]

  '@esbuild/freebsd-arm64@0.23.1':
    resolution: {integrity: sha512-h1k6yS8/pN/NHlMl5+v4XPfikhJulk4G+tKGFIOwURBSFzE8bixw1ebjluLOjfwtLqY0kewfjLSrO6tN2MgIhA==}
    engines: {node: '>=18'}
    cpu: [arm64]
    os: [freebsd]

  '@esbuild/freebsd-x64@0.21.5':
    resolution: {integrity: sha512-J95kNBj1zkbMXtHVH29bBriQygMXqoVQOQYA+ISs0/2l3T9/kj42ow2mpqerRBxDJnmkUDCaQT/dfNXWX/ZZCQ==}
    engines: {node: '>=12'}
    cpu: [x64]
    os: [freebsd]

  '@esbuild/freebsd-x64@0.23.1':
    resolution: {integrity: sha512-lK1eJeyk1ZX8UklqFd/3A60UuZ/6UVfGT2LuGo3Wp4/z7eRTRYY+0xOu2kpClP+vMTi9wKOfXi2vjUpO1Ro76g==}
    engines: {node: '>=18'}
    cpu: [x64]
    os: [freebsd]

  '@esbuild/linux-arm64@0.21.5':
    resolution: {integrity: sha512-ibKvmyYzKsBeX8d8I7MH/TMfWDXBF3db4qM6sy+7re0YXya+K1cem3on9XgdT2EQGMu4hQyZhan7TeQ8XkGp4Q==}
    engines: {node: '>=12'}
    cpu: [arm64]
    os: [linux]

  '@esbuild/linux-arm64@0.23.1':
    resolution: {integrity: sha512-/93bf2yxencYDnItMYV/v116zff6UyTjo4EtEQjUBeGiVpMmffDNUyD9UN2zV+V3LRV3/on4xdZ26NKzn6754g==}
    engines: {node: '>=18'}
    cpu: [arm64]
    os: [linux]

  '@esbuild/linux-arm@0.21.5':
    resolution: {integrity: sha512-bPb5AHZtbeNGjCKVZ9UGqGwo8EUu4cLq68E95A53KlxAPRmUyYv2D6F0uUI65XisGOL1hBP5mTronbgo+0bFcA==}
    engines: {node: '>=12'}
    cpu: [arm]
    os: [linux]

  '@esbuild/linux-arm@0.23.1':
    resolution: {integrity: sha512-CXXkzgn+dXAPs3WBwE+Kvnrf4WECwBdfjfeYHpMeVxWE0EceB6vhWGShs6wi0IYEqMSIzdOF1XjQ/Mkm5d7ZdQ==}
    engines: {node: '>=18'}
    cpu: [arm]
    os: [linux]

  '@esbuild/linux-ia32@0.21.5':
    resolution: {integrity: sha512-YvjXDqLRqPDl2dvRODYmmhz4rPeVKYvppfGYKSNGdyZkA01046pLWyRKKI3ax8fbJoK5QbxblURkwK/MWY18Tg==}
    engines: {node: '>=12'}
    cpu: [ia32]
    os: [linux]

  '@esbuild/linux-ia32@0.23.1':
    resolution: {integrity: sha512-VTN4EuOHwXEkXzX5nTvVY4s7E/Krz7COC8xkftbbKRYAl96vPiUssGkeMELQMOnLOJ8k3BY1+ZY52tttZnHcXQ==}
    engines: {node: '>=18'}
    cpu: [ia32]
    os: [linux]

  '@esbuild/linux-loong64@0.21.5':
    resolution: {integrity: sha512-uHf1BmMG8qEvzdrzAqg2SIG/02+4/DHB6a9Kbya0XDvwDEKCoC8ZRWI5JJvNdUjtciBGFQ5PuBlpEOXQj+JQSg==}
    engines: {node: '>=12'}
    cpu: [loong64]
    os: [linux]

  '@esbuild/linux-loong64@0.23.1':
    resolution: {integrity: sha512-Vx09LzEoBa5zDnieH8LSMRToj7ir/Jeq0Gu6qJ/1GcBq9GkfoEAoXvLiW1U9J1qE/Y/Oyaq33w5p2ZWrNNHNEw==}
    engines: {node: '>=18'}
    cpu: [loong64]
    os: [linux]

  '@esbuild/linux-mips64el@0.21.5':
    resolution: {integrity: sha512-IajOmO+KJK23bj52dFSNCMsz1QP1DqM6cwLUv3W1QwyxkyIWecfafnI555fvSGqEKwjMXVLokcV5ygHW5b3Jbg==}
    engines: {node: '>=12'}
    cpu: [mips64el]
    os: [linux]

  '@esbuild/linux-mips64el@0.23.1':
    resolution: {integrity: sha512-nrFzzMQ7W4WRLNUOU5dlWAqa6yVeI0P78WKGUo7lg2HShq/yx+UYkeNSE0SSfSure0SqgnsxPvmAUu/vu0E+3Q==}
    engines: {node: '>=18'}
    cpu: [mips64el]
    os: [linux]

  '@esbuild/linux-ppc64@0.21.5':
    resolution: {integrity: sha512-1hHV/Z4OEfMwpLO8rp7CvlhBDnjsC3CttJXIhBi+5Aj5r+MBvy4egg7wCbe//hSsT+RvDAG7s81tAvpL2XAE4w==}
    engines: {node: '>=12'}
    cpu: [ppc64]
    os: [linux]

  '@esbuild/linux-ppc64@0.23.1':
    resolution: {integrity: sha512-dKN8fgVqd0vUIjxuJI6P/9SSSe/mB9rvA98CSH2sJnlZ/OCZWO1DJvxj8jvKTfYUdGfcq2dDxoKaC6bHuTlgcw==}
    engines: {node: '>=18'}
    cpu: [ppc64]
    os: [linux]

  '@esbuild/linux-riscv64@0.21.5':
    resolution: {integrity: sha512-2HdXDMd9GMgTGrPWnJzP2ALSokE/0O5HhTUvWIbD3YdjME8JwvSCnNGBnTThKGEB91OZhzrJ4qIIxk/SBmyDDA==}
    engines: {node: '>=12'}
    cpu: [riscv64]
    os: [linux]

  '@esbuild/linux-riscv64@0.23.1':
    resolution: {integrity: sha512-5AV4Pzp80fhHL83JM6LoA6pTQVWgB1HovMBsLQ9OZWLDqVY8MVobBXNSmAJi//Csh6tcY7e7Lny2Hg1tElMjIA==}
    engines: {node: '>=18'}
    cpu: [riscv64]
    os: [linux]

  '@esbuild/linux-s390x@0.21.5':
    resolution: {integrity: sha512-zus5sxzqBJD3eXxwvjN1yQkRepANgxE9lgOW2qLnmr8ikMTphkjgXu1HR01K4FJg8h1kEEDAqDcZQtbrRnB41A==}
    engines: {node: '>=12'}
    cpu: [s390x]
    os: [linux]

  '@esbuild/linux-s390x@0.23.1':
    resolution: {integrity: sha512-9ygs73tuFCe6f6m/Tb+9LtYxWR4c9yg7zjt2cYkjDbDpV/xVn+68cQxMXCjUpYwEkze2RcU/rMnfIXNRFmSoDw==}
    engines: {node: '>=18'}
    cpu: [s390x]
    os: [linux]

  '@esbuild/linux-x64@0.21.5':
    resolution: {integrity: sha512-1rYdTpyv03iycF1+BhzrzQJCdOuAOtaqHTWJZCWvijKD2N5Xu0TtVC8/+1faWqcP9iBCWOmjmhoH94dH82BxPQ==}
    engines: {node: '>=12'}
    cpu: [x64]
    os: [linux]

  '@esbuild/linux-x64@0.23.1':
    resolution: {integrity: sha512-EV6+ovTsEXCPAp58g2dD68LxoP/wK5pRvgy0J/HxPGB009omFPv3Yet0HiaqvrIrgPTBuC6wCH1LTOY91EO5hQ==}
    engines: {node: '>=18'}
    cpu: [x64]
    os: [linux]

  '@esbuild/netbsd-x64@0.21.5':
    resolution: {integrity: sha512-Woi2MXzXjMULccIwMnLciyZH4nCIMpWQAs049KEeMvOcNADVxo0UBIQPfSmxB3CWKedngg7sWZdLvLczpe0tLg==}
    engines: {node: '>=12'}
    cpu: [x64]
    os: [netbsd]

  '@esbuild/netbsd-x64@0.23.1':
    resolution: {integrity: sha512-aevEkCNu7KlPRpYLjwmdcuNz6bDFiE7Z8XC4CPqExjTvrHugh28QzUXVOZtiYghciKUacNktqxdpymplil1beA==}
    engines: {node: '>=18'}
    cpu: [x64]
    os: [netbsd]

  '@esbuild/openbsd-arm64@0.23.1':
    resolution: {integrity: sha512-3x37szhLexNA4bXhLrCC/LImN/YtWis6WXr1VESlfVtVeoFJBRINPJ3f0a/6LV8zpikqoUg4hyXw0sFBt5Cr+Q==}
    engines: {node: '>=18'}
    cpu: [arm64]
    os: [openbsd]

  '@esbuild/openbsd-x64@0.21.5':
    resolution: {integrity: sha512-HLNNw99xsvx12lFBUwoT8EVCsSvRNDVxNpjZ7bPn947b8gJPzeHWyNVhFsaerc0n3TsbOINvRP2byTZ5LKezow==}
    engines: {node: '>=12'}
    cpu: [x64]
    os: [openbsd]

  '@esbuild/openbsd-x64@0.23.1':
    resolution: {integrity: sha512-aY2gMmKmPhxfU+0EdnN+XNtGbjfQgwZj43k8G3fyrDM/UdZww6xrWxmDkuz2eCZchqVeABjV5BpildOrUbBTqA==}
    engines: {node: '>=18'}
    cpu: [x64]
    os: [openbsd]

  '@esbuild/sunos-x64@0.21.5':
    resolution: {integrity: sha512-6+gjmFpfy0BHU5Tpptkuh8+uw3mnrvgs+dSPQXQOv3ekbordwnzTVEb4qnIvQcYXq6gzkyTnoZ9dZG+D4garKg==}
    engines: {node: '>=12'}
    cpu: [x64]
    os: [sunos]

  '@esbuild/sunos-x64@0.23.1':
    resolution: {integrity: sha512-RBRT2gqEl0IKQABT4XTj78tpk9v7ehp+mazn2HbUeZl1YMdaGAQqhapjGTCe7uw7y0frDi4gS0uHzhvpFuI1sA==}
    engines: {node: '>=18'}
    cpu: [x64]
    os: [sunos]

  '@esbuild/win32-arm64@0.21.5':
    resolution: {integrity: sha512-Z0gOTd75VvXqyq7nsl93zwahcTROgqvuAcYDUr+vOv8uHhNSKROyU961kgtCD1e95IqPKSQKH7tBTslnS3tA8A==}
    engines: {node: '>=12'}
    cpu: [arm64]
    os: [win32]

  '@esbuild/win32-arm64@0.23.1':
    resolution: {integrity: sha512-4O+gPR5rEBe2FpKOVyiJ7wNDPA8nGzDuJ6gN4okSA1gEOYZ67N8JPk58tkWtdtPeLz7lBnY6I5L3jdsr3S+A6A==}
    engines: {node: '>=18'}
    cpu: [arm64]
    os: [win32]

  '@esbuild/win32-ia32@0.21.5':
    resolution: {integrity: sha512-SWXFF1CL2RVNMaVs+BBClwtfZSvDgtL//G/smwAc5oVK/UPu2Gu9tIaRgFmYFFKrmg3SyAjSrElf0TiJ1v8fYA==}
    engines: {node: '>=12'}
    cpu: [ia32]
    os: [win32]

  '@esbuild/win32-ia32@0.23.1':
    resolution: {integrity: sha512-BcaL0Vn6QwCwre3Y717nVHZbAa4UBEigzFm6VdsVdT/MbZ38xoj1X9HPkZhbmaBGUD1W8vxAfffbDe8bA6AKnQ==}
    engines: {node: '>=18'}
    cpu: [ia32]
    os: [win32]

  '@esbuild/win32-x64@0.21.5':
    resolution: {integrity: sha512-tQd/1efJuzPC6rCFwEvLtci/xNFcTZknmXs98FYDfGE4wP9ClFV98nyKrzJKVPMhdDnjzLhdUyMX4PsQAPjwIw==}
    engines: {node: '>=12'}
    cpu: [x64]
    os: [win32]

  '@esbuild/win32-x64@0.23.1':
    resolution: {integrity: sha512-BHpFFeslkWrXWyUPnbKm+xYYVYruCinGcftSBaa8zoF9hZO4BcSCFUvHVTtzpIY6YzUnYtuEhZ+C9iEXjxnasg==}
    engines: {node: '>=18'}
    cpu: [x64]
    os: [win32]

  '@eslint-community/eslint-utils@4.4.0':
    resolution: {integrity: sha512-1/sA4dwrzBAyeUoQ6oxahHKmrZvsnLCg4RfxW3ZFGGmQkSNQPFNLV9CUEFQP1x9EYXHTo5p6xdhZM1Ne9p/AfA==}
    engines: {node: ^12.22.0 || ^14.17.0 || >=16.0.0}
    peerDependencies:
      eslint: ^6.0.0 || ^7.0.0 || >=8.0.0

  '@eslint-community/regexpp@4.11.1':
    resolution: {integrity: sha512-m4DVN9ZqskZoLU5GlWZadwDnYo3vAEydiUayB9widCl9ffWx2IvPnp6n3on5rJmziJSw9Bv+Z3ChDVdMwXCY8Q==}
    engines: {node: ^12.0.0 || ^14.0.0 || >=16.0.0}

  '@eslint/eslintrc@2.1.4':
    resolution: {integrity: sha512-269Z39MS6wVJtsoUl10L60WdkhJVdPG24Q4eZTH3nnF6lpvSShEK3wQjDX9JRWAUPvPh7COouPpU9IrqaZFvtQ==}
    engines: {node: ^12.22.0 || ^14.17.0 || >=16.0.0}

  '@eslint/js@8.57.1':
    resolution: {integrity: sha512-d9zaMRSTIKDLhctzH12MtXvJKSSUhaHcjV+2Z+GK+EEY7XKpP5yR4x+N3TAcHTcu963nIr+TMcCb4DBCYX1z6Q==}
    engines: {node: ^12.22.0 || ^14.17.0 || >=16.0.0}

  '@faker-js/faker@8.4.1':
    resolution: {integrity: sha512-XQ3cU+Q8Uqmrbf2e0cIC/QN43sTBSC8KF12u29Mb47tWrt2hAgBXSgpZMj4Ao8Uk0iJcU99QsOCaIL8934obCg==}
    engines: {node: ^14.17.0 || ^16.13.0 || >=18.0.0, npm: '>=6.14.13'}

  '@faker-js/faker@9.0.3':
    resolution: {integrity: sha512-lWrrK4QNlFSU+13PL9jMbMKLJYXDFu3tQfayBsMXX7KL/GiQeqfB1CzHkqD5UHBUtPAuPo6XwGbMFNdVMZObRA==}
    engines: {node: '>=18.0.0', npm: '>=9.0.0'}

  '@grpc/grpc-js@1.12.2':
    resolution: {integrity: sha512-bgxdZmgTrJZX50OjyVwz3+mNEnCTNkh3cIqGPWVNeW9jX6bn1ZkU80uPd+67/ZpIJIjRQ9qaHCjhavyoWYxumg==}
    engines: {node: '>=12.10.0'}

  '@grpc/proto-loader@0.7.13':
    resolution: {integrity: sha512-AiXO/bfe9bmxBjxxtYxFAXGZvMaN5s8kO+jBHAJCON8rJoB5YS/D6X7ZNc6XQkuHNmyl4CYaMI1fJ/Gn27RGGw==}
    engines: {node: '>=6'}
    hasBin: true

  '@humanwhocodes/config-array@0.13.0':
    resolution: {integrity: sha512-DZLEEqFWQFiyK6h5YIeynKx7JlvCYWL0cImfSRXZ9l4Sg2efkFGTuFf6vzXjK1cq6IYkU+Eg/JizXw+TD2vRNw==}
    engines: {node: '>=10.10.0'}
    deprecated: Use @eslint/config-array instead

  '@humanwhocodes/module-importer@1.0.1':
    resolution: {integrity: sha512-bxveV4V8v5Yb4ncFTT3rPSgZBOpCkjfK0y4oVVVJwIuDVBRMDXrPyXRL988i5ap9m9bnyEEjWfm5WkBmtffLfA==}
    engines: {node: '>=12.22'}

  '@humanwhocodes/object-schema@2.0.3':
    resolution: {integrity: sha512-93zYdMES/c1D69yZiKDBj0V24vqNzB/koF26KPaagAfd3P/4gUlh3Dys5ogAK+Exi9QyzlD8x/08Zt7wIKcDcA==}
    deprecated: Use @eslint/object-schema instead

  '@inquirer/checkbox@4.0.1':
    resolution: {integrity: sha512-ehJjmNPdguajc1hStvjN7DJNVjwG5LC1mgGMGFjCmdkn2fxB2GtULftMnlaqNmvMdPpqdaSoOFpl86VkLtG4pQ==}
    engines: {node: '>=18'}
    peerDependencies:
      '@types/node': '>=18'

  '@inquirer/confirm@3.2.0':
    resolution: {integrity: sha512-oOIwPs0Dvq5220Z8lGL/6LHRTEr9TgLHmiI99Rj1PJ1p1czTys+olrgBqZk4E2qC0YTzeHprxSQmoHioVdJ7Lw==}
    engines: {node: '>=18'}

  '@inquirer/confirm@5.0.1':
    resolution: {integrity: sha512-6ycMm7k7NUApiMGfVc32yIPp28iPKxhGRMqoNDiUjq2RyTAkbs5Fx0TdzBqhabcKvniDdAAvHCmsRjnNfTsogw==}
    engines: {node: '>=18'}
    peerDependencies:
      '@types/node': '>=18'

  '@inquirer/core@10.0.1':
    resolution: {integrity: sha512-KKTgjViBQUi3AAssqjUFMnMO3CM3qwCHvePV9EW+zTKGKafFGFF01sc1yOIYjLJ7QU52G/FbzKc+c01WLzXmVQ==}
    engines: {node: '>=18'}

  '@inquirer/core@9.2.1':
    resolution: {integrity: sha512-F2VBt7W/mwqEU4bL0RnHNZmC/OxzNx9cOYxHqnXX3MP6ruYvZUZAW9imgN9+h/uBT/oP8Gh888J2OZSbjSeWcg==}
    engines: {node: '>=18'}

  '@inquirer/editor@4.0.1':
    resolution: {integrity: sha512-qAHHJ6hs343eNtCKgV2wV5CImFxYG8J1pl/YCeI5w9VoW7QpulRUU26+4NsMhjR6zDRjKBsH/rRjCIcaAOHsrg==}
    engines: {node: '>=18'}
    peerDependencies:
      '@types/node': '>=18'

  '@inquirer/expand@4.0.1':
    resolution: {integrity: sha512-9anjpdc802YInXekwePsa5LWySzVMHbhVS6v6n5IJxrl8w09mODOeP69wZ1d0WrOvot2buQSmYp4lW/pq8y+zQ==}
    engines: {node: '>=18'}
    peerDependencies:
      '@types/node': '>=18'

  '@inquirer/figures@1.0.6':
    resolution: {integrity: sha512-yfZzps3Cso2UbM7WlxKwZQh2Hs6plrbjs1QnzQDZhK2DgyCo6D8AaHps9olkNcUFlcYERMqU3uJSp1gmy3s/qQ==}
    engines: {node: '>=18'}

  '@inquirer/figures@1.0.7':
    resolution: {integrity: sha512-m+Trk77mp54Zma6xLkLuY+mvanPxlE4A7yNKs2HBiyZ4UkVs28Mv5c/pgWrHeInx+USHeX/WEPzjrWrcJiQgjw==}
    engines: {node: '>=18'}

  '@inquirer/input@2.3.0':
    resolution: {integrity: sha512-XfnpCStx2xgh1LIRqPXrTNEEByqQWoxsWYzNRSEUxJ5c6EQlhMogJ3vHKu8aXuTacebtaZzMAHwEL0kAflKOBw==}
    engines: {node: '>=18'}

  '@inquirer/input@4.0.1':
    resolution: {integrity: sha512-m+SliZ2m43cDRIpAdQxfv5QOeAQCuhS8TGLvtzEP1An4IH1kBES4RLMRgE/fC+z29aN8qYG8Tq/eXQQKTYwqAg==}
    engines: {node: '>=18'}
    peerDependencies:
      '@types/node': '>=18'

  '@inquirer/number@3.0.1':
    resolution: {integrity: sha512-gF3erqfm0snpwBjbyKXUUe17QJ7ebm49btXApajrM0rgCCoYX0o9W5NCuYNae87iPxaIJVjtuoQ42DX32IdbMA==}
    engines: {node: '>=18'}
    peerDependencies:
      '@types/node': '>=18'

  '@inquirer/password@4.0.1':
    resolution: {integrity: sha512-D7zUuX4l4ZpL3D7/SWu9ibijP09jigwHi/gfUHLx5GMS5oXzuMfPV2xPMG1tskco4enTx70HA0VtMXecerpvbg==}
    engines: {node: '>=18'}
    peerDependencies:
      '@types/node': '>=18'

  '@inquirer/prompts@7.0.1':
    resolution: {integrity: sha512-cu2CpGC2hz7WTt2VBvdkzahDvYice6vYA/8Dm7Fy3tRNzKuQTF2EY3CV4H2GamveWE6tA2XzyXtbWX8+t4WMQg==}
    engines: {node: '>=18'}
    peerDependencies:
      '@types/node': '>=18'

  '@inquirer/rawlist@4.0.1':
    resolution: {integrity: sha512-0LuMOgaWs7W8JNcbiKkoFwyWFDEeCmLqDCygF0hidQUVa6J5grFVRZxrpompiWDFM49Km2rf7WoZwRo1uf1yWQ==}
    engines: {node: '>=18'}
    peerDependencies:
      '@types/node': '>=18'

  '@inquirer/search@3.0.1':
    resolution: {integrity: sha512-ehMqjiO0pAf+KtdONKeCLVy4i3fy3feyRRhDrvzWhiwB8JccgKn7eHFr39l+Nx/FaZAhr0YxIJvkK5NuNvG+Ww==}
    engines: {node: '>=18'}
    peerDependencies:
      '@types/node': '>=18'

  '@inquirer/select@2.5.0':
    resolution: {integrity: sha512-YmDobTItPP3WcEI86GvPo+T2sRHkxxOq/kXmsBjHS5BVXUgvgZ5AfJjkvQvZr03T81NnI3KrrRuMzeuYUQRFOA==}
    engines: {node: '>=18'}

  '@inquirer/select@4.0.1':
    resolution: {integrity: sha512-tVRatFRGU49bxFCKi/3P+C0E13KZduNFbWuHWRx0L2+jbiyKRpXgHp9qiRHWRk/KarhYBXzH/di6w3VQ5aJd5w==}
    engines: {node: '>=18'}
    peerDependencies:
      '@types/node': '>=18'

  '@inquirer/type@1.5.5':
    resolution: {integrity: sha512-MzICLu4yS7V8AA61sANROZ9vT1H3ooca5dSmI1FjZkzq7o/koMsRfQSzRtFo+F3Ao4Sf1C0bpLKejpKB/+j6MA==}
    engines: {node: '>=18'}

  '@inquirer/type@2.0.0':
    resolution: {integrity: sha512-XvJRx+2KR3YXyYtPUUy+qd9i7p+GO9Ko6VIIpWlBrpWwXDv8WLFeHTxz35CfQFUiBMLXlGHhGzys7lqit9gWag==}
    engines: {node: '>=18'}

  '@inquirer/type@3.0.0':
    resolution: {integrity: sha512-YYykfbw/lefC7yKj7nanzQXILM7r3suIvyFlCcMskc99axmsSewXWkAfXKwMbgxL76iAFVmRwmYdwNZNc8gjog==}
    engines: {node: '>=18'}
    peerDependencies:
      '@types/node': '>=18'

  '@isaacs/cliui@8.0.2':
    resolution: {integrity: sha512-O8jcjabXaleOG9DQ0+ARXWZBTfnP4WNAqzuiJK7ll44AmxGKv/J2M4TPjxjY3znBCfvBXFzucm1twdyFybFqEA==}
    engines: {node: '>=12'}

  '@isaacs/fs-minipass@4.0.1':
    resolution: {integrity: sha512-wgm9Ehl2jpeqP3zw/7mo3kRHFp5MEDhqAdwy1fTGkHAwnkGOVsgpvQhL8B5n1qlb01jV3n/bI0ZfZp5lWA1k4w==}
    engines: {node: '>=18.0.0'}

  '@istanbuljs/load-nyc-config@1.1.0':
    resolution: {integrity: sha512-VjeHSlIzpv/NyD3N0YuHfXOPDIixcA1q2ZV98wsMqcYlPmv2n3Yb2lYP9XMElnaFVXg5A7YLTeLu6V84uQDjmQ==}
    engines: {node: '>=8'}

  '@istanbuljs/schema@0.1.3':
    resolution: {integrity: sha512-ZXRY4jNvVgSVQ8DL3LTcakaAtXwTVUxE81hslsyD2AtoXW/wVob10HkOJ1X/pAlcI7D+2YoZKg5do8G/w6RYgA==}
    engines: {node: '>=8'}

  '@jest/console@29.7.0':
    resolution: {integrity: sha512-5Ni4CU7XHQi32IJ398EEP4RrB8eV09sXP2ROqD4bksHrnTree52PsxvX8tpL8LvTZ3pFzXyPbNQReSN41CAhOg==}
    engines: {node: ^14.15.0 || ^16.10.0 || >=18.0.0}

  '@jest/core@29.7.0':
    resolution: {integrity: sha512-n7aeXWKMnGtDA48y8TLWJPJmLmmZ642Ceo78cYWEpiD7FzDgmNDV/GCVRorPABdXLJZ/9wzzgZAlHjXjxDHGsg==}
    engines: {node: ^14.15.0 || ^16.10.0 || >=18.0.0}
    peerDependencies:
      node-notifier: ^8.0.1 || ^9.0.0 || ^10.0.0
    peerDependenciesMeta:
      node-notifier:
        optional: true

  '@jest/environment@29.7.0':
    resolution: {integrity: sha512-aQIfHDq33ExsN4jP1NWGXhxgQ/wixs60gDiKO+XVMd8Mn0NWPWgc34ZQDTb2jKaUWQ7MuwoitXAsN2XVXNMpAw==}
    engines: {node: ^14.15.0 || ^16.10.0 || >=18.0.0}

  '@jest/expect-utils@29.7.0':
    resolution: {integrity: sha512-GlsNBWiFQFCVi9QVSx7f5AgMeLxe9YCCs5PuP2O2LdjDAA8Jh9eX7lA1Jq/xdXw3Wb3hyvlFNfZIfcRetSzYcA==}
    engines: {node: ^14.15.0 || ^16.10.0 || >=18.0.0}

  '@jest/expect@29.7.0':
    resolution: {integrity: sha512-8uMeAMycttpva3P1lBHB8VciS9V0XAr3GymPpipdyQXbBcuhkLQOSe8E/p92RyAdToS6ZD1tFkX+CkhoECE0dQ==}
    engines: {node: ^14.15.0 || ^16.10.0 || >=18.0.0}

  '@jest/fake-timers@29.7.0':
    resolution: {integrity: sha512-q4DH1Ha4TTFPdxLsqDXK1d3+ioSL7yL5oCMJZgDYm6i+6CygW5E5xVr/D1HdsGxjt1ZWSfUAs9OxSB/BNelWrQ==}
    engines: {node: ^14.15.0 || ^16.10.0 || >=18.0.0}

  '@jest/globals@29.7.0':
    resolution: {integrity: sha512-mpiz3dutLbkW2MNFubUGUEVLkTGiqW6yLVTA+JbP6fI6J5iL9Y0Nlg8k95pcF8ctKwCS7WVxteBs29hhfAotzQ==}
    engines: {node: ^14.15.0 || ^16.10.0 || >=18.0.0}

  '@jest/reporters@29.7.0':
    resolution: {integrity: sha512-DApq0KJbJOEzAFYjHADNNxAE3KbhxQB1y5Kplb5Waqw6zVbuWatSnMjE5gs8FUgEPmNsnZA3NCWl9NG0ia04Pg==}
    engines: {node: ^14.15.0 || ^16.10.0 || >=18.0.0}
    peerDependencies:
      node-notifier: ^8.0.1 || ^9.0.0 || ^10.0.0
    peerDependenciesMeta:
      node-notifier:
        optional: true

  '@jest/schemas@29.6.3':
    resolution: {integrity: sha512-mo5j5X+jIZmJQveBKeS/clAueipV7KgiX1vMgCxam1RNYiqE1w62n0/tJJnHtjW8ZHcQco5gY85jA3mi0L+nSA==}
    engines: {node: ^14.15.0 || ^16.10.0 || >=18.0.0}

  '@jest/source-map@29.6.3':
    resolution: {integrity: sha512-MHjT95QuipcPrpLM+8JMSzFx6eHp5Bm+4XeFDJlwsvVBjmKNiIAvasGK2fxz2WbGRlnvqehFbh07MMa7n3YJnw==}
    engines: {node: ^14.15.0 || ^16.10.0 || >=18.0.0}

  '@jest/test-result@29.7.0':
    resolution: {integrity: sha512-Fdx+tv6x1zlkJPcWXmMDAG2HBnaR9XPSd5aDWQVsfrZmLVT3lU1cwyxLgRmXR9yrq4NBoEm9BMsfgFzTQAbJYA==}
    engines: {node: ^14.15.0 || ^16.10.0 || >=18.0.0}

  '@jest/test-sequencer@29.7.0':
    resolution: {integrity: sha512-GQwJ5WZVrKnOJuiYiAF52UNUJXgTZx1NHjFSEB0qEMmSZKAkdMoIzw/Cj6x6NF4AvV23AUqDpFzQkN/eYCYTxw==}
    engines: {node: ^14.15.0 || ^16.10.0 || >=18.0.0}

  '@jest/transform@29.7.0':
    resolution: {integrity: sha512-ok/BTPFzFKVMwO5eOHRrvnBVHdRy9IrsrW1GpMaQ9MCnilNLXQKmAX8s1YXDFaai9xJpac2ySzV0YeRRECr2Vw==}
    engines: {node: ^14.15.0 || ^16.10.0 || >=18.0.0}

  '@jest/types@29.6.3':
    resolution: {integrity: sha512-u3UPsIilWKOM3F9CXtrG8LEJmNxwoCQC/XVj4IKYXvvpx7QIi/Kg1LI5uDmDpKlac62NUtX7eLjRh+jVZcLOzw==}
    engines: {node: ^14.15.0 || ^16.10.0 || >=18.0.0}

  '@jitl/quickjs-ffi-types@0.31.0':
    resolution: {integrity: sha512-1yrgvXlmXH2oNj3eFTrkwacGJbmM0crwipA3ohCrjv52gBeDaD7PsTvFYinlAnqU8iPME3LGP437yk05a2oejw==}

  '@jitl/quickjs-wasmfile-debug-asyncify@0.31.0':
    resolution: {integrity: sha512-YkdzQdr1uaftFhgEnTRjTTZHk2SFZdpWO7XhOmRVbi6CEVsH9g5oNF8Ta1q3OuSJHRwwT8YsuR1YzEiEIJEk6w==}

  '@jitl/quickjs-wasmfile-debug-sync@0.31.0':
    resolution: {integrity: sha512-8XvloaaWBONqcHXYs5tWOjdhQVxzULilIfB2hvZfS6S+fI4m2+lFiwQy7xeP8ExHmiZ7D8gZGChNkdLgjGfknw==}

  '@jitl/quickjs-wasmfile-release-asyncify@0.31.0':
    resolution: {integrity: sha512-uz0BbQYTxNsFkvkurd7vk2dOg57ElTBLCuvNtRl4rgrtbC++NIndD5qv2+AXb6yXDD3Uy1O2PCwmoaH0eXgEOg==}

  '@jitl/quickjs-wasmfile-release-sync@0.31.0':
    resolution: {integrity: sha512-hYduecOByj9AsAfsJhZh5nA6exokmuFC8cls39+lYmTCGY51bgjJJJwReEu7Ff7vBWaQCL6TeDdVlnp2WYz0jw==}

  '@jridgewell/gen-mapping@0.3.5':
    resolution: {integrity: sha512-IzL8ZoEDIBRWEzlCcRhOaCupYyN5gdIK+Q6fbFdPDg6HqX6jpkItn7DFIpW9LQzXG6Df9sA7+OKnq0qlz/GaQg==}
    engines: {node: '>=6.0.0'}

  '@jridgewell/resolve-uri@3.1.2':
    resolution: {integrity: sha512-bRISgCIjP20/tbWSPWMEi54QVPRZExkuD9lJL+UIxUKtwVJA8wW1Trb1jMs1RFXo1CBTNZ/5hpC9QvmKWdopKw==}
    engines: {node: '>=6.0.0'}

  '@jridgewell/set-array@1.2.1':
    resolution: {integrity: sha512-R8gLRTZeyp03ymzP/6Lil/28tGeGEzhx1q2k703KGWRAI1VdvPIXdG70VJc2pAMw3NA6JKL5hhFu1sJX0Mnn/A==}
    engines: {node: '>=6.0.0'}

  '@jridgewell/sourcemap-codec@1.5.0':
    resolution: {integrity: sha512-gv3ZRaISU3fjPAgNsriBRqGWQL6quFx04YMPW/zD8XMLsU32mhCCbfbO6KZFLjvYpCZ8zyDEgqsgf+PwPaM7GQ==}

  '@jridgewell/trace-mapping@0.3.25':
    resolution: {integrity: sha512-vNk6aEwybGtawWmy/PzwnGDOjCkLWSD2wqvjGGAgOAwCGWySYXfYoxt00IJkTF+8Lb57DwOb3Aa0o9CApepiYQ==}

  '@jridgewell/trace-mapping@0.3.9':
    resolution: {integrity: sha512-3Belt6tdc8bPgAtbcmdtNJlirVoTmEb5e2gC94PnkwEW9jI6CAHUeoG85tjWP5WquqfavoMtMwiG4P926ZKKuQ==}

  '@js-sdsl/ordered-map@4.4.2':
    resolution: {integrity: sha512-iUKgm52T8HOE/makSxjqoWhe95ZJA1/G1sYsGev2JDKUSS14KAgg1LHb+Ba+IPow0xflbnSkOsZcO08C7w1gYw==}

  '@manypkg/find-root@1.1.0':
    resolution: {integrity: sha512-mki5uBvhHzO8kYYix/WRy2WX8S3B5wdVSc9D6KcU5lQNglP2yt58/VfLuAK49glRXChosY8ap2oJ1qgma3GUVA==}

  '@manypkg/get-packages@1.1.3':
    resolution: {integrity: sha512-fo+QhuU3qE/2TQMQmbVMqaQ6EWbMhi4ABWP+O4AM1NqPBuy0OrApV5LO6BrrgnhtAHS2NH6RrVk9OL181tTi8A==}

  '@mapbox/node-pre-gyp@1.0.11':
    resolution: {integrity: sha512-Yhlar6v9WQgUp/He7BdgzOz8lqMQ8sU+jkCq7Wx8Myc5YFJLbEe7lgui/V7G1qB1DJykHSGwreceSaD60Y0PUQ==}
    hasBin: true

  '@microsoft/api-extractor-model@7.29.8':
    resolution: {integrity: sha512-t3Z/xcO6TRbMcnKGVMs4uMzv/gd5j0NhMiJIGjD4cJMeFJ1Hf8wnLSx37vxlRlL0GWlGJhnFgxvnaL6JlS+73g==}

  '@microsoft/api-extractor@7.47.11':
    resolution: {integrity: sha512-lrudfbPub5wzBhymfFtgZKuBvXxoSIAdrvS2UbHjoMT2TjIEddq6Z13pcve7A03BAouw0x8sW8G4txdgfiSwpQ==}
    hasBin: true

  '@microsoft/tsdoc-config@0.17.0':
    resolution: {integrity: sha512-v/EYRXnCAIHxOHW+Plb6OWuUoMotxTN0GLatnpOb1xq0KuTNw/WI3pamJx/UbsoJP5k9MCw1QxvvhPcF9pH3Zg==}

  '@microsoft/tsdoc@0.15.0':
    resolution: {integrity: sha512-HZpPoABogPvjeJOdzCOSJsXeL/SMCBgBZMVC3X3d7YYp2gf31MfxhUoYUNwf1ERPJOnQc0wkFn9trqI6ZEdZuA==}

  '@milaboratories/pframes-node@1.6.8':
    resolution: {integrity: sha512-l/ifIGkdjYGDeD3JA+brQt+3MdEAsdQn6buAhm2Z2opj9xTR+Q24XZyrRrxwVz01rIfdrK1IaRfi6cN5hxahXA==}
    peerDependencies:
      '@milaboratories/pl-model-common': '*'

  '@milaboratories/pl-model-common@1.3.14':
    resolution: {integrity: sha512-X4bDeqQ10o/dKKlihj56Y0bfitcTdBJrUlaaPV3hFrF+D4v+FTbeCFFSIlPELu0ova4YnF4iOW4kfuiIWVppzA==}

  '@milaboratories/pl-model-middle-layer@1.5.0':
    resolution: {integrity: sha512-xml3u/vQT6YYy/bXvkWb8Grk8kKc235oC/isHqjieCE6tjmb2q27nafZPEHAXnP6ox2f3M3Eg4LZBalXachfcw==}

  '@milaboratories/software-pframes-conv@1.6.8':
    resolution: {integrity: sha512-h/UAMRRuML0MxYbYBbKo3cYub9WAfDs7GKNnxUPhay4aO4xE1KidGSWdAXLKZ+m0ttlgH1Lf2sW2WejVRQpyqA==}

  '@milaboratories/tengo-tester@1.4.5':
    resolution: {integrity: sha512-zkSlRlQKZRv1TXicCSeOGhGDdinUfJ7BsIww0AVz7bS6q2vOTaVy9DONlvOk+5ntIOClzFhlozYVj0algea3rA==}
    os: [darwin, linux, win32]
    hasBin: true

  '@nodelib/fs.scandir@2.1.5':
    resolution: {integrity: sha512-vq24Bq3ym5HEQm2NKCr3yXDwjc7vTsEThRDnkp2DK9p1uqLR+DHurm/NOTo0KG7HYHU7eppKZj3MyqYuMBf62g==}
    engines: {node: '>= 8'}

  '@nodelib/fs.stat@2.0.5':
    resolution: {integrity: sha512-RkhPPp2zrqDAQA/2jNhnztcPAlv64XdhIp7a7454A5ovI7Bukxgt7MX7udwAu3zg1DcpPU0rz3VV1SeaqvY4+A==}
    engines: {node: '>= 8'}

  '@nodelib/fs.walk@1.2.8':
    resolution: {integrity: sha512-oGB+UxlgWcgQkgwo8GcEGwemoTFt3FIO9ababBmaGwXIoBKZ+GTy0pP185beGg7Llih/NSHSV2XAs1lnznocSg==}
    engines: {node: '>= 8'}

  '@oclif/core@4.0.31':
    resolution: {integrity: sha512-7oyIZv/C1TP+fPc2tSzVPYqG1zU+nel1QvJxjAWyVhud0J8B5SpKZnryedxs3nlSVPJ6K1MT31C9esupCBYgZw==}
    engines: {node: '>=18.0.0'}

  '@oclif/plugin-help@6.2.16':
    resolution: {integrity: sha512-1x/Bm0LebDouDOfsjkOz+6AXqY6gIZ6JmmU/KuF/GnUmowDvj5i3MFlP9uBTiN8UsOUeT9cdLwnc1kmitHWFTg==}
    engines: {node: '>=18.0.0'}

  '@oclif/plugin-not-found@3.2.25':
    resolution: {integrity: sha512-Hm07ouLZq8I9/V46F2BqWEzFexdjaxGHFbwckxXu3YlVq4/xp6lOJXlF5olu4dbTUaJs532Hth4Uh0OIsp9CSw==}
    engines: {node: '>=18.0.0'}

  '@oclif/plugin-warn-if-update-available@3.1.21':
    resolution: {integrity: sha512-yG03rR6Z795lSlkuS+6A9JBSq/VQZ40XspTsKdXa/PUJl52RTeZeOHlaecuv4TddAE6T8VsPdWvry68q5TPE4w==}
    engines: {node: '>=18.0.0'}

  '@one-ini/wasm@0.1.1':
    resolution: {integrity: sha512-XuySG1E38YScSJoMlqovLru4KTUNSjgVTIjyh7qMX6aNN5HY5Ct5LhRJdxO79JtTzKfzV/bnWpz+zquYrISsvw==}

  '@pkgjs/parseargs@0.11.0':
    resolution: {integrity: sha512-+1VkjdD0QBLPodGrJUeqarH8VAIvQODIbwh9XpP5Syisf7YoQgsJKPNFoqqLQlu+VQ/tVSshMR6loPMn8U+dPg==}
    engines: {node: '>=14'}

  '@pkgr/core@0.1.1':
    resolution: {integrity: sha512-cq8o4cWH0ibXh9VGi5P20Tu9XF/0fFXl9EUinr9QfTM7a7p0oTA4iJRCQWppXR1Pg8dSM0UCItCkPwsk9qWWYA==}
    engines: {node: ^12.20.0 || ^14.18.0 || >=16.0.0}

  '@platforma-open/milaboratories.software-small-binaries@1.14.5':
    resolution: {integrity: sha512-zfLLCu6Bv7yDcu8pFOUiP4v1dvSCDRjAGlzYuiNJ0IAxgC85+GUWuD0Pu7+NO/MaKQ2hrUPHhgJjzByAI/vM1w==}

  '@pnpm/config.env-replace@1.1.0':
    resolution: {integrity: sha512-htyl8TWnKL7K/ESFa1oW2UB5lVDxuF5DpM7tBi6Hu2LNL3mWkIzNLG6N4zoCUP1lCKNxWy/3iu8mS8MvToGd6w==}
    engines: {node: '>=12.22.0'}

  '@pnpm/network.ca-file@1.0.2':
    resolution: {integrity: sha512-YcPQ8a0jwYU9bTdJDpXjMi7Brhkr1mXsXrUJvjqM2mQDgkRiz8jFaQGOdaLxgjtUfQgZhKy/O3cG/YwmgKaxLA==}
    engines: {node: '>=12.22.0'}

  '@pnpm/npm-conf@2.3.1':
    resolution: {integrity: sha512-c83qWb22rNRuB0UaVCI0uRPNRr8Z0FWnEIvT47jiHAmOIUHbBOg5XvV7pM5x+rKn9HRpjxquDbXYSXr3fAKFcw==}
    engines: {node: '>=12'}

  '@protobuf-ts/grpc-transport@2.9.4':
    resolution: {integrity: sha512-CgjTR3utmkMkkThpfgtOz9tNR9ZARbNoQYL7TCKqFU2sgAX0LgzAkwOx+sfgtUsZn9J08+yvn307nNJdYocLRA==}
    peerDependencies:
      '@grpc/grpc-js': ^1.6.0

  '@protobuf-ts/plugin-framework@2.9.4':
    resolution: {integrity: sha512-9nuX1kjdMliv+Pes8dQCKyVhjKgNNfwxVHg+tx3fLXSfZZRcUHMc1PMwB9/vTvc6gBKt9QGz5ERqSqZc0++E9A==}

  '@protobuf-ts/plugin@2.9.4':
    resolution: {integrity: sha512-Db5Laq5T3mc6ERZvhIhkj1rn57/p8gbWiCKxQWbZBBl20wMuqKoHbRw4tuD7FyXi+IkwTToaNVXymv5CY3E8Rw==}
    hasBin: true

  '@protobuf-ts/protoc@2.9.4':
    resolution: {integrity: sha512-hQX+nOhFtrA+YdAXsXEDrLoGJqXHpgv4+BueYF0S9hy/Jq0VRTVlJS1Etmf4qlMt/WdigEes5LOd/LDzui4GIQ==}
    hasBin: true

  '@protobuf-ts/runtime-rpc@2.9.4':
    resolution: {integrity: sha512-y9L9JgnZxXFqH5vD4d7j9duWvIJ7AShyBRoNKJGhu9Q27qIbchfzli66H9RvrQNIFk5ER7z1Twe059WZGqERcA==}

  '@protobuf-ts/runtime@2.9.4':
    resolution: {integrity: sha512-vHRFWtJJB/SiogWDF0ypoKfRIZ41Kq+G9cEFj6Qm1eQaAhJ1LDFvgZ7Ja4tb3iLOQhz0PaoPnnOijF1qmEqTxg==}

  '@protobufjs/aspromise@1.1.2':
    resolution: {integrity: sha512-j+gKExEuLmKwvz3OgROXtrJ2UG2x8Ch2YZUxahh+s1F2HZ+wAceUNLkvy6zKCPVRkU++ZWQrdxsUeQXmcg4uoQ==}

  '@protobufjs/base64@1.1.2':
    resolution: {integrity: sha512-AZkcAA5vnN/v4PDqKyMR5lx7hZttPDgClv83E//FMNhR2TMcLUhfRUBHCmSl0oi9zMgDDqRUJkSxO3wm85+XLg==}

  '@protobufjs/codegen@2.0.4':
    resolution: {integrity: sha512-YyFaikqM5sH0ziFZCN3xDC7zeGaB/d0IUb9CATugHWbd1FRFwWwt4ld4OYMPWu5a3Xe01mGAULCdqhMlPl29Jg==}

  '@protobufjs/eventemitter@1.1.0':
    resolution: {integrity: sha512-j9ednRT81vYJ9OfVuXG6ERSTdEL1xVsNgqpkxMsbIabzSo3goCjDIveeGv5d03om39ML71RdmrGNjG5SReBP/Q==}

  '@protobufjs/fetch@1.1.0':
    resolution: {integrity: sha512-lljVXpqXebpsijW71PZaCYeIcE5on1w5DlQy5WH6GLbFryLUrBD4932W/E2BSpfRJWseIL4v/KPgBFxDOIdKpQ==}

  '@protobufjs/float@1.0.2':
    resolution: {integrity: sha512-Ddb+kVXlXst9d+R9PfTIxh1EdNkgoRe5tOX6t01f1lYWOvJnSPDBlG241QLzcyPdoNTsblLUdujGSE4RzrTZGQ==}

  '@protobufjs/inquire@1.1.0':
    resolution: {integrity: sha512-kdSefcPdruJiFMVSbn801t4vFK7KB/5gd2fYvrxhuJYg8ILrmn9SKSX2tZdV6V+ksulWqS7aXjBcRXl3wHoD9Q==}

  '@protobufjs/path@1.1.2':
    resolution: {integrity: sha512-6JOcJ5Tm08dOHAbdR3GrvP+yUUfkjG5ePsHYczMFLq3ZmMkAD98cDgcT2iA1lJ9NVwFd4tH/iSSoe44YWkltEA==}

  '@protobufjs/pool@1.1.0':
    resolution: {integrity: sha512-0kELaGSIDBKvcgS4zkjz1PeddatrjYcmMWOlAuAPwAeccUrPHdUqo/J6LiymHHEiJT5NrF1UVwxY14f+fy4WQw==}

  '@protobufjs/utf8@1.1.0':
    resolution: {integrity: sha512-Vvn3zZrhQZkkBE8LSuW3em98c0FwgO4nxzv6OdSxPKJIEKY2bGbHn+mhGIPerzI4twdxaP8/0+06HBpwf345Lw==}

  '@rollup/plugin-node-resolve@15.3.0':
    resolution: {integrity: sha512-9eO5McEICxMzJpDW9OnMYSv4Sta3hmt7VtBFz5zR9273suNOydOyq/FrGeGy+KsTRFm8w0SLVhzig2ILFT63Ag==}
    engines: {node: '>=14.0.0'}
    peerDependencies:
      rollup: ^2.78.0||^3.0.0||^4.0.0
    peerDependenciesMeta:
      rollup:
        optional: true

  '@rollup/pluginutils@5.1.0':
    resolution: {integrity: sha512-XTIWOPPcpvyKI6L1NHo0lFlCyznUEyPmPY1mc3KpPVDYulHSTvyeLNVW00QTLIAFNhR3kYnJTQHeGqU4M3n09g==}
    engines: {node: '>=14.0.0'}
    peerDependencies:
      rollup: ^1.20.0||^2.0.0||^3.0.0||^4.0.0
    peerDependenciesMeta:
      rollup:
        optional: true

  '@rollup/rollup-android-arm-eabi@4.21.3':
    resolution: {integrity: sha512-MmKSfaB9GX+zXl6E8z4koOr/xU63AMVleLEa64v7R0QF/ZloMs5vcD1sHgM64GXXS1csaJutG+ddtzcueI/BLg==}
    cpu: [arm]
    os: [android]

  '@rollup/rollup-android-arm64@4.21.3':
    resolution: {integrity: sha512-zrt8ecH07PE3sB4jPOggweBjJMzI1JG5xI2DIsUbkA+7K+Gkjys6eV7i9pOenNSDJH3eOr/jLb/PzqtmdwDq5g==}
    cpu: [arm64]
    os: [android]

  '@rollup/rollup-darwin-arm64@4.21.3':
    resolution: {integrity: sha512-P0UxIOrKNBFTQaXTxOH4RxuEBVCgEA5UTNV6Yz7z9QHnUJ7eLX9reOd/NYMO3+XZO2cco19mXTxDMXxit4R/eQ==}
    cpu: [arm64]
    os: [darwin]

  '@rollup/rollup-darwin-x64@4.21.3':
    resolution: {integrity: sha512-L1M0vKGO5ASKntqtsFEjTq/fD91vAqnzeaF6sfNAy55aD+Hi2pBI5DKwCO+UNDQHWsDViJLqshxOahXyLSh3EA==}
    cpu: [x64]
    os: [darwin]

  '@rollup/rollup-linux-arm-gnueabihf@4.21.3':
    resolution: {integrity: sha512-btVgIsCjuYFKUjopPoWiDqmoUXQDiW2A4C3Mtmp5vACm7/GnyuprqIDPNczeyR5W8rTXEbkmrJux7cJmD99D2g==}
    cpu: [arm]
    os: [linux]

  '@rollup/rollup-linux-arm-musleabihf@4.21.3':
    resolution: {integrity: sha512-zmjbSphplZlau6ZTkxd3+NMtE4UKVy7U4aVFMmHcgO5CUbw17ZP6QCgyxhzGaU/wFFdTfiojjbLG3/0p9HhAqA==}
    cpu: [arm]
    os: [linux]

  '@rollup/rollup-linux-arm64-gnu@4.21.3':
    resolution: {integrity: sha512-nSZfcZtAnQPRZmUkUQwZq2OjQciR6tEoJaZVFvLHsj0MF6QhNMg0fQ6mUOsiCUpTqxTx0/O6gX0V/nYc7LrgPw==}
    cpu: [arm64]
    os: [linux]

  '@rollup/rollup-linux-arm64-musl@4.21.3':
    resolution: {integrity: sha512-MnvSPGO8KJXIMGlQDYfvYS3IosFN2rKsvxRpPO2l2cum+Z3exiExLwVU+GExL96pn8IP+GdH8Tz70EpBhO0sIQ==}
    cpu: [arm64]
    os: [linux]

  '@rollup/rollup-linux-powerpc64le-gnu@4.21.3':
    resolution: {integrity: sha512-+W+p/9QNDr2vE2AXU0qIy0qQE75E8RTwTwgqS2G5CRQ11vzq0tbnfBd6brWhS9bCRjAjepJe2fvvkvS3dno+iw==}
    cpu: [ppc64]
    os: [linux]

  '@rollup/rollup-linux-riscv64-gnu@4.21.3':
    resolution: {integrity: sha512-yXH6K6KfqGXaxHrtr+Uoy+JpNlUlI46BKVyonGiaD74ravdnF9BUNC+vV+SIuB96hUMGShhKV693rF9QDfO6nQ==}
    cpu: [riscv64]
    os: [linux]

  '@rollup/rollup-linux-s390x-gnu@4.21.3':
    resolution: {integrity: sha512-R8cwY9wcnApN/KDYWTH4gV/ypvy9yZUHlbJvfaiXSB48JO3KpwSpjOGqO4jnGkLDSk1hgjYkTbTt6Q7uvPf8eg==}
    cpu: [s390x]
    os: [linux]

  '@rollup/rollup-linux-x64-gnu@4.21.3':
    resolution: {integrity: sha512-kZPbX/NOPh0vhS5sI+dR8L1bU2cSO9FgxwM8r7wHzGydzfSjLRCFAT87GR5U9scj2rhzN3JPYVC7NoBbl4FZ0g==}
    cpu: [x64]
    os: [linux]

  '@rollup/rollup-linux-x64-musl@4.21.3':
    resolution: {integrity: sha512-S0Yq+xA1VEH66uiMNhijsWAafffydd2X5b77eLHfRmfLsRSpbiAWiRHV6DEpz6aOToPsgid7TI9rGd6zB1rhbg==}
    cpu: [x64]
    os: [linux]

  '@rollup/rollup-win32-arm64-msvc@4.21.3':
    resolution: {integrity: sha512-9isNzeL34yquCPyerog+IMCNxKR8XYmGd0tHSV+OVx0TmE0aJOo9uw4fZfUuk2qxobP5sug6vNdZR6u7Mw7Q+Q==}
    cpu: [arm64]
    os: [win32]

  '@rollup/rollup-win32-ia32-msvc@4.21.3':
    resolution: {integrity: sha512-nMIdKnfZfzn1Vsk+RuOvl43ONTZXoAPUUxgcU0tXooqg4YrAqzfKzVenqqk2g5efWh46/D28cKFrOzDSW28gTA==}
    cpu: [ia32]
    os: [win32]

  '@rollup/rollup-win32-x64-msvc@4.21.3':
    resolution: {integrity: sha512-fOvu7PCQjAj4eWDEuD8Xz5gpzFqXzGlxHZozHP4b9Jxv9APtdxL6STqztDzMLuRXEc4UpXGGhx029Xgm91QBeA==}
    cpu: [x64]
    os: [win32]

  '@rushstack/node-core-library@5.9.0':
    resolution: {integrity: sha512-MMsshEWkTbXqxqFxD4gcIUWQOCeBChlGczdZbHfqmNZQFLHB3yWxDFSMHFUdu2/OB9NUk7Awn5qRL+rws4HQNg==}
    peerDependencies:
      '@types/node': '*'
    peerDependenciesMeta:
      '@types/node':
        optional: true

  '@rushstack/rig-package@0.5.3':
    resolution: {integrity: sha512-olzSSjYrvCNxUFZowevC3uz8gvKr3WTpHQ7BkpjtRpA3wK+T0ybep/SRUMfr195gBzJm5gaXw0ZMgjIyHqJUow==}

  '@rushstack/terminal@0.14.2':
    resolution: {integrity: sha512-2fC1wqu1VCExKC0/L+0noVcFQEXEnoBOtCIex1TOjBzEDWcw8KzJjjj7aTP6mLxepG0XIyn9OufeFb6SFsa+sg==}
    peerDependencies:
      '@types/node': '*'
    peerDependenciesMeta:
      '@types/node':
        optional: true

  '@rushstack/ts-command-line@4.23.0':
    resolution: {integrity: sha512-jYREBtsxduPV6ptNq8jOKp9+yx0ld1Tb/Tkdnlj8gTjazl1sF3DwX2VbluyYrNd0meWIL0bNeer7WDf5tKFjaQ==}

  '@shikijs/core@1.22.0':
    resolution: {integrity: sha512-S8sMe4q71TJAW+qG93s5VaiihujRK6rqDFqBnxqvga/3LvqHEnxqBIOPkt//IdXVtHkQWKu4nOQNk0uBGicU7Q==}

  '@shikijs/engine-javascript@1.22.0':
    resolution: {integrity: sha512-AeEtF4Gcck2dwBqCFUKYfsCq0s+eEbCEbkUuFou53NZ0sTGnJnJ/05KHQFZxpii5HMXbocV9URYVowOP2wH5kw==}

  '@shikijs/engine-oniguruma@1.22.0':
    resolution: {integrity: sha512-5iBVjhu/DYs1HB0BKsRRFipRrD7rqjxlWTj4F2Pf+nQSPqc3kcyqFFeZXnBMzDf0HdqaFVvhDRAGiYNvyLP+Mw==}

  '@shikijs/transformers@1.22.0':
    resolution: {integrity: sha512-k7iMOYuGQA62KwAuJOQBgH2IQb5vP8uiB3lMvAMGUgAMMurePOx3Z7oNqJdcpxqZP6I9cc7nc4DNqSKduCxmdg==}

  '@shikijs/types@1.22.0':
    resolution: {integrity: sha512-Fw/Nr7FGFhlQqHfxzZY8Cwtwk5E9nKDUgeLjZgt3UuhcM3yJR9xj3ZGNravZZok8XmEZMiYkSMTPlPkULB8nww==}

  '@shikijs/vscode-textmate@9.3.0':
    resolution: {integrity: sha512-jn7/7ky30idSkd/O5yDBfAnVt+JJpepofP/POZ1iMOxK59cOfqIgg/Dj0eFsjOTMw+4ycJN0uhZH/Eb0bs/EUA==}

  '@sinclair/typebox@0.27.8':
    resolution: {integrity: sha512-+Fj43pSMwJs4KRrH/938Uf+uAELIgVBmQzg/q1YG10djyfA3TnrU8N8XzqCh/okZdszqBQTZf96idMfE5lnwTA==}

  '@sindresorhus/is@5.6.0':
    resolution: {integrity: sha512-TV7t8GKYaJWsn00tFDqBw8+Uqmr8A0fRU1tvTQhyZzGv0sJCGRQL3JGMI3ucuKo3XIZdUP+Lx7/gh2t3lewy7g==}
    engines: {node: '>=14.16'}

  '@sinonjs/commons@3.0.1':
    resolution: {integrity: sha512-K3mCHKQ9sVh8o1C9cxkwxaOmXoAMlDxC1mYyHrjqOWEcBjYr76t96zL2zlj5dUGZ3HSw240X1qgH3Mjf1yJWpQ==}

  '@sinonjs/fake-timers@10.3.0':
    resolution: {integrity: sha512-V4BG07kuYSUkTCSBHG8G8TNhM+F19jXFWnQtzj+we8DrkpSBCee9Z3Ms8yiGer/dlmhe35/Xdgyo3/0rQKg7YA==}

  '@smithy/abort-controller@3.1.5':
    resolution: {integrity: sha512-DhNPnqTqPoG8aZ5dWkFOgsuY+i0GQ3CI6hMmvCoduNsnU9gUZWZBwGfDQsTTB7NvFPkom1df7jMIJWU90kuXXg==}
    engines: {node: '>=16.0.0'}

  '@smithy/chunked-blob-reader-native@3.0.0':
    resolution: {integrity: sha512-VDkpCYW+peSuM4zJip5WDfqvg2Mo/e8yxOv3VF1m11y7B8KKMKVFtmZWDe36Fvk8rGuWrPZHHXZ7rR7uM5yWyg==}

  '@smithy/chunked-blob-reader@3.0.0':
    resolution: {integrity: sha512-sbnURCwjF0gSToGlsBiAmd1lRCmSn72nu9axfJu5lIx6RUEgHu6GwTMbqCdhQSi0Pumcm5vFxsi9XWXb2mTaoA==}

  '@smithy/config-resolver@3.0.9':
    resolution: {integrity: sha512-5d9oBf40qC7n2xUoHmntKLdqsyTMMo/r49+eqSIjJ73eDfEtljAxEhzIQ3bkgXJtR3xiv7YzMT/3FF3ORkjWdg==}
    engines: {node: '>=16.0.0'}

  '@smithy/core@2.4.8':
    resolution: {integrity: sha512-x4qWk7p/a4dcf7Vxb2MODIf4OIcqNbK182WxRvZ/3oKPrf/6Fdic5sSElhO1UtXpWKBazWfqg0ZEK9xN1DsuHA==}
    engines: {node: '>=16.0.0'}

  '@smithy/credential-provider-imds@3.2.4':
    resolution: {integrity: sha512-S9bb0EIokfYEuar4kEbLta+ivlKCWOCFsLZuilkNy9i0uEUEHSi47IFLPaxqqCl+0ftKmcOTHayY5nQhAuq7+w==}
    engines: {node: '>=16.0.0'}

  '@smithy/eventstream-codec@3.1.6':
    resolution: {integrity: sha512-SBiOYPBH+5wOyPS7lfI150ePfGLhnp/eTu5RnV9xvhGvRiKfnl6HzRK9wehBph+il8FxS9KTeadx7Rcmf1GLPQ==}

  '@smithy/eventstream-serde-browser@3.0.10':
    resolution: {integrity: sha512-1i9aMY6Pl/SmA6NjvidxnfBLHMPzhKu2BP148pEt5VwhMdmXn36PE2kWKGa9Hj8b0XGtCTRucpCncylevCtI7g==}
    engines: {node: '>=16.0.0'}

  '@smithy/eventstream-serde-config-resolver@3.0.7':
    resolution: {integrity: sha512-eVzhGQBPEqXXYHvIUku0jMTxd4gDvenRzUQPTmKVWdRvp9JUCKrbAXGQRYiGxUYq9+cqQckRm0wq3kTWnNtDhw==}
    engines: {node: '>=16.0.0'}

  '@smithy/eventstream-serde-node@3.0.9':
    resolution: {integrity: sha512-JE0Guqvt0xsmfQ5y1EI342/qtJqznBv8cJqkHZV10PwC8GWGU5KNgFbQnsVCcX+xF+qIqwwfRmeWoJCjuOLmng==}
    engines: {node: '>=16.0.0'}

  '@smithy/eventstream-serde-universal@3.0.9':
    resolution: {integrity: sha512-bydfgSisfepCufw9kCEnWRxqxJFzX/o8ysXWv+W9F2FIyiaEwZ/D8bBKINbh4ONz3i05QJ1xE7A5OKYvgJsXaw==}
    engines: {node: '>=16.0.0'}

  '@smithy/fetch-http-handler@3.2.9':
    resolution: {integrity: sha512-hYNVQOqhFQ6vOpenifFME546f0GfJn2OiQ3M0FDmuUu8V/Uiwy2wej7ZXxFBNqdx0R5DZAqWM1l6VRhGz8oE6A==}

  '@smithy/hash-blob-browser@3.1.6':
    resolution: {integrity: sha512-BKNcMIaeZ9lB67sgo88iCF4YB35KT8X2dNJ8DqrtZNTgN6tUDYBKThzfGtos/mnZkGkW91AYHisESHmSiYQmKw==}

  '@smithy/hash-node@3.0.7':
    resolution: {integrity: sha512-SAGHN+QkrwcHFjfWzs/czX94ZEjPJ0CrWJS3M43WswDXVEuP4AVy9gJ3+AF6JQHZD13bojmuf/Ap/ItDeZ+Qfw==}
    engines: {node: '>=16.0.0'}

  '@smithy/hash-stream-node@3.1.6':
    resolution: {integrity: sha512-sFSSt7cmCpFWZPfVx7k80Bgb1K2VJ27VmMxH8X+dDhp7Wv8IBgID4K2VK5ehMJROF8hQgcj4WywnkHIwX/xlwQ==}
    engines: {node: '>=16.0.0'}

  '@smithy/invalid-dependency@3.0.7':
    resolution: {integrity: sha512-Bq00GsAhHeYSuZX8Kpu4sbI9agH2BNYnqUmmbTGWOhki9NVsWn2jFr896vvoTMH8KAjNX/ErC/8t5QHuEXG+IA==}

  '@smithy/is-array-buffer@2.2.0':
    resolution: {integrity: sha512-GGP3O9QFD24uGeAXYUjwSTXARoqpZykHadOmA8G5vfJPK0/DC67qa//0qvqrJzL1xc8WQWX7/yc7fwudjPHPhA==}
    engines: {node: '>=14.0.0'}

  '@smithy/is-array-buffer@3.0.0':
    resolution: {integrity: sha512-+Fsu6Q6C4RSJiy81Y8eApjEB5gVtM+oFKTffg+jSuwtvomJJrhUJBu2zS8wjXSgH/g1MKEWrzyChTBe6clb5FQ==}
    engines: {node: '>=16.0.0'}

  '@smithy/md5-js@3.0.7':
    resolution: {integrity: sha512-+wco9IN9uOW4tNGkZIqTR6IXyfO7Z8A+IOq82QCRn/f/xcmt7H1fXwmQVbfDSvbeFwfNnhv7s+u0G9PzPG6o2w==}

  '@smithy/middleware-content-length@3.0.9':
    resolution: {integrity: sha512-t97PidoGElF9hTtLCrof32wfWMqC5g2SEJNxaVH3NjlatuNGsdxXRYO/t+RPnxA15RpYiS0f+zG7FuE2DeGgjA==}
    engines: {node: '>=16.0.0'}

  '@smithy/middleware-endpoint@3.1.4':
    resolution: {integrity: sha512-/ChcVHekAyzUbyPRI8CzPPLj6y8QRAfJngWcLMgsWxKVzw/RzBV69mSOzJYDD3pRwushA1+5tHtPF8fjmzBnrQ==}
    engines: {node: '>=16.0.0'}

  '@smithy/middleware-retry@3.0.23':
    resolution: {integrity: sha512-x9PbGXxkcXIpm6L26qRSCC+eaYcHwybRmqU8LO/WM2RRlW0g8lz6FIiKbKgGvHuoK3dLZRiQVSQJveiCzwnA5A==}
    engines: {node: '>=16.0.0'}

  '@smithy/middleware-serde@3.0.7':
    resolution: {integrity: sha512-VytaagsQqtH2OugzVTq4qvjkLNbWehHfGcGr0JLJmlDRrNCeZoWkWsSOw1nhS/4hyUUWF/TLGGml4X/OnEep5g==}
    engines: {node: '>=16.0.0'}

  '@smithy/middleware-stack@3.0.7':
    resolution: {integrity: sha512-EyTbMCdqS1DoeQsO4gI7z2Gzq1MoRFAeS8GkFYIwbedB7Lp5zlLHJdg+56tllIIG5Hnf9ZWX48YKSHlsKvugGA==}
    engines: {node: '>=16.0.0'}

  '@smithy/node-config-provider@3.1.8':
    resolution: {integrity: sha512-E0rU0DglpeJn5ge64mk8wTGEXcQwmpUTY5Zr7IzTpDLmHKiIamINERNZYrPQjg58Ck236sEKSwRSHA4CwshU6Q==}
    engines: {node: '>=16.0.0'}

  '@smithy/node-http-handler@3.2.4':
    resolution: {integrity: sha512-49reY3+JgLMFNm7uTAKBWiKCA6XSvkNp9FqhVmusm2jpVnHORYFeFZ704LShtqWfjZW/nhX+7Iexyb6zQfXYIQ==}
    engines: {node: '>=16.0.0'}

  '@smithy/property-provider@3.1.7':
    resolution: {integrity: sha512-QfzLi1GPMisY7bAM5hOUqBdGYnY5S2JAlr201pghksrQv139f8iiiMalXtjczIP5f6owxFn3MINLNUNvUkgtPw==}
    engines: {node: '>=16.0.0'}

  '@smithy/protocol-http@4.1.4':
    resolution: {integrity: sha512-MlWK8eqj0JlpZBnWmjQLqmFp71Ug00P+m72/1xQB3YByXD4zZ+y9N4hYrR0EDmrUCZIkyATWHOXFgtavwGDTzQ==}
    engines: {node: '>=16.0.0'}

  '@smithy/querystring-builder@3.0.7':
    resolution: {integrity: sha512-65RXGZZ20rzqqxTsChdqSpbhA6tdt5IFNgG6o7e1lnPVLCe6TNWQq4rTl4N87hTDD8mV4IxJJnvyE7brbnRkQw==}
    engines: {node: '>=16.0.0'}

  '@smithy/querystring-parser@3.0.7':
    resolution: {integrity: sha512-Fouw4KJVWqqUVIu1gZW8BH2HakwLz6dvdrAhXeXfeymOBrZw+hcqaWs+cS1AZPVp4nlbeIujYrKA921ZW2WMPA==}
    engines: {node: '>=16.0.0'}

  '@smithy/service-error-classification@3.0.7':
    resolution: {integrity: sha512-91PRkTfiBf9hxkIchhRKJfl1rsplRDyBnmyFca3y0Z3x/q0JJN480S83LBd8R6sBCkm2bBbqw2FHp0Mbh+ecSA==}
    engines: {node: '>=16.0.0'}

  '@smithy/shared-ini-file-loader@3.1.8':
    resolution: {integrity: sha512-0NHdQiSkeGl0ICQKcJQ2lCOKH23Nb0EaAa7RDRId6ZqwXkw4LJyIyZ0t3iusD4bnKYDPLGy2/5e2rfUhrt0Acw==}
    engines: {node: '>=16.0.0'}

  '@smithy/signature-v4@4.2.0':
    resolution: {integrity: sha512-LafbclHNKnsorMgUkKm7Tk7oJ7xizsZ1VwqhGKqoCIrXh4fqDDp73fK99HOEEgcsQbtemmeY/BPv0vTVYYUNEQ==}
    engines: {node: '>=16.0.0'}

  '@smithy/smithy-client@3.4.0':
    resolution: {integrity: sha512-nOfJ1nVQsxiP6srKt43r2My0Gp5PLWCW2ASqUioxIiGmu6d32v4Nekidiv5qOmmtzIrmaD+ADX5SKHUuhReeBQ==}
    engines: {node: '>=16.0.0'}

  '@smithy/types@3.5.0':
    resolution: {integrity: sha512-QN0twHNfe8mNJdH9unwsCK13GURU7oEAZqkBI+rsvpv1jrmserO+WnLE7jidR9W/1dxwZ0u/CB01mV2Gms/K2Q==}
    engines: {node: '>=16.0.0'}

  '@smithy/url-parser@3.0.7':
    resolution: {integrity: sha512-70UbSSR8J97c1rHZOWhl+VKiZDqHWxs/iW8ZHrHp5fCCPLSBE7GcUlUvKSle3Ca+J9LLbYCj/A79BxztBvAfpA==}

  '@smithy/util-base64@3.0.0':
    resolution: {integrity: sha512-Kxvoh5Qtt0CDsfajiZOCpJxgtPHXOKwmM+Zy4waD43UoEMA+qPxxa98aE/7ZhdnBFZFXMOiBR5xbcaMhLtznQQ==}
    engines: {node: '>=16.0.0'}

  '@smithy/util-body-length-browser@3.0.0':
    resolution: {integrity: sha512-cbjJs2A1mLYmqmyVl80uoLTJhAcfzMOyPgjwAYusWKMdLeNtzmMz9YxNl3/jRLoxSS3wkqkf0jwNdtXWtyEBaQ==}

  '@smithy/util-body-length-node@3.0.0':
    resolution: {integrity: sha512-Tj7pZ4bUloNUP6PzwhN7K386tmSmEET9QtQg0TgdNOnxhZvCssHji+oZTUIuzxECRfG8rdm2PMw2WCFs6eIYkA==}
    engines: {node: '>=16.0.0'}

  '@smithy/util-buffer-from@2.2.0':
    resolution: {integrity: sha512-IJdWBbTcMQ6DA0gdNhh/BwrLkDR+ADW5Kr1aZmd4k3DIF6ezMV4R2NIAmT08wQJ3yUK82thHWmC/TnK/wpMMIA==}
    engines: {node: '>=14.0.0'}

  '@smithy/util-buffer-from@3.0.0':
    resolution: {integrity: sha512-aEOHCgq5RWFbP+UDPvPot26EJHjOC+bRgse5A8V3FSShqd5E5UN4qc7zkwsvJPPAVsf73QwYcHN1/gt/rtLwQA==}
    engines: {node: '>=16.0.0'}

  '@smithy/util-config-provider@3.0.0':
    resolution: {integrity: sha512-pbjk4s0fwq3Di/ANL+rCvJMKM5bzAQdE5S/6RL5NXgMExFAi6UgQMPOm5yPaIWPpr+EOXKXRonJ3FoxKf4mCJQ==}
    engines: {node: '>=16.0.0'}

  '@smithy/util-defaults-mode-browser@3.0.23':
    resolution: {integrity: sha512-Y07qslyRtXDP/C5aWKqxTPBl4YxplEELG3xRrz2dnAQ6Lq/FgNrcKWmV561nNaZmFH+EzeGOX3ZRMbU8p1T6Nw==}
    engines: {node: '>= 10.0.0'}

  '@smithy/util-defaults-mode-node@3.0.23':
    resolution: {integrity: sha512-9Y4WH7f0vnDGuHUa4lGX9e2p+sMwODibsceSV6rfkZOvMC+BY3StB2LdO1NHafpsyHJLpwAgChxQ38tFyd6vkg==}
    engines: {node: '>= 10.0.0'}

  '@smithy/util-endpoints@2.1.3':
    resolution: {integrity: sha512-34eACeKov6jZdHqS5hxBMJ4KyWKztTMulhuQ2UdOoP6vVxMLrOKUqIXAwJe/wiWMhXhydLW664B02CNpQBQ4Aw==}
    engines: {node: '>=16.0.0'}

  '@smithy/util-hex-encoding@3.0.0':
    resolution: {integrity: sha512-eFndh1WEK5YMUYvy3lPlVmYY/fZcQE1D8oSf41Id2vCeIkKJXPcYDCZD+4+xViI6b1XSd7tE+s5AmXzz5ilabQ==}
    engines: {node: '>=16.0.0'}

  '@smithy/util-middleware@3.0.7':
    resolution: {integrity: sha512-OVA6fv/3o7TMJTpTgOi1H5OTwnuUa8hzRzhSFDtZyNxi6OZ70L/FHattSmhE212I7b6WSOJAAmbYnvcjTHOJCA==}
    engines: {node: '>=16.0.0'}

  '@smithy/util-retry@3.0.7':
    resolution: {integrity: sha512-nh1ZO1vTeo2YX1plFPSe/OXaHkLAHza5jpokNiiKX2M5YpNUv6RxGJZhpfmiR4jSvVHCjIDmILjrxKmP+/Ghug==}
    engines: {node: '>=16.0.0'}

  '@smithy/util-stream@3.1.9':
    resolution: {integrity: sha512-7YAR0Ub3MwTMjDfjnup4qa6W8gygZMxikBhFMPESi6ASsl/rZJhwLpF/0k9TuezScCojsM0FryGdz4LZtjKPPQ==}
    engines: {node: '>=16.0.0'}

  '@smithy/util-uri-escape@3.0.0':
    resolution: {integrity: sha512-LqR7qYLgZTD7nWLBecUi4aqolw8Mhza9ArpNEQ881MJJIU2sE5iHCK6TdyqqzcDLy0OPe10IY4T8ctVdtynubg==}
    engines: {node: '>=16.0.0'}

  '@smithy/util-utf8@2.3.0':
    resolution: {integrity: sha512-R8Rdn8Hy72KKcebgLiv8jQcQkXoLMOGGv5uI1/k0l+snqkOzQ1R0ChUBCxWMlBsFMekWjq0wRudIweFs7sKT5A==}
    engines: {node: '>=14.0.0'}

  '@smithy/util-utf8@3.0.0':
    resolution: {integrity: sha512-rUeT12bxFnplYDe815GXbq/oixEGHfRFFtcTF3YdDi/JaENIM6aSYYLJydG83UNzLXeRI5K8abYd/8Sp/QM0kA==}
    engines: {node: '>=16.0.0'}

  '@smithy/util-waiter@3.1.6':
    resolution: {integrity: sha512-xs/KAwWOeCklq8aMlnpk25LgxEYHKOEodfjfKclDMLcBJEVEKzDLxZxBQyztcuPJ7F54213NJS8PxoiHNMdItQ==}
    engines: {node: '>=16.0.0'}

  '@szmarczak/http-timer@5.0.1':
    resolution: {integrity: sha512-+PmQX0PiAYPMeVYe237LJAYvOMYW1j2rH5YROyS3b4CTVJum34HfRvKvAzozHAQG0TnHNdUfY9nCeUyRAs//cw==}
    engines: {node: '>=14.16'}

  '@trysound/sax@0.2.0':
    resolution: {integrity: sha512-L7z9BgrNEcYyUYtF+HaEfiS5ebkh9jXqbszz7pC0hRBPaatV0XjSD3+eHrpqFemQfgwiFF0QPIarnIihIDn7OA==}
    engines: {node: '>=10.13.0'}

  '@tsconfig/node10@1.0.11':
    resolution: {integrity: sha512-DcRjDCujK/kCk/cUe8Xz8ZSpm8mS3mNNpta+jGCA6USEDfktlNvm1+IuZ9eTcDbNk41BHwpHHeW+N1lKCz4zOw==}

  '@tsconfig/node12@1.0.11':
    resolution: {integrity: sha512-cqefuRsh12pWyGsIoBKJA9luFu3mRxCA+ORZvA4ktLSzIuCUtWVxGIuXigEwO5/ywWFMZ2QEGKWvkZG1zDMTag==}

  '@tsconfig/node14@1.0.3':
    resolution: {integrity: sha512-ysT8mhdixWK6Hw3i1V2AeRqZ5WfXg1G43mqoYlM2nc6388Fq5jcXyr5mRsqViLx/GJYdoL0bfXD8nmF+Zn/Iow==}

  '@tsconfig/node16@1.0.4':
    resolution: {integrity: sha512-vxhUy4J8lyeyinH7Azl1pdd43GJhZH/tP2weN8TntQblOY+A0XbT8DJk1/oCPuOOyg/Ja757rG0CgHcWC8OfMA==}

  '@types/archiver@6.0.3':
    resolution: {integrity: sha512-a6wUll6k3zX6qs5KlxIggs1P1JcYJaTCx2gnlr+f0S1yd2DoaEwoIK10HmBaLnZwWneBz+JBm0dwcZu0zECBcQ==}

  '@types/argparse@1.0.38':
    resolution: {integrity: sha512-ebDJ9b0e702Yr7pWgB0jzm+CX4Srzz8RcXtLJDJB+BSccqMa36uyH/zUsSYao5+BD1ytv3k3rPYCq4mAE1hsXA==}

  '@types/babel__core@7.20.5':
    resolution: {integrity: sha512-qoQprZvz5wQFJwMDqeseRXWv3rqMvhgpbXFfVyWhbx9X47POIA6i/+dXefEmZKoAgOaTdaIgNSMqMIU61yRyzA==}

  '@types/babel__generator@7.6.8':
    resolution: {integrity: sha512-ASsj+tpEDsEiFr1arWrlN6V3mdfjRMZt6LtK/Vp/kreFLnr5QH5+DhvD5nINYZXzwJvXeGq+05iUXcAzVrqWtw==}

  '@types/babel__template@7.4.4':
    resolution: {integrity: sha512-h/NUaSyG5EyxBIp8YRxo4RMe2/qQgvyowRwVMzhYhBCONbW8PUsg4lkFMrhgZhUe5z3L3MiLDuvyJ/CaPa2A8A==}

  '@types/babel__traverse@7.20.6':
    resolution: {integrity: sha512-r1bzfrm0tomOI8g1SzvCaQHo6Lcv6zu0EA+W2kHrt8dyrHQxGzBBL4kdkzIS+jBMV+EYcMAEAqXqYaLJq5rOZg==}

  '@types/decompress@4.2.7':
    resolution: {integrity: sha512-9z+8yjKr5Wn73Pt17/ldnmQToaFHZxK0N1GHysuk/JIPT8RIdQeoInM01wWPgypRcvb6VH1drjuFpQ4zmY437g==}

  '@types/estree@1.0.5':
    resolution: {integrity: sha512-/kYRxGDLWzHOB7q+wtSUQlFrtcdUccpfy+X+9iMBpHK8QLLhx2wIPYuS5DYtR9Wa/YlZAbIovy7qVdB1Aq6Lyw==}

  '@types/graceful-fs@4.1.9':
    resolution: {integrity: sha512-olP3sd1qOEe5dXTSaFvQG+02VdRXcdytWLAZsAq1PecU8uqQAhkrnbli7DagjtXKW/Bl7YJbUsa8MPcuc8LHEQ==}

  '@types/hast@3.0.4':
    resolution: {integrity: sha512-WPs+bbQw5aCj+x6laNGWLH3wviHtoCv/P3+otBhbOhJgG8qtpdAMlTCxLtsTWA7LH1Oh/bFCHsBn0TPS5m30EQ==}

  '@types/http-cache-semantics@4.0.4':
    resolution: {integrity: sha512-1m0bIFVc7eJWyve9S0RnuRgcQqF/Xd5QsUZAZeQFr1Q3/p9JWoQQEqmVy+DPTNpGXwhgIetAoYF8JSc33q29QA==}

  '@types/http-proxy@1.17.15':
    resolution: {integrity: sha512-25g5atgiVNTIv0LBDTg1H74Hvayx0ajtJPLLcYE3whFv75J0pWNtOBzaXJQgDTmrX1bx5U9YC2w/n65BN1HwRQ==}

  '@types/istanbul-lib-coverage@2.0.6':
    resolution: {integrity: sha512-2QF/t/auWm0lsy8XtKVPG19v3sSOQlJe/YHZgfjb/KBBHOGSV+J2q/S671rcq9uTBrLAXmZpqJiaQbMT+zNU1w==}

  '@types/istanbul-lib-report@3.0.3':
    resolution: {integrity: sha512-NQn7AHQnk/RSLOxrBbGyJM/aVQ+pjj5HCgasFxc0K/KhoATfQ/47AyUl15I2yBUpihjmas+a+VJBOqecrFH+uA==}

  '@types/istanbul-reports@3.0.4':
    resolution: {integrity: sha512-pk2B1NWalF9toCRu6gjBzR69syFjP4Od8WRAX+0mmf9lAjCRicLOWc+ZrxZHx/0XRjotgkF9t6iaMJ+aXcOdZQ==}

  '@types/jest@29.5.14':
    resolution: {integrity: sha512-ZN+4sdnLUbo8EVvVc2ao0GFW6oVrQRPn4K2lglySj7APvSrgzxHiNNK99us4WDMi57xxA2yggblIAMNhXOotLQ==}

  '@types/linkify-it@5.0.0':
    resolution: {integrity: sha512-sVDA58zAw4eWAffKOaQH5/5j3XeayukzDk+ewSsnv3p4yJEZHCCzMDiZM8e0OUrRvmpGZ85jf4yDHkHsgBNr9Q==}

  '@types/lodash@4.17.12':
    resolution: {integrity: sha512-sviUmCE8AYdaF/KIHLDJBQgeYzPBI0vf/17NaYehBJfYD1j6/L95Slh07NlyK2iNyBNaEkb3En2jRt+a8y3xZQ==}

  '@types/markdown-it@14.1.2':
    resolution: {integrity: sha512-promo4eFwuiW+TfGxhi+0x3czqTYJkG8qB17ZUJiVF10Xm7NLVRSLUsfRTU/6h1e24VvRnXCx+hG7li58lkzog==}

  '@types/mdast@4.0.4':
    resolution: {integrity: sha512-kGaNbPh1k7AFzgpud/gMdvIm5xuECykRR+JnWKQno9TAXVa6WIVCGTPvYGekIDL4uwCZQSYbUxNBSb1aUo79oA==}

  '@types/mdurl@2.0.0':
    resolution: {integrity: sha512-RGdgjQUZba5p6QEFAVx2OGb8rQDL/cPRG7GiedRzMcJ1tYnUANBncjbSB1NRGwbvjcPeikRABz2nshyPk1bhWg==}

  '@types/mime-types@2.1.4':
    resolution: {integrity: sha512-lfU4b34HOri+kAY5UheuFMWPDOI+OPceBSHZKp69gEyTL/mmJ4cnU6Y/rlme3UL3GyOn6Y42hyIEw0/q8sWx5w==}

  '@types/mute-stream@0.0.4':
    resolution: {integrity: sha512-CPM9nzrCPPJHQNA9keH9CVkVI+WR5kMa+7XEs5jcGQ0VoAGnLv242w8lIVgwAEfmE4oufJRaTc9PNLQl0ioAow==}

  '@types/node@12.20.55':
    resolution: {integrity: sha512-J8xLz7q2OFulZ2cyGTLE1TbbZcjpno7FaN6zdJNrgAdrJ+DZzh/uFR6YrTb4C+nXakvud8Q4+rbhoIWlYQbUFQ==}

  '@types/node@20.16.15':
    resolution: {integrity: sha512-DV58qQz9dBMqVVn+qnKwGa51QzCD4YM/tQM16qLKxdf5tqz5W4QwtrMzjSTbabN1cFTSuyxVYBy+QWHjWW8X/g==}

  '@types/node@22.5.5':
    resolution: {integrity: sha512-Xjs4y5UPO/CLdzpgR6GirZJx36yScjh73+2NlLlkFRSoQN8B0DpfXPdZGnvVmLRLOsqDpOfTNv7D9trgGhmOIA==}

  '@types/readdir-glob@1.1.5':
    resolution: {integrity: sha512-raiuEPUYqXu+nvtY2Pe8s8FEmZ3x5yAH4VkLdihcPdalvsHltomrRC9BzuStrJ9yk06470hS0Crw0f1pXqD+Hg==}

  '@types/readline-sync@1.4.8':
    resolution: {integrity: sha512-BL7xOf0yKLA6baAX6MMOnYkoflUyj/c7y3pqMRfU0va7XlwHAOTOIo4x55P/qLfMsuaYdJJKubToLqRVmRtRZA==}

  '@types/resolve@1.20.2':
    resolution: {integrity: sha512-60BCwRFOZCQhDncwQdxxeOEEkbc5dIMccYLwbxsS4TUNeVECQ/pBJ0j09mrHOl/JJvpRPGwO9SvE4nR2Nb/a4Q==}

  '@types/semver@7.5.8':
    resolution: {integrity: sha512-I8EUhyrgfLrcTkzV3TSsGyl1tSuPrEDzr0yd5m90UgNxQkyDXULk3b6MlQqTCpZpNtWe1K0hzclnZkTcLBe2UQ==}

  '@types/stack-utils@2.0.3':
    resolution: {integrity: sha512-9aEbYZ3TbYMznPdcdr3SmIrLXwC/AKZXQeCf9Pgao5CKb8CyHuEX5jzWPTkvregvhRJHcpRO6BFoGW9ycaOkYw==}

  '@types/tar-fs@2.0.4':
    resolution: {integrity: sha512-ipPec0CjTmVDWE+QKr9cTmIIoTl7dFG/yARCM5MqK8i6CNLIG1P8x4kwDsOQY1ChZOZjH0wO9nvfgBvWl4R3kA==}

  '@types/tar-stream@3.1.3':
    resolution: {integrity: sha512-Zbnx4wpkWBMBSu5CytMbrT5ZpMiF55qgM+EpHzR4yIDu7mv52cej8hTkOc6K+LzpkOAbxwn/m7j3iO+/l42YkQ==}

  '@types/triple-beam@1.3.5':
    resolution: {integrity: sha512-6WaYesThRMCl19iryMYP7/x2OVgCtbIVflDGFpWnb9irXI3UjYE4AzmYuiUKY1AJstGijoY+MgUszMgRxIYTYw==}

  '@types/unist@3.0.3':
    resolution: {integrity: sha512-ko/gIFJRv177XgZsZcBwnqJN5x/Gien8qNOn0D5bQU/zAzVf9Zt3BlcUiLqhV9y4ARk0GbT3tnUiPNgnTXzc/Q==}

  '@types/web-bluetooth@0.0.20':
    resolution: {integrity: sha512-g9gZnnXVq7gM7v3tJCWV/qw7w+KeOlSHAhgF9RytFyifW6AF61hdT2ucrYhPq9hLs5JIryeupHV3qGk95dH9ow==}

  '@types/wrap-ansi@3.0.0':
    resolution: {integrity: sha512-ltIpx+kM7g/MLRZfkbL7EsCEjfzCcScLpkg37eXEtx5kmrAKBkTJwd1GIAjDSL8wTpM6Hzn5YO4pSb91BEwu1g==}

  '@types/yargs-parser@21.0.3':
    resolution: {integrity: sha512-I4q9QU9MQv4oEOz4tAHJtNz1cwuLxn2F3xcc2iV5WdqLPpUnj30aUuxt1mAxYTG+oe8CZMV/+6rU4S4gRDzqtQ==}

  '@types/yargs@17.0.33':
    resolution: {integrity: sha512-WpxBCKWPLr4xSsHgz511rFJAM+wS28w2zEO1QDNY5zM/S8ok70NNfztH0xwhqKyaK0OHCbN98LDAZuy1ctxDkA==}

  '@typescript-eslint/eslint-plugin@7.18.0':
    resolution: {integrity: sha512-94EQTWZ40mzBc42ATNIBimBEDltSJ9RQHCC8vc/PDbxi4k8dVwUAv4o98dk50M1zB+JGFxp43FP7f8+FP8R6Sw==}
    engines: {node: ^18.18.0 || >=20.0.0}
    peerDependencies:
      '@typescript-eslint/parser': ^7.0.0
      eslint: ^8.56.0
      typescript: '*'
    peerDependenciesMeta:
      typescript:
        optional: true

  '@typescript-eslint/parser@7.18.0':
    resolution: {integrity: sha512-4Z+L8I2OqhZV8qA132M4wNL30ypZGYOQVBfMgxDH/K5UX0PNqTu1c6za9ST5r9+tavvHiTWmBnKzpCJ/GlVFtg==}
    engines: {node: ^18.18.0 || >=20.0.0}
    peerDependencies:
      eslint: ^8.56.0
      typescript: '*'
    peerDependenciesMeta:
      typescript:
        optional: true

  '@typescript-eslint/scope-manager@7.18.0':
    resolution: {integrity: sha512-jjhdIE/FPF2B7Z1uzc6i3oWKbGcHb87Qw7AWj6jmEqNOfDFbJWtjt/XfwCpvNkpGWlcJaog5vTR+VV8+w9JflA==}
    engines: {node: ^18.18.0 || >=20.0.0}

  '@typescript-eslint/type-utils@7.18.0':
    resolution: {integrity: sha512-XL0FJXuCLaDuX2sYqZUUSOJ2sG5/i1AAze+axqmLnSkNEVMVYLF+cbwlB2w8D1tinFuSikHmFta+P+HOofrLeA==}
    engines: {node: ^18.18.0 || >=20.0.0}
    peerDependencies:
      eslint: ^8.56.0
      typescript: '*'
    peerDependenciesMeta:
      typescript:
        optional: true

  '@typescript-eslint/types@7.18.0':
    resolution: {integrity: sha512-iZqi+Ds1y4EDYUtlOOC+aUmxnE9xS/yCigkjA7XpTKV6nCBd3Hp/PRGGmdwnfkV2ThMyYldP1wRpm/id99spTQ==}
    engines: {node: ^18.18.0 || >=20.0.0}

  '@typescript-eslint/typescript-estree@7.18.0':
    resolution: {integrity: sha512-aP1v/BSPnnyhMHts8cf1qQ6Q1IFwwRvAQGRvBFkWlo3/lH29OXA3Pts+c10nxRxIBrDnoMqzhgdwVe5f2D6OzA==}
    engines: {node: ^18.18.0 || >=20.0.0}
    peerDependencies:
      typescript: '*'
    peerDependenciesMeta:
      typescript:
        optional: true

  '@typescript-eslint/utils@7.18.0':
    resolution: {integrity: sha512-kK0/rNa2j74XuHVcoCZxdFBMF+aq/vH83CXAOHieC+2Gis4mF8jJXT5eAfyD3K0sAxtPuwxaIOIOvhwzVDt/kw==}
    engines: {node: ^18.18.0 || >=20.0.0}
    peerDependencies:
      eslint: ^8.56.0

  '@typescript-eslint/visitor-keys@7.18.0':
    resolution: {integrity: sha512-cDF0/Gf81QpY3xYyJKDV14Zwdmid5+uuENhjH2EqFaF0ni+yAyq/LzMaIJdhNJXZI7uLzwIlA+V7oWoyn6Curg==}
    engines: {node: ^18.18.0 || >=20.0.0}

  '@ungap/structured-clone@1.2.0':
    resolution: {integrity: sha512-zuVdFrMJiuCDQUMCzQaD6KL28MjnqqN8XnAqiEq9PNm/hCPTSGfrXCOfwj1ow4LFb/tNymJPwsNbVePc1xFqrQ==}

  '@vitejs/plugin-vue@5.1.4':
    resolution: {integrity: sha512-N2XSI2n3sQqp5w7Y/AN/L2XDjBIRGqXko+eDp42sydYSBeJuSm5a1sLf8zakmo8u7tA8NmBgoDLA1HeOESjp9A==}
    engines: {node: ^18.0.0 || >=20.0.0}
    peerDependencies:
      vite: ^5.0.0
      vue: ^3.2.25

  '@vitest/expect@2.1.4':
    resolution: {integrity: sha512-DOETT0Oh1avie/D/o2sgMHGrzYUFFo3zqESB2Hn70z6QB1HrS2IQ9z5DfyTqU8sg4Bpu13zZe9V4+UTNQlUeQA==}

  '@vitest/mocker@2.1.4':
    resolution: {integrity: sha512-Ky/O1Lc0QBbutJdW0rqLeFNbuLEyS+mIPiNdlVlp2/yhJ0SbyYqObS5IHdhferJud8MbbwMnexg4jordE5cCoQ==}
    peerDependencies:
      msw: ^2.4.9
      vite: ^5.0.0
    peerDependenciesMeta:
      msw:
        optional: true
      vite:
        optional: true

  '@vitest/pretty-format@2.1.4':
    resolution: {integrity: sha512-L95zIAkEuTDbUX1IsjRl+vyBSLh3PwLLgKpghl37aCK9Jvw0iP+wKwIFhfjdUtA2myLgjrG6VU6JCFLv8q/3Ww==}

  '@vitest/runner@2.1.4':
    resolution: {integrity: sha512-sKRautINI9XICAMl2bjxQM8VfCMTB0EbsBc/EDFA57V6UQevEKY/TOPOF5nzcvCALltiLfXWbq4MaAwWx/YxIA==}

  '@vitest/snapshot@2.1.4':
    resolution: {integrity: sha512-3Kab14fn/5QZRog5BPj6Rs8dc4B+mim27XaKWFWHWA87R56AKjHTGcBFKpvZKDzC4u5Wd0w/qKsUIio3KzWW4Q==}

  '@vitest/spy@2.1.4':
    resolution: {integrity: sha512-4JOxa+UAizJgpZfaCPKK2smq9d8mmjZVPMt2kOsg/R8QkoRzydHH1qHxIYNvr1zlEaFj4SXiaaJWxq/LPLKaLg==}

  '@vitest/utils@2.1.4':
    resolution: {integrity: sha512-MXDnZn0Awl2S86PSNIim5PWXgIAx8CIkzu35mBdSApUip6RFOGXBCf3YFyeEu8n1IHk4bWD46DeYFu9mQlFIRg==}

  '@volar/language-core@2.4.5':
    resolution: {integrity: sha512-F4tA0DCO5Q1F5mScHmca0umsi2ufKULAnMOVBfMsZdT4myhVl4WdKRwCaKcfOkIEuyrAVvtq1ESBdZ+rSyLVww==}

  '@volar/source-map@2.4.5':
    resolution: {integrity: sha512-varwD7RaKE2J/Z+Zu6j3mNNJbNT394qIxXwdvz/4ao/vxOfyClZpSDtLKkwWmecinkOVos5+PWkWraelfMLfpw==}

  '@volar/typescript@2.4.5':
    resolution: {integrity: sha512-mcT1mHvLljAEtHviVcBuOyAwwMKz1ibXTi5uYtP/pf4XxoAzpdkQ+Br2IC0NPCvLCbjPZmbf3I0udndkfB1CDg==}

  '@vue/compiler-core@3.5.11':
    resolution: {integrity: sha512-PwAdxs7/9Hc3ieBO12tXzmTD+Ln4qhT/56S+8DvrrZ4kLDn4Z/AMUr8tXJD0axiJBS0RKIoNaR0yMuQB9v9Udg==}

  '@vue/compiler-core@3.5.12':
    resolution: {integrity: sha512-ISyBTRMmMYagUxhcpyEH0hpXRd/KqDU4ymofPgl2XAkY9ZhQ+h0ovEZJIiPop13UmR/54oA2cgMDjgroRelaEw==}

  '@vue/compiler-dom@3.5.11':
    resolution: {integrity: sha512-pyGf8zdbDDRkBrEzf8p7BQlMKNNF5Fk/Cf/fQ6PiUz9at4OaUfyXW0dGJTo2Vl1f5U9jSLCNf0EZJEogLXoeew==}

  '@vue/compiler-dom@3.5.12':
    resolution: {integrity: sha512-9G6PbJ03uwxLHKQ3P42cMTi85lDRvGLB2rSGOiQqtXELat6uI4n8cNz9yjfVHRPIu+MsK6TE418Giruvgptckg==}

  '@vue/compiler-sfc@3.5.12':
    resolution: {integrity: sha512-2k973OGo2JuAa5+ZlekuQJtitI5CgLMOwgl94BzMCsKZCX/xiqzJYzapl4opFogKHqwJk34vfsaKpfEhd1k5nw==}

  '@vue/compiler-ssr@3.5.12':
    resolution: {integrity: sha512-eLwc7v6bfGBSM7wZOGPmRavSWzNFF6+PdRhE+VFJhNCgHiF8AM7ccoqcv5kBXA2eWUfigD7byekvf/JsOfKvPA==}

  '@vue/compiler-vue2@2.7.16':
    resolution: {integrity: sha512-qYC3Psj9S/mfu9uVi5WvNZIzq+xnXMhOwbTFKKDD7b1lhpnn71jXSFdTQ+WsIEk0ONCd7VV2IMm7ONl6tbQ86A==}

  '@vue/devtools-api@6.6.4':
    resolution: {integrity: sha512-sGhTPMuXqZ1rVOk32RylztWkfXTRhuS7vgAKv0zjqk8gbsHkJ7xfFf+jbySxt7tWObEJwyKaHMikV/WGDiQm8g==}

  '@vue/devtools-api@7.4.6':
    resolution: {integrity: sha512-XipBV5k0/IfTr0sNBDTg7OBUCp51cYMMXyPxLXJZ4K/wmUeMqt8cVdr2ZZGOFq+si/jTyCYnNxeKoyev5DOUUA==}

  '@vue/devtools-kit@7.4.6':
    resolution: {integrity: sha512-NbYBwPWgEic1AOd9bWExz9weBzFdjiIfov0yRn4DrRfR+EQJCI9dn4I0XS7IxYGdkmUJi8mFW42LLk18WsGqew==}

  '@vue/devtools-shared@7.4.6':
    resolution: {integrity: sha512-rPeSBzElnHYMB05Cc056BQiJpgocQjY8XVulgni+O9a9Gr9tNXgPteSzFFD+fT/iWMxNuUgGKs9CuW5DZewfIg==}

  '@vue/language-core@2.1.6':
    resolution: {integrity: sha512-MW569cSky9R/ooKMh6xa2g1D0AtRKbL56k83dzus/bx//RDJk24RHWkMzbAlXjMdDNyxAaagKPRquBIxkxlCkg==}
    peerDependencies:
      typescript: '*'
    peerDependenciesMeta:
      typescript:
        optional: true

  '@vue/reactivity@3.5.12':
    resolution: {integrity: sha512-UzaN3Da7xnJXdz4Okb/BGbAaomRHc3RdoWqTzlvd9+WBR5m3J39J1fGcHes7U3za0ruYn/iYy/a1euhMEHvTAg==}

  '@vue/runtime-core@3.5.12':
    resolution: {integrity: sha512-hrMUYV6tpocr3TL3Ad8DqxOdpDe4zuQY4HPY3X/VRh+L2myQO8MFXPAMarIOSGNu0bFAjh1yBkMPXZBqCk62Uw==}

  '@vue/runtime-dom@3.5.12':
    resolution: {integrity: sha512-q8VFxR9A2MRfBr6/55Q3umyoN7ya836FzRXajPB6/Vvuv0zOPL+qltd9rIMzG/DbRLAIlREmnLsplEF/kotXKA==}

  '@vue/server-renderer@3.5.12':
    resolution: {integrity: sha512-I3QoeDDeEPZm8yR28JtY+rk880Oqmj43hreIBVTicisFTx/Dl7JpG72g/X7YF8hnQD3IFhkky5i2bPonwrTVPg==}
    peerDependencies:
      vue: 3.5.12

  '@vue/shared@3.5.11':
    resolution: {integrity: sha512-W8GgysJVnFo81FthhzurdRAWP/byq3q2qIw70e0JWblzVhjgOMiC2GyovXrZTFQJnFVryYaKGP3Tc9vYzYm6PQ==}

  '@vue/shared@3.5.12':
    resolution: {integrity: sha512-L2RPSAwUFbgZH20etwrXyVyCBu9OxRSi8T/38QsvnkJyvq2LufW2lDCOzm7t/U9C1mkhJGWYfCuFBCmIuNivrg==}

  '@vue/test-utils@2.4.6':
    resolution: {integrity: sha512-FMxEjOpYNYiFe0GkaHsnJPXFHxQ6m4t8vI/ElPGpMWxZKpmRvQ33OIrvRXemy6yha03RxhOlQuy+gZMC3CQSow==}

  '@vueuse/core@11.1.0':
    resolution: {integrity: sha512-P6dk79QYA6sKQnghrUz/1tHi0n9mrb/iO1WTMk/ElLmTyNqgDeSZ3wcDf6fRBGzRJbeG1dxzEOvLENMjr+E3fg==}

  '@vueuse/core@11.2.0':
    resolution: {integrity: sha512-JIUwRcOqOWzcdu1dGlfW04kaJhW3EXnnjJJfLTtddJanymTL7lF1C0+dVVZ/siLfc73mWn+cGP1PE1PKPruRSA==}

  '@vueuse/integrations@11.1.0':
    resolution: {integrity: sha512-O2ZgrAGPy0qAjpoI2YR3egNgyEqwG85fxfwmA9BshRIGjV4G6yu6CfOPpMHAOoCD+UfsIl7Vb1bXJ6ifrHYDDA==}
    peerDependencies:
      async-validator: ^4
      axios: ^1
      change-case: ^5
      drauu: ^0.4
      focus-trap: ^7
      fuse.js: ^7
      idb-keyval: ^6
      jwt-decode: ^4
      nprogress: ^0.2
      qrcode: ^1.5
      sortablejs: ^1
      universal-cookie: ^7
    peerDependenciesMeta:
      async-validator:
        optional: true
      axios:
        optional: true
      change-case:
        optional: true
      drauu:
        optional: true
      focus-trap:
        optional: true
      fuse.js:
        optional: true
      idb-keyval:
        optional: true
      jwt-decode:
        optional: true
      nprogress:
        optional: true
      qrcode:
        optional: true
      sortablejs:
        optional: true
      universal-cookie:
        optional: true

  '@vueuse/metadata@11.1.0':
    resolution: {integrity: sha512-l9Q502TBTaPYGanl1G+hPgd3QX5s4CGnpXriVBR5fEZ/goI6fvDaVmIl3Td8oKFurOxTmbXvBPSsgrd6eu6HYg==}

  '@vueuse/metadata@11.2.0':
    resolution: {integrity: sha512-L0ZmtRmNx+ZW95DmrgD6vn484gSpVeRbgpWevFKXwqqQxW9hnSi2Ppuh2BzMjnbv4aJRiIw8tQatXT9uOB23dQ==}

  '@vueuse/shared@11.1.0':
    resolution: {integrity: sha512-YUtIpY122q7osj+zsNMFAfMTubGz0sn5QzE5gPzAIiCmtt2ha3uQUY1+JPyL4gRCTsLPX82Y9brNbo/aqlA91w==}

  '@vueuse/shared@11.2.0':
    resolution: {integrity: sha512-VxFjie0EanOudYSgMErxXfq6fo8vhr5ICI+BuE3I9FnX7ePllEsVrRQ7O6Q1TLgApeLuPKcHQxAXpP+KnlrJsg==}

  abbrev@1.1.1:
    resolution: {integrity: sha512-nne9/IiQ/hzIhY6pdDnbBtz7DjPTKrY00P/zvPSm5pOFkl6xuGrGnXn/VtTNNfNtAfZ9/1RtehkszU9qcTii0Q==}

  abbrev@2.0.0:
    resolution: {integrity: sha512-6/mh1E2u2YgEsCHdY0Yx5oW+61gZU+1vXaoiHHrpKeuRNNgFvS+/jrwHiQhB5apAf5oB7UB7E19ol2R2LKH8hQ==}
    engines: {node: ^14.17.0 || ^16.13.0 || >=18.0.0}

  abort-controller@3.0.0:
    resolution: {integrity: sha512-h8lQ8tacZYnR3vNQTgibj+tODHI5/+l06Au2Pcriv/Gmet0eaj4TwWH41sO9wnHDiQsEj19q0drzdWdeAHtweg==}
    engines: {node: '>=6.5'}

  acorn-jsx@5.3.2:
    resolution: {integrity: sha512-rq9s+JNhf0IChjtDXxllJ7g41oZk5SlXtp0LHwyA5cejwn7vKmKp4pPri6YEePv2PU65sAsegbXtIinmDFDXgQ==}
    peerDependencies:
      acorn: ^6.0.0 || ^7.0.0 || ^8.0.0

  acorn-walk@8.3.4:
    resolution: {integrity: sha512-ueEepnujpqee2o5aIYnvHU6C0A42MNdsIDeqy5BydrkuC5R1ZuUFnm27EeFJGoEHJQgn3uleRvmTXaJgfXbt4g==}
    engines: {node: '>=0.4.0'}

  acorn@8.12.1:
    resolution: {integrity: sha512-tcpGyI9zbizT9JbV6oYE477V6mTlXvvi0T0G3SNIYE2apm/G5huBa1+K89VGeovbg+jycCrfhl3ADxErOuO6Jg==}
    engines: {node: '>=0.4.0'}
    hasBin: true

  ag-charts-types@10.3.1:
    resolution: {integrity: sha512-oZvu9vJLk6lmzaYi0TmVVmHFZJpVNFziU0bnllx4wR3muXCmnxz5LouKIZ8CYnNiC7VO5HmHNlFu+0DmEO5zxg==}

  agent-base@6.0.2:
    resolution: {integrity: sha512-RZNwNclF7+MS/8bDg70amg32dyeZGZxiDuQmZxKLAlQjr3jGyLx+4Kkk58UO7D2QdgFIQCovuSuZESne6RG6XQ==}
    engines: {node: '>= 6.0.0'}

  agent-base@7.1.1:
    resolution: {integrity: sha512-H0TSyFNDMomMNJQBn8wFV5YC/2eJ+VXECwOadZJT554xP6cODZHPX3H9QMQECxvrgiSOP1pHjy1sMWQVYJOUOA==}
    engines: {node: '>= 14'}

  ajv-draft-04@1.0.0:
    resolution: {integrity: sha512-mv00Te6nmYbRp5DCwclxtt7yV/joXJPGS7nM+97GdxvuttCOfgI3K4U25zboyeX0O+myI8ERluxQe5wljMmVIw==}
    peerDependencies:
      ajv: ^8.5.0
    peerDependenciesMeta:
      ajv:
        optional: true

  ajv-formats@3.0.1:
    resolution: {integrity: sha512-8iUql50EUR+uUcdRQ3HDqa6EVyo3docL8g5WJ3FNcWmu62IbkGUue/pEyLBW8VGKKucTPgqeks4fIU1DA4yowQ==}
    peerDependencies:
      ajv: ^8.0.0
    peerDependenciesMeta:
      ajv:
        optional: true

  ajv@6.12.6:
    resolution: {integrity: sha512-j3fVLgvTo527anyYyJOGTYJbG+vnnQYvE0m5mmkc1TK+nxAppkCLMIL0aZ4dblVCNoGShhm+kzE4ZUykBoMg4g==}

  ajv@8.12.0:
    resolution: {integrity: sha512-sRu1kpcO9yLtYxBKvqfTeh9KzZEwO3STyX1HT+4CaDzC6HpTGYhIhPIzj9XuKU7KYDwnaeh5hcOwjy1QuJzBPA==}

  ajv@8.13.0:
    resolution: {integrity: sha512-PRA911Blj99jR5RMeTunVbNXMF6Lp4vZXnk5GQjcnUWUTsrXtekg/pnmFFI2u/I36Y/2bITGS30GZCXei6uNkA==}

  algoliasearch@4.24.0:
    resolution: {integrity: sha512-bf0QV/9jVejssFBmz2HQLxUadxk574t4iwjCKp5E7NBzwKkrDEhKPISIIjAU/p6K5qDx3qoeh4+26zWN1jmw3g==}

  ansi-colors@4.1.3:
    resolution: {integrity: sha512-/6w/C21Pm1A7aZitlI5Ni/2J6FFQN8i1Cvz3kHABAAbw93v/NlvKdVOqz7CCWz/3iv/JplRSEEZ83XION15ovw==}
    engines: {node: '>=6'}

  ansi-escapes@4.3.2:
    resolution: {integrity: sha512-gKXj5ALrKWQLsYG9jlTRmR/xKluxHV+Z9QEwNIgCfM1/uwPMCuzVVnh5mwTd+OuBZcwSIMbqssNWRm1lE51QaQ==}
    engines: {node: '>=8'}

  ansi-regex@5.0.1:
    resolution: {integrity: sha512-quJQXlTSUGL2LH9SUXo8VwsY4soanhgo6LNSm84E1LBcE8s3O0wpdiRzyR9z/ZZJMlMWv37qOOb9pdJlMUEKFQ==}
    engines: {node: '>=8'}

  ansi-regex@6.1.0:
    resolution: {integrity: sha512-7HSX4QQb4CspciLpVFwyRe79O3xsIZDDLER21kERQ71oaPodF8jL725AgJMFAYbooIqolJoRLuM81SpeUkpkvA==}
    engines: {node: '>=12'}

  ansi-styles@3.2.1:
    resolution: {integrity: sha512-VT0ZI6kZRdTh8YyJw3SMbYm/u+NqfsAxEpWO0Pf9sq8/e94WxxOpPKx9FR1FlyCtOVDNOQ+8ntlqFxiRc+r5qA==}
    engines: {node: '>=4'}

  ansi-styles@4.3.0:
    resolution: {integrity: sha512-zbB9rCJAT1rbjiVDb2hqKFHNYLxgtk8NURxZ3IZwD3F6NtxbXZQCnnSi1Lkx+IDohdPlFp222wVALIheZJQSEg==}
    engines: {node: '>=8'}

  ansi-styles@5.2.0:
    resolution: {integrity: sha512-Cxwpt2SfTzTtXcfOlzGEee8O+c+MmUgGrNiBcXnuWxuFJHe6a5Hz7qwhwe5OgaSYI0IJvkLqWX1ASG+cJOkEiA==}
    engines: {node: '>=10'}

  ansi-styles@6.2.1:
    resolution: {integrity: sha512-bN798gFfQX+viw3R7yrGWRqnrN2oRkEkUjjl4JNn4E8GxxbjtG3FbrEIIY3l8/hrwUwIeCZvi4QuOTP4MErVug==}
    engines: {node: '>=12'}

  ansis@3.3.2:
    resolution: {integrity: sha512-cFthbBlt+Oi0i9Pv/j6YdVWJh54CtjGACaMPCIrEV4Ha7HWsIjXDwseYV79TIL0B4+KfSwD5S70PeQDkPUd1rA==}
    engines: {node: '>=15'}

  any-promise@1.3.0:
    resolution: {integrity: sha512-7UvmKalWRt1wgjL1RrGxoSJW/0QZFIegpeGvZG9kjp8vrRu55XTHbwnqq2GpXm9uLbcuhxm3IqX9OB4MZR1b2A==}

  anymatch@3.1.3:
    resolution: {integrity: sha512-KMReFUr0B4t+D+OBkjR3KYqvocp2XaSzO55UcB6mgQMd3KbcE+mWTyvVV7D/zsdEbNnV6acZUutkiHQXvTr1Rw==}
    engines: {node: '>= 8'}

  aproba@2.0.0:
    resolution: {integrity: sha512-lYe4Gx7QT+MKGbDsA+Z+he/Wtef0BiwDOlK/XkBrdfsh9J/jPPXbX0tE9x9cl27Tmu5gg3QUbUrQYa/y+KOHPQ==}

  archiver-utils@5.0.2:
    resolution: {integrity: sha512-wuLJMmIBQYCsGZgYLTy5FIB2pF6Lfb6cXMSF8Qywwk3t20zWnAi7zLcQFdKQmIB8wyZpY5ER38x08GbwtR2cLA==}
    engines: {node: '>= 14'}

  archiver@7.0.1:
    resolution: {integrity: sha512-ZcbTaIqJOfCc03QwD468Unz/5Ir8ATtvAHsK+FdXbDIbGfihqh9mrvdcYunQzqn4HrvWWaFyaxJhGZagaJJpPQ==}
    engines: {node: '>= 14'}

  are-we-there-yet@2.0.0:
    resolution: {integrity: sha512-Ci/qENmwHnsYo9xKIcUJN5LeDKdJ6R1Z1j9V/J5wyq8nh/mYPEpIKJbBZXtZjG04HiK7zV/p6Vs9952MrMeUIw==}
    engines: {node: '>=10'}
    deprecated: This package is no longer supported.

  arg@4.1.3:
    resolution: {integrity: sha512-58S9QDqG0Xx27YwPSt9fJxivjYl432YCwfDMfZ+71RAqUrZef7LrKQZ3LHLOwCS4FLNBplP533Zx895SeOCHvA==}

  argparse@1.0.10:
    resolution: {integrity: sha512-o5Roy6tNG4SL/FOkCAN6RzjiakZS25RLYFrcMttJqbdd8BWrnA+fGz57iN5Pb06pvBGvl5gQ0B48dJlslXvoTg==}

  argparse@2.0.1:
    resolution: {integrity: sha512-8+9WqebbFzpX9OR+Wa6O29asIogeRMzcGtAINdpMHHyAg10f05aSFVBbcEqGf/PXw1EjAZ+q2/bEBg3DvurK3Q==}

  array-union@2.1.0:
    resolution: {integrity: sha512-HGyxoOTYUyCM6stUe6EJgnd4EoewAI7zMdfqO+kGjnlZmBDz/cR5pf8r/cR4Wq60sL/p0IkcjUEEPwS3GFrIyw==}
    engines: {node: '>=8'}

  assertion-error@2.0.1:
    resolution: {integrity: sha512-Izi8RQcffqCeNVgFigKli1ssklIbpHnCYc6AknXGYoB6grJqyeby7jv12JUQgmTAnIDnbck1uxksT4dzN3PWBA==}
    engines: {node: '>=12'}

  async-retry@1.3.3:
    resolution: {integrity: sha512-wfr/jstw9xNi/0teMHrRW7dsz3Lt5ARhYNZ2ewpadnhaIp5mbALhOAP+EAdsC7t4Z6wqsDVv9+W6gm1Dk9mEyw==}

  async@3.2.6:
    resolution: {integrity: sha512-htCUDlxyyCLMgaM3xXg0C0LW2xqfuQ6p05pCEIsXuyQ+a1koYKTuBMzRNwmybfLgvJDMd0r1LTn4+E0Ti6C2AA==}

  asynckit@0.4.0:
    resolution: {integrity: sha512-Oei9OH4tRh0YqU3GxhX79dM/mwVgvbZJaSNaRk+bshkj0S5cfHcgYakreBjrHwatXKbz+IoIdYLxrKim2MjW0Q==}

  b4a@1.6.6:
    resolution: {integrity: sha512-5Tk1HLk6b6ctmjIkAcU/Ujv/1WqiDl0F0JdRCR80VsOcUlHcu7pWeWRlOqQLHfDEsVx9YH/aif5AG4ehoCtTmg==}

  babel-jest@29.7.0:
    resolution: {integrity: sha512-BrvGY3xZSwEcCzKvKsCi2GgHqDqsYkOP4/by5xCgIwGXQxIEh+8ew3gmrE1y7XRR6LHZIj6yLYnUi/mm2KXKBg==}
    engines: {node: ^14.15.0 || ^16.10.0 || >=18.0.0}
    peerDependencies:
      '@babel/core': ^7.8.0

  babel-plugin-istanbul@6.1.1:
    resolution: {integrity: sha512-Y1IQok9821cC9onCx5otgFfRm7Lm+I+wwxOx738M/WLPZ9Q42m4IG5W0FNX8WLL2gYMZo3JkuXIH2DOpWM+qwA==}
    engines: {node: '>=8'}

  babel-plugin-jest-hoist@29.6.3:
    resolution: {integrity: sha512-ESAc/RJvGTFEzRwOTT4+lNDk/GNHMkKbNzsvT0qKRfDyyYTskxB5rnU2njIDYVxXCBHHEI1c0YwHob3WaYujOg==}
    engines: {node: ^14.15.0 || ^16.10.0 || >=18.0.0}

  babel-preset-current-node-syntax@1.1.0:
    resolution: {integrity: sha512-ldYss8SbBlWva1bs28q78Ju5Zq1F+8BrqBZZ0VFhLBvhh6lCpC2o3gDJi/5DRLs9FgYZCnmPYIVFU4lRXCkyUw==}
    peerDependencies:
      '@babel/core': ^7.0.0

  babel-preset-jest@29.6.3:
    resolution: {integrity: sha512-0B3bhxR6snWXJZtR/RliHTDPRgn1sNHOR0yVtq/IiQFyuOVjFS+wuio/R4gSNkyYmKmJB4wGZv2NZanmKmTnNA==}
    engines: {node: ^14.15.0 || ^16.10.0 || >=18.0.0}
    peerDependencies:
      '@babel/core': ^7.0.0

  balanced-match@1.0.2:
    resolution: {integrity: sha512-3oSeUO0TMV67hN1AmbXsK4yaqU7tjiHlbxRDZOpH0KW9+CeX4bRAaX0Anxt0tx2MrpRpWwQaPwIlISEJhYU5Pw==}

  bare-events@2.4.2:
    resolution: {integrity: sha512-qMKFd2qG/36aA4GwvKq8MxnPgCQAmBWmSyLWsJcbn8v03wvIPQ/hG1Ms8bPzndZxMDoHpxez5VOS+gC9Yi24/Q==}

  bare-fs@2.3.5:
    resolution: {integrity: sha512-SlE9eTxifPDJrT6YgemQ1WGFleevzwY+XAP1Xqgl56HtcrisC2CHCZ2tq6dBpcH2TnNxwUEUGhweo+lrQtYuiw==}

  bare-os@2.4.4:
    resolution: {integrity: sha512-z3UiI2yi1mK0sXeRdc4O1Kk8aOa/e+FNWZcTiPB/dfTWyLypuE99LibgRaQki914Jq//yAWylcAt+mknKdixRQ==}

  bare-path@2.1.3:
    resolution: {integrity: sha512-lh/eITfU8hrj9Ru5quUp0Io1kJWIk1bTjzo7JH1P5dWmQ2EL4hFUlfI8FonAhSlgIfhn63p84CDY/x+PisgcXA==}

  bare-stream@2.3.0:
    resolution: {integrity: sha512-pVRWciewGUeCyKEuRxwv06M079r+fRjAQjBEK2P6OYGrO43O+Z0LrPZZEjlc4mB6C2RpZ9AxJ1s7NLEtOHO6eA==}

  base64-js@1.5.1:
    resolution: {integrity: sha512-AKpaYlHn8t4SVbOHCy+b5+KKgvR4vrsD8vbvrbiQJps7fKDTkjkDry6ji0rUJjC0kzbNePLwzxq8iypo41qeWA==}

  better-path-resolve@1.0.0:
    resolution: {integrity: sha512-pbnl5XzGBdrFU/wT4jqmJVPn2B6UHPBOhzMQkY/SPUPB6QtUXtmBHBIwCbXJol93mOpGMnQyP/+BB19q04xj7g==}
    engines: {node: '>=4'}

  binary-extensions@2.3.0:
    resolution: {integrity: sha512-Ceh+7ox5qe7LJuLHoY0feh3pHuUDHAcRUeyL2VYghZwfpkNIy/+8Ocg0a3UuSoYzavmylwuLWQOf3hl0jjMMIw==}
    engines: {node: '>=8'}

  birpc@0.2.17:
    resolution: {integrity: sha512-+hkTxhot+dWsLpp3gia5AkVHIsKlZybNT5gIYiDlNzJrmYPcTM9k5/w2uaj3IPpd7LlEYpmCj4Jj1nC41VhDFg==}

  bl@1.2.3:
    resolution: {integrity: sha512-pvcNpa0UU69UT341rO6AYy4FVAIkUHuZXRIWbq+zHnsVcRzDDjIAhGuuYoi0d//cwIwtt4pkpKycWEfjdV+vww==}

  boolbase@1.0.0:
    resolution: {integrity: sha512-JZOSA7Mo9sNGB8+UjSgzdLtokWAky1zbztM3WRLCbZ70/3cTANmQmOdR7y2g+J0e2WXywy1yS468tY+IruqEww==}

  bowser@2.11.0:
    resolution: {integrity: sha512-AlcaJBi/pqqJBIQ8U9Mcpc9i8Aqxn88Skv5d+xBX006BY5u8N3mGLHa5Lgppa7L/HfwgwLgZ6NYs+Ag6uUmJRA==}

  brace-expansion@1.1.11:
    resolution: {integrity: sha512-iCuPHDFgrHX7H2vEI/5xpz07zSHB00TpugqhmYtVmMO6518mCuRMoOYFldEBl0g187ufozdaHgWKcYFb61qGiA==}

  brace-expansion@2.0.1:
    resolution: {integrity: sha512-XnAIvQ8eM+kC6aULx6wuQiwVsnzsi9d3WxzV3FpWTGA19F621kwdbsAcFKXgKUHZWsy+mY6iL1sHTxWEFCytDA==}

  braces@3.0.3:
    resolution: {integrity: sha512-yQbXgO/OSZVD2IsiLlro+7Hf6Q18EJrKSEsdoMzKePKXct3gvD8oLcOQdIzGupr5Fj+EDe8gO/lxc1BzfMpxvA==}
    engines: {node: '>=8'}

  browserslist@4.23.3:
    resolution: {integrity: sha512-btwCFJVjI4YWDNfau8RhZ+B1Q/VLoUITrm3RlP6y1tYGWIOa+InuYiRGXUBXo8nA1qKmHMyLB/iVQg5TT4eFoA==}
    engines: {node: ^6 || ^7 || ^8 || ^9 || ^10 || ^11 || ^12 || >=13.7}
    hasBin: true

  bs-logger@0.2.6:
    resolution: {integrity: sha512-pd8DCoxmbgc7hyPKOvxtqNcjYoOsABPQdcCUjGp3d42VR2CX1ORhk2A87oqqu5R1kk+76nsxZupkmyd+MVtCog==}
    engines: {node: '>= 6'}

  bser@2.1.1:
    resolution: {integrity: sha512-gQxTNE/GAfIIrmHLUE3oJyp5FO6HRBfhjnw4/wMmA63ZGDJnWBmgY/lyQBpnDUkGmAhbSe39tx2d/iTOAfglwQ==}

  buffer-alloc-unsafe@1.1.0:
    resolution: {integrity: sha512-TEM2iMIEQdJ2yjPJoSIsldnleVaAk1oW3DBVUykyOLsEsFmEc9kn+SFFPz+gl54KQNxlDnAwCXosOS9Okx2xAg==}

  buffer-alloc@1.2.0:
    resolution: {integrity: sha512-CFsHQgjtW1UChdXgbyJGtnm+O/uLQeZdtbDo8mfUgYXCHSM1wgrVxXm6bSyrUuErEb+4sYVGCzASBRot7zyrow==}

  buffer-crc32@0.2.13:
    resolution: {integrity: sha512-VO9Ht/+p3SN7SKWqcrgEzjGbRSJYTx+Q1pTQC0wrWqHx0vpJraQ6GtHx8tvcg1rlK1byhU5gccxgOgj7B0TDkQ==}

  buffer-crc32@1.0.0:
    resolution: {integrity: sha512-Db1SbgBS/fg/392AblrMJk97KggmvYhr4pB5ZIMTWtaivCPMWLkmb7m21cJvpvgK+J3nsU2CmmixNBZx4vFj/w==}
    engines: {node: '>=8.0.0'}

  buffer-fill@1.0.0:
    resolution: {integrity: sha512-T7zexNBwiiaCOGDg9xNX9PBmjrubblRkENuptryuI64URkXDFum9il/JGL8Lm8wYfAXpredVXXZz7eMHilimiQ==}

  buffer-from@1.1.2:
    resolution: {integrity: sha512-E+XQCRwSbaaiChtv6k6Dwgc+bx+Bs6vuKJHHl5kox/BaKbhiXzqQOwK4cO22yElGp2OCmjwVhT3HmxgyPGnJfQ==}

  buffer@5.7.1:
    resolution: {integrity: sha512-EHcyIPBQ4BSGlvjB16k5KgAJ27CIsHY/2JBmCRReo48y9rQ3MaUzWX3KVlBa4U7MyX02HdVj0K7C3WaB3ju7FQ==}

  buffer@6.0.3:
    resolution: {integrity: sha512-FTiCpNxtwiZZHEZbcbTIcZjERVICn9yq/pDFkTl95/AxzD1naBctN7YO68riM/gLSDY7sdrMby8hofADYuuqOA==}

  bundle-require@5.0.0:
    resolution: {integrity: sha512-GuziW3fSSmopcx4KRymQEJVbZUfqlCqcq7dvs6TYwKRZiegK/2buMxQTPs6MGlNv50wms1699qYO54R8XfRX4w==}
    engines: {node: ^12.20.0 || ^14.13.1 || >=16.0.0}
    peerDependencies:
      esbuild: '>=0.18'

  cac@6.7.14:
    resolution: {integrity: sha512-b6Ilus+c3RrdDk+JhLKUAQfzzgLEPy6wcXqS7f/xe1EETvsDP6GORG7SFuOs6cID5YkqchW/LXZbX5bc8j7ZcQ==}
    engines: {node: '>=8'}

  cacheable-lookup@6.1.0:
    resolution: {integrity: sha512-KJ/Dmo1lDDhmW2XDPMo+9oiy/CeqosPguPCrgcVzKyZrL6pM1gU2GmPY/xo6OQPTUaA/c0kwHuywB4E6nmT9ww==}
    engines: {node: '>=10.6.0'}

  cacheable-lookup@7.0.0:
    resolution: {integrity: sha512-+qJyx4xiKra8mZrcwhjMRMUhD5NR1R8esPkzIYxX96JiecFoxAXFuz/GpR3+ev4PE1WamHip78wV0vcmPQtp8w==}
    engines: {node: '>=14.16'}

  cacheable-request@10.2.14:
    resolution: {integrity: sha512-zkDT5WAF4hSSoUgyfg5tFIxz8XQK+25W/TLVojJTMKBaxevLBBtLxgqguAuVQB8PVW79FVjHcU+GJ9tVbDZ9mQ==}
    engines: {node: '>=14.16'}

  callsites@3.1.0:
    resolution: {integrity: sha512-P8BjAsXvZS+VIDUI11hHCQEv74YT67YUi5JJFNWIqL235sBmjX4+qx9Muvls5ivyNENctx46xQLQ3aTuE7ssaQ==}
    engines: {node: '>=6'}

  camel-case@4.1.2:
    resolution: {integrity: sha512-gxGWBrTT1JuMx6R+o5PTXMmUnhnVzLQ9SNutD4YqKtI6ap897t3tKECYla6gCWEkplXnlNybEkZg9GEGxKFCgw==}

  camelcase@5.3.1:
    resolution: {integrity: sha512-L28STB170nwWS63UjtlEOE3dldQApaJXZkOI1uMFfzf3rRuPegHaHesyee+YxQ+W6SvRDQV6UrdOdRiR153wJg==}
    engines: {node: '>=6'}

  camelcase@6.3.0:
    resolution: {integrity: sha512-Gmy6FhYlCY7uOElZUSbxo2UCDH8owEk996gkbrpsgGtrJLM3J7jGxl9Ic7Qwwj4ivOE5AWZWRMecDdF7hqGjFA==}
    engines: {node: '>=10'}

  caniuse-lite@1.0.30001660:
    resolution: {integrity: sha512-GacvNTTuATm26qC74pt+ad1fW15mlQ/zuTzzY1ZoIzECTP8HURDfF43kNxPgf7H1jmelCBQTTbBNxdSXOA7Bqg==}

  canonicalize@2.0.0:
    resolution: {integrity: sha512-ulDEYPv7asdKvqahuAY35c1selLdzDwHqugK92hfkzvlDCwXRRelDkR+Er33md/PtnpqHemgkuDPanZ4fiYZ8w==}

  capital-case@1.0.4:
    resolution: {integrity: sha512-ds37W8CytHgwnhGGTi88pcPyR15qoNkOpYwmMMfnWqqWgESapLqvDx6huFjQ5vqWSn2Z06173XNA7LtMOeUh1A==}

  ccount@2.0.1:
    resolution: {integrity: sha512-eyrF0jiFpY+3drT6383f1qhkbGsLSifNAjA61IUjZjmLCWjItY6LB9ft9YhoDgwfmclB2zhu51Lc7+95b8NRAg==}

  chai@5.1.2:
    resolution: {integrity: sha512-aGtmf24DW6MLHHG5gCx4zaI3uBq3KRtxeVs0DjFH6Z0rDNbsvTxFASFvdj79pxjxZ8/5u3PIiN3IwEIQkiiuPw==}
    engines: {node: '>=12'}

  chalk@2.4.2:
    resolution: {integrity: sha512-Mti+f9lpJNcwF4tWV8/OrTTtF1gZi+f8FqlyAdouralcFWFQWF2+NgCHShjkCb+IFBLq9buZwE1xckQU4peSuQ==}
    engines: {node: '>=4'}

  chalk@4.1.2:
    resolution: {integrity: sha512-oKnbhFyRIXpUuez8iBMmyEa4nbj4IOQyuhc/wy9kY7/WVPcwIO9VA668Pu8RkO7+0G76SLROeyw9CpQ061i4mA==}
    engines: {node: '>=10'}

  change-case@4.1.2:
    resolution: {integrity: sha512-bSxY2ws9OtviILG1EiY5K7NNxkqg/JnRnFxLtKQ96JaviiIxi7djMrSd0ECT9AC+lttClmYwKw53BWpOMblo7A==}

  char-regex@1.0.2:
    resolution: {integrity: sha512-kWWXztvZ5SBQV+eRgKFeh8q5sLuZY2+8WUIzlxWVTg+oGwY14qylx1KbKzHd8P6ZYkAg0xyIDU9JMHhyJMZ1jw==}
    engines: {node: '>=10'}

  character-entities-html4@2.1.0:
    resolution: {integrity: sha512-1v7fgQRj6hnSwFpq1Eu0ynr/CDEw0rXo2B61qXrLNdHZmPKgb7fqS1a2JwF0rISo9q77jDI8VMEHoApn8qDoZA==}

  character-entities-legacy@3.0.0:
    resolution: {integrity: sha512-RpPp0asT/6ufRm//AJVwpViZbGM/MkjQFxJccQRHmISF/22NBtsHqAWmL+/pmkPWoIUJdWyeVleTl1wydHATVQ==}

  chardet@0.7.0:
    resolution: {integrity: sha512-mT8iDcrh03qDGRRmoA2hmBJnxpllMR+0/0qlzjqZES6NdiWDcZkCNAk4rPFZ9Q85r27unkiNNg8ZOiwZXBHwcA==}

  check-error@2.1.1:
    resolution: {integrity: sha512-OAlb+T7V4Op9OwdkjmguYRqncdlx5JiofwOAUkmTF+jNdHwzTaTs4sRAGpzLF3oOz5xAyDGrPgeIDFQmDOTiJw==}
    engines: {node: '>= 16'}

  chokidar@3.6.0:
    resolution: {integrity: sha512-7VT13fmjotKpGipCW9JEQAusEPE+Ei8nl6/g4FBAmIm0GOOLMua9NDDo/DWp0ZAxCr3cPq5ZpBqmPAQgDda2Pw==}
    engines: {node: '>= 8.10.0'}

  chownr@2.0.0:
    resolution: {integrity: sha512-bIomtDF5KGpdogkLd9VspvFzk9KfpyyGlS8YFVZl7TGPBHL5snIOnxeshwVgPteQ9b4Eydl+pVbIyE1DcvCWgQ==}
    engines: {node: '>=10'}

  chownr@3.0.0:
    resolution: {integrity: sha512-+IxzY9BZOQd/XuYPRmrvEVjF/nqj5kgT4kEq7VofrDoM1MxoRjEWkrCC3EtLi59TVawxTAn+orJwFQcrqEN1+g==}
    engines: {node: '>=18'}

  ci-info@3.9.0:
    resolution: {integrity: sha512-NIxF55hv4nSqQswkAeiOi1r83xy8JldOFDTWiug55KBu9Jnblncd2U6ViHmYgHf01TPZS77NJBhBMKdWj9HQMQ==}
    engines: {node: '>=8'}

  cjs-module-lexer@1.4.1:
    resolution: {integrity: sha512-cuSVIHi9/9E/+821Qjdvngor+xpnlwnuwIyZOaLmHBVdXL+gP+I6QQB9VkO7RI77YIcTV+S1W9AreJ5eN63JBA==}

  clean-stack@3.0.1:
    resolution: {integrity: sha512-lR9wNiMRcVQjSB3a7xXGLuz4cr4wJuuXlaAEbRutGowQTmlp7R72/DOgN21e8jdwblMWl9UOJMJXarX94pzKdg==}
    engines: {node: '>=10'}

  cli-spinners@2.9.2:
    resolution: {integrity: sha512-ywqV+5MmyL4E7ybXgKys4DugZbX0FC6LnwrhjuykIjnK9k8OQacQ7axGKnjDXWNhns0xot3bZI5h55H8yo9cJg==}
    engines: {node: '>=6'}

  cli-width@4.1.0:
    resolution: {integrity: sha512-ouuZd4/dm2Sw5Gmqy6bGyNNNe1qt9RpmxveLSO7KcgsTnU7RXfsw+/bukWGo1abgBiMAic068rclZsO4IWmmxQ==}
    engines: {node: '>= 12'}

  cliui@8.0.1:
    resolution: {integrity: sha512-BSeNnyus75C4//NQ9gQt1/csTXyo/8Sb+afLAkzAptFuMsod9HFokGNudZpi/oQV73hnVK+sR+5PVRMd+Dr7YQ==}
    engines: {node: '>=12'}

  co@4.6.0:
    resolution: {integrity: sha512-QVb0dM5HvG+uaxitm8wONl7jltx8dqhfU33DcqtOZcLSVIKSDDLDi7+0LbAKiyI8hD9u42m2YxXSkMGWThaecQ==}
    engines: {iojs: '>= 1.0.0', node: '>= 0.12.0'}

  collect-v8-coverage@1.0.2:
    resolution: {integrity: sha512-lHl4d5/ONEbLlJvaJNtsF/Lz+WvB07u2ycqTYbdrq7UypDXailES4valYb2eWiJFxZlVmpGekfqoxQhzyFdT4Q==}

  color-convert@1.9.3:
    resolution: {integrity: sha512-QfAUtd+vFdAtFQcC8CCyYt1fYWxSqAiK2cSD6zDB8N3cpsEBAvRxp9zOGg6G/SHHJYAT88/az/IuDGALsNVbGg==}

  color-convert@2.0.1:
    resolution: {integrity: sha512-RRECPsj7iu/xb5oKYcsFHSppFNnsj/52OVTRKb4zP5onXwVF3zVmmToNcOfGC+CRDpfK/U584fMg38ZHCaElKQ==}
    engines: {node: '>=7.0.0'}

  color-name@1.1.3:
    resolution: {integrity: sha512-72fSenhMw2HZMTVHeCA9KCmpEIbzWiQsjN+BHcBbS9vr1mtt+vJjPdksIBNUmKAW8TFUDPJK5SUU3QhE9NEXDw==}

  color-name@1.1.4:
    resolution: {integrity: sha512-dOy+3AuW3a2wNbZHIuMZpTcgjGuLU/uBL/ubcZF9OXbDo8ff4O8yVp5Bf0efS8uEoYo5q4Fx7dY9OgQGXgAsQA==}

  color-string@1.9.1:
    resolution: {integrity: sha512-shrVawQFojnZv6xM40anx4CkoDP+fZsw/ZerEMsW/pyzsRbElpsL/DBVW7q3ExxwusdNXI3lXpuhEZkzs8p5Eg==}

  color-support@1.1.3:
    resolution: {integrity: sha512-qiBjkpbMLO/HL68y+lh4q0/O1MZFj2RX6X/KmMa3+gJD3z+WwI1ZzDHysvqHGS3mP6mznPckpXmw1nI9cJjyRg==}
    hasBin: true

  color@3.2.1:
    resolution: {integrity: sha512-aBl7dZI9ENN6fUGC7mWpMTPNHmWUSNan9tuWN6ahh5ZLNk9baLJOnSMlrQkHcrfFgz2/RigjUVAjdx36VcemKA==}

  colorspace@1.1.4:
    resolution: {integrity: sha512-BgvKJiuVu1igBUF2kEjRCZXol6wiiGbY5ipL/oVPwm0BL9sIpMIzM8IK7vwuxIIzOXMV3Ey5w+vxhm0rR/TN8w==}

  combined-stream@1.0.8:
    resolution: {integrity: sha512-FQN4MRfuJeHf7cBbBMJFXhKSDq+2kAArBlmRBvcvFE5BB1HZKXtSFASDhdlz9zOYwxh8lDdnvmMOe/+5cdoEdg==}
    engines: {node: '>= 0.8'}

  comma-separated-tokens@2.0.3:
    resolution: {integrity: sha512-Fu4hJdvzeylCfQPp9SGWidpzrMs7tTrlu6Vb8XGaRGck8QSNZJJp538Wrb60Lax4fPwR64ViY468OIUTbRlGZg==}

  command-exists@1.2.9:
    resolution: {integrity: sha512-LTQ/SGc+s0Xc0Fu5WaKnR0YiygZkm9eKFvyS+fRsU7/ZWFF8ykFM6Pc9aCVf1+xasOOZpO3BAVgVrKvsqKHV7w==}

  commander@10.0.1:
    resolution: {integrity: sha512-y4Mg2tXshplEbSGzx7amzPwKKOCGuoSRP/CjEdwwk0FOGlUbq6lKuoyDZTNZkmxHdJtp54hdfY/JUrdL7Xfdug==}
    engines: {node: '>=14'}

  commander@2.20.3:
    resolution: {integrity: sha512-GpVkmM8vF2vQUkj2LvZmD35JxeJOLCwJ9cUkugyk2nuhbv3+mJvpLYYt+0+USMxE+oj+ey/lJEnhZw75x/OMcQ==}

  commander@4.1.1:
    resolution: {integrity: sha512-NOKm8xhkzAjzFx8B2v5OAHT+u5pRQc2UCa2Vq9jYL/31o2wi9mxBA7LIFs3sV5VSC49z6pEhfbMULvShKj26WA==}
    engines: {node: '>= 6'}

  commander@7.2.0:
    resolution: {integrity: sha512-QrWXB+ZQSVPmIWIhtEO9H+gwHaMGYiF5ChvoJ+K9ZGHG/sVsa6yiesAD1GC/x46sET00Xlwo1u49RVVVzvcSkw==}
    engines: {node: '>= 10'}

  commander@9.5.0:
    resolution: {integrity: sha512-KRs7WVDKg86PWiuAqhDrAQnTXZKraVcCc6vFdL14qrZ/DcWwuRo7VoiYXalXO7S5GKpqYiVEwCbgFDfxNHKJBQ==}
    engines: {node: ^12.20.0 || >=14}

  compare-versions@6.1.1:
    resolution: {integrity: sha512-4hm4VPpIecmlg59CHXnRDnqGplJFrbLG4aFEl5vl6cK1u76ws3LLvX7ikFnTDl5vo39sjWD6AaDPYodJp/NNHg==}

  compress-commons@6.0.2:
    resolution: {integrity: sha512-6FqVXeETqWPoGcfzrXb37E50NP0LXT8kAMu5ooZayhWWdgEY4lBEEcbQNXtkuKQsGduxiIcI4gOTsxTmuq/bSg==}
    engines: {node: '>= 14'}

  computeds@0.0.1:
    resolution: {integrity: sha512-7CEBgcMjVmitjYo5q8JTJVra6X5mQ20uTThdK+0kR7UEaDrAWEQcRiBtWJzga4eRpP6afNwwLsX2SET2JhVB1Q==}

  concat-map@0.0.1:
    resolution: {integrity: sha512-/Srv4dswyQNBfohGpz9o6Yb3Gz3SrUDqBH5rTuhGR7ahtlbYKnVxw2bCFMRljaA7EXHaXZ8wsHdodFvbkhKmqg==}

  confbox@0.1.7:
    resolution: {integrity: sha512-uJcB/FKZtBMCJpK8MQji6bJHgu1tixKPxRLeGkNzBoOZzpnZUJm0jm2/sBDWcuBx1dYgxV4JU+g5hmNxCyAmdA==}

  config-chain@1.1.13:
    resolution: {integrity: sha512-qj+f8APARXHrM0hraqXYb2/bOVSV4PvJQlNZ/DVj0QrmNM2q2euizkeuVckQ57J+W0mRH6Hvi+k50M4Jul2VRQ==}

  consola@3.2.3:
    resolution: {integrity: sha512-I5qxpzLv+sJhTVEoLYNcTW+bThDCPsit0vLNKShZx6rLtpilNpmmeTPaeqJb9ZE9dV3DGaeby6Vuhrw38WjeyQ==}
    engines: {node: ^14.18.0 || >=16.10.0}

  console-control-strings@1.1.0:
    resolution: {integrity: sha512-ty/fTekppD2fIwRvnZAVdeOiGd1c7YXEixbgJTNzqcxJWKQnjJ/V1bNEEE6hygpM3WjwHFUVK6HTjWSzV4a8sQ==}

  constant-case@3.0.4:
    resolution: {integrity: sha512-I2hSBi7Vvs7BEuJDr5dDHfzb/Ruj3FyvFyh7KLilAjNQw3Be+xgqUBA2W6scVEcL0hL1dwPRtIqEPVUCKkSsyQ==}

  content-type@1.0.5:
    resolution: {integrity: sha512-nTjqfcBFEipKdXCv4YDQWCfmcLZKm81ldF0pAopTvyrFGVbcR6P/VAAd5G7N+0tTr8QqiU0tFadD6FK4NtJwOA==}
    engines: {node: '>= 0.6'}

  convert-source-map@2.0.0:
    resolution: {integrity: sha512-Kvp459HrV2FEJ1CAsi1Ku+MY3kasH19TFykTz2xWmMeq6bk2NU3XXvfJ+Q61m0xktWwt+1HSYf3JZsTms3aRJg==}

  copy-anything@3.0.5:
    resolution: {integrity: sha512-yCEafptTtb4bk7GLEQoM8KVJpxAfdBJYaXyzQEgQQQgYrZiDp8SJmGKlYza6CYjEDNstAdNdKA3UuoULlEbS6w==}
    engines: {node: '>=12.13'}

  core-util-is@1.0.3:
    resolution: {integrity: sha512-ZQBvi1DcpJ4GDqanjucZ2Hj3wEO5pZDS89BWbkcrvdxksJorwUDDZamX9ldFkp9aw2lmBDLgkObEA4DWNJ9FYQ==}

  crc-32@1.2.2:
    resolution: {integrity: sha512-ROmzCKrTnOwybPcJApAA6WBWij23HVfGVNKqqrZpuyZOHqK2CwHSvpGuyt/UNNvaIjEd8X5IFGp4Mh+Ie1IHJQ==}
    engines: {node: '>=0.8'}
    hasBin: true

  crc32-stream@6.0.0:
    resolution: {integrity: sha512-piICUB6ei4IlTv1+653yq5+KoqfBYmj9bw6LqXoOneTMDXk5nM1qt12mFW1caG3LlJXEKW1Bp0WggEmIfQB34g==}
    engines: {node: '>= 14'}

  create-jest@29.7.0:
    resolution: {integrity: sha512-Adz2bdH0Vq3F53KEMJOoftQFutWCukm6J24wbPWRO4k1kMY7gS7ds/uoJkNuV8wDCtWWnuwGcJwpWcih+zEW1Q==}
    engines: {node: ^14.15.0 || ^16.10.0 || >=18.0.0}
    hasBin: true

  create-require@1.1.1:
    resolution: {integrity: sha512-dcKFX3jn0MpIaXjisoRvexIJVEKzaq7z2rZKxf+MSr9TkdmHmsU4m2lcLojrj/FHl8mk5VxMmYA+ftRkP/3oKQ==}

  cross-spawn@5.1.0:
    resolution: {integrity: sha512-pTgQJ5KC0d2hcY8eyL1IzlBPYjTkyH72XRZPnLyKus2mBfNjQs3klqbJU2VILqZryAZUt9JOb3h/mWMy23/f5A==}

  cross-spawn@7.0.3:
    resolution: {integrity: sha512-iRDPJKUPVEND7dHPO8rkbOnPpyDygcDFtWjpeWNCgy8WP2rXcxXL8TskReQl6OrB2G7+UJrags1q15Fudc7G6w==}
    engines: {node: '>= 8'}

  css-select@5.1.0:
    resolution: {integrity: sha512-nwoRF1rvRRnnCqqY7updORDsuqKzqYJ28+oSMaJMMgOauh3fvwHqMS7EZpIPqK8GL+g9mKxF1vP/ZjSeNjEVHg==}

  css-tree@2.2.1:
    resolution: {integrity: sha512-OA0mILzGc1kCOCSJerOeqDxDQ4HOh+G8NbOJFOTgOCzpw7fCBubk0fEyxp8AgOL/jvLgYA/uV0cMbe43ElF1JA==}
    engines: {node: ^10 || ^12.20.0 || ^14.13.0 || >=15.0.0, npm: '>=7.0.0'}

  css-tree@2.3.1:
    resolution: {integrity: sha512-6Fv1DV/TYw//QF5IzQdqsNDjx/wc8TrMBZsqjL9eW01tWb7R7k/mq+/VXfJCl7SoD5emsJop9cOByJZfs8hYIw==}
    engines: {node: ^10 || ^12.20.0 || ^14.13.0 || >=15.0.0}

  css-what@6.1.0:
    resolution: {integrity: sha512-HTUrgRJ7r4dsZKU6GjmpfRK1O76h97Z8MfS1G0FozR+oF2kG6Vfe8JE6zwrkbxigziPHinCJ+gCPjA9EaBDtRw==}
    engines: {node: '>= 6'}

  cssesc@3.0.0:
    resolution: {integrity: sha512-/Tb/JcjK111nNScGob5MNtsntNM1aCNUDipB/TkwZFhyDrrE47SOx/18wF2bbjgc3ZzCSKW1T5nt5EbFoAz/Vg==}
    engines: {node: '>=4'}
    hasBin: true

  csso@5.0.5:
    resolution: {integrity: sha512-0LrrStPOdJj+SPCCrGhzryycLjwcgUSHBtxNA8aIDxf0GLsRh1cKYhB00Gd1lDOS4yGH69+SNn13+TWbVHETFQ==}
    engines: {node: ^10 || ^12.20.0 || ^14.13.0 || >=15.0.0, npm: '>=7.0.0'}

  cssstyle@4.1.0:
    resolution: {integrity: sha512-h66W1URKpBS5YMI/V8PyXvTMFT8SupJ1IzoIV8IeBC/ji8WVmrO8dGlTi+2dh6whmdk6BiKJLD/ZBkhWbcg6nA==}
    engines: {node: '>=18'}

  csstype@3.1.3:
    resolution: {integrity: sha512-M1uQkMl8rQK/szD0LNhtqxIPLpimGm8sOBwU7lLnCpSbTyY3yeU1Vc7l4KT5zT4s/yOxHH5O7tIuuLOCnLADRw==}

  data-urls@5.0.0:
    resolution: {integrity: sha512-ZYP5VBHshaDAiVZxjbRVcFJpc+4xGgT0bK3vzy1HLN8jTO975HEbuYzZJcHoQEY5K1a0z8YayJkyVETa08eNTg==}
    engines: {node: '>=18'}

  de-indent@1.0.2:
    resolution: {integrity: sha512-e/1zu3xH5MQryN2zdVaF0OrdNLUbvWxzMbi+iNA6Bky7l1RoP8a2fIbRocyHclXt/arDrrR6lL3TqFD9pMQTsg==}

  debug@4.3.7:
    resolution: {integrity: sha512-Er2nc/H7RrMXZBFCEim6TCmMk02Z8vLC2Rbi1KEBggpo0fS6l0S1nnapwmIi3yW/+GOJap1Krg4w0Hg80oCqgQ==}
    engines: {node: '>=6.0'}
    peerDependencies:
      supports-color: '*'
    peerDependenciesMeta:
      supports-color:
        optional: true

  decimal.js@10.4.3:
    resolution: {integrity: sha512-VBBaLc1MgL5XpzgIP7ny5Z6Nx3UrRkIViUkPUdtl9aya5amy3De1gsUUSB1g3+3sExYNjCAsAznmukyxCb1GRA==}

  decompress-response@6.0.0:
    resolution: {integrity: sha512-aW35yZM6Bb/4oJlZncMH2LCoZtJXTRxES17vE3hoRiowU2kWHaJKFkSBDnDR+cm9J+9QhXmREyIfv0pji9ejCQ==}
    engines: {node: '>=10'}

  decompress-tar@4.1.1:
    resolution: {integrity: sha512-JdJMaCrGpB5fESVyxwpCx4Jdj2AagLmv3y58Qy4GE6HMVjWz1FeVQk1Ct4Kye7PftcdOo/7U7UKzYBJgqnGeUQ==}
    engines: {node: '>=4'}

  decompress-tarbz2@4.1.1:
    resolution: {integrity: sha512-s88xLzf1r81ICXLAVQVzaN6ZmX4A6U4z2nMbOwobxkLoIIfjVMBg7TeguTUXkKeXni795B6y5rnvDw7rxhAq9A==}
    engines: {node: '>=4'}

  decompress-targz@4.1.1:
    resolution: {integrity: sha512-4z81Znfr6chWnRDNfFNqLwPvm4db3WuZkqV+UgXQzSngG3CEKdBkw5jrv3axjjL96glyiiKjsxJG3X6WBZwX3w==}
    engines: {node: '>=4'}

  decompress-unzip@4.0.1:
    resolution: {integrity: sha512-1fqeluvxgnn86MOh66u8FjbtJpAFv5wgCT9Iw8rcBqQcCo5tO8eiJw7NNTrvt9n4CRBVq7CstiS922oPgyGLrw==}
    engines: {node: '>=4'}

  decompress@4.2.1:
    resolution: {integrity: sha512-e48kc2IjU+2Zw8cTb6VZcJQ3lgVbS4uuB1TfCHbiZIP/haNXm+SVyhu+87jts5/3ROpd82GSVCoNs/z8l4ZOaQ==}
    engines: {node: '>=4'}

  dedent@1.5.3:
    resolution: {integrity: sha512-NHQtfOOW68WD8lgypbLA5oT+Bt0xXJhiYvoR6SmmNXZfpzOGXwdKWmcwG8N7PwVVWV3eF/68nmD9BaJSsTBhyQ==}
    peerDependencies:
      babel-plugin-macros: ^3.1.0
    peerDependenciesMeta:
      babel-plugin-macros:
        optional: true

  deep-eql@5.0.2:
    resolution: {integrity: sha512-h5k/5U50IJJFpzfL6nO9jaaumfjO/f2NjK/oYB2Djzm4p9L+3T9qWpZqZ2hAbLPuuYq9wrU08WQyBTL5GbPk5Q==}
    engines: {node: '>=6'}

  deep-is@0.1.4:
    resolution: {integrity: sha512-oIPzksmTg4/MriiaYGO+okXDT7ztn/w3Eptv/+gSIdMdKsJo0u4CfYNFJPy+4SKMuCqGw2wxnA+URMg3t8a/bQ==}

  deepmerge@4.3.1:
    resolution: {integrity: sha512-3sUqbMEc77XqpdNO7FRyRog+eW3ph+GYCbj+rK+uYyRMuwsVy0rMiVtPn+QJlKFvWP/1PYpapqYn0Me2knFn+A==}
    engines: {node: '>=0.10.0'}

  defer-to-connect@2.0.1:
    resolution: {integrity: sha512-4tvttepXG1VaYGrRibk5EwJd1t4udunSOVMdLSAL6mId1ix438oPwPZMALY41FCijukO1L0twNcGsdzS7dHgDg==}
    engines: {node: '>=10'}

  delayed-stream@1.0.0:
    resolution: {integrity: sha512-ZySD7Nf91aLB0RxL4KGrKHBXl7Eds1DAmEdcoVawXnLD7SDhpNgtuII2aAkg7a7QS41jxPSZ17p4VdGnMHk3MQ==}
    engines: {node: '>=0.4.0'}

  delegates@1.0.0:
    resolution: {integrity: sha512-bd2L678uiWATM6m5Z1VzNCErI3jiGzt6HGY8OVICs40JQq/HALfbyNJmp0UDakEY4pMMaN0Ly5om/B1VI/+xfQ==}

  denque@2.1.0:
    resolution: {integrity: sha512-HVQE3AAb/pxF8fQAoiqpvg9i3evqug3hoiwakOyZAwJm+6vZehbkYXZ0l4JxS+I3QxM97v5aaRNhj8v5oBhekw==}
    engines: {node: '>=0.10'}

  dequal@2.0.3:
    resolution: {integrity: sha512-0je+qPKHEMohvfRTCEo3CrPG6cAzAYgmzKyxRiYSSDkS6eGJdyVJm7WaYA5ECaAD9wLB2T4EEeymA5aFVcYXCA==}
    engines: {node: '>=6'}

  detect-indent@6.1.0:
    resolution: {integrity: sha512-reYkTUJAZb9gUuZ2RvVCNhVHdg62RHnJ7WJl8ftMi4diZ6NWlciOzQN88pUhSELEwflJht4oQDv0F0BMlwaYtA==}
    engines: {node: '>=8'}

  detect-indent@7.0.1:
    resolution: {integrity: sha512-Mc7QhQ8s+cLrnUfU/Ji94vG/r8M26m8f++vyres4ZoojaRDpZ1eSIh/EpzLNwlWuvzSZ3UbDFspjFvTDXe6e/g==}
    engines: {node: '>=12.20'}

  detect-libc@2.0.3:
    resolution: {integrity: sha512-bwy0MGW55bG41VqxxypOsdSdGqLwXPI/focwgTYCFMbdUiBAxLg9CFzG08sz2aqzknwiX7Hkl0bQENjg8iLByw==}
    engines: {node: '>=8'}

  detect-newline@3.1.0:
    resolution: {integrity: sha512-TLz+x/vEXm/Y7P7wn1EJFNLxYpUD4TgMosxY6fAVJUnJMbupHBOncxyWUG9OpTaH9EBD7uFI5LfEgmMOc54DsA==}
    engines: {node: '>=8'}

  detect-newline@4.0.1:
    resolution: {integrity: sha512-qE3Veg1YXzGHQhlA6jzebZN2qVf6NX+A7m7qlhCGG30dJixrAQhYOsJjsnBjJkCSmuOPpCk30145fr8FV0bzog==}
    engines: {node: ^12.20.0 || ^14.13.1 || >=16.0.0}

  devlop@1.1.0:
    resolution: {integrity: sha512-RWmIqhcFf1lRYBvNmr7qTNuyCt/7/ns2jbpp1+PalgE/rDQcBT0fioSMUpJ93irlUhC5hrg4cYqe6U+0ImW0rA==}

  diff-sequences@29.6.3:
    resolution: {integrity: sha512-EjePK1srD3P08o2j4f0ExnylqRs5B9tJjcp9t1krH2qRi8CCdsYfwe9JgSLurFBWwq4uOlipzfk5fHNvwFKr8Q==}
    engines: {node: ^14.15.0 || ^16.10.0 || >=18.0.0}

  diff@4.0.2:
    resolution: {integrity: sha512-58lmxKSA4BNyLz+HHMUzlOEpg09FV+ev6ZMe3vJihgdxzgcwZ8VoEEPmALCZG9LmqfVoNMMKpttIYTVG6uDY7A==}
    engines: {node: '>=0.3.1'}

  dir-glob@3.0.1:
    resolution: {integrity: sha512-WkrWp9GR4KXfKGYzOLmTuGVi1UWFfws377n9cc55/tb6DuqyF6pcQ5AbiHEshaDpY9v6oaSr2XCDidGmMwdzIA==}
    engines: {node: '>=8'}

  doctrine@3.0.0:
    resolution: {integrity: sha512-yS+Q5i3hBf7GBkd4KG8a7eBNNWNGLTaEwwYWUijIYM7zrlYDM0BFXHjjPWlWZ1Rg7UaddZeIDmi9jF3HmqiQ2w==}
    engines: {node: '>=6.0.0'}

  dom-serializer@2.0.0:
    resolution: {integrity: sha512-wIkAryiqt/nV5EQKqQpo3SToSOV9J0DnbJqwK7Wv/Trc92zIAYZ4FlMu+JPFW1DfGFt81ZTCGgDEabffXeLyJg==}

  domelementtype@2.3.0:
    resolution: {integrity: sha512-OLETBj6w0OsagBwdXnPdN0cnMfF9opN69co+7ZrbfPGrdpPVNBUj02spi6B1N7wChLQiPn4CSH/zJvXw56gmHw==}

  domhandler@5.0.3:
    resolution: {integrity: sha512-cgwlv/1iFQiFnU96XXgROh8xTeetsnJiDsTc7TYCLFd9+/WNkIqPTxiM/8pSd8VIrhXGTf1Ny1q1hquVqDJB5w==}
    engines: {node: '>= 4'}

  domutils@3.1.0:
    resolution: {integrity: sha512-H78uMmQtI2AhgDJjWeQmHwJJ2bLPD3GMmO7Zja/ZZh84wkm+4ut+IUnUdRa8uCGX88DiVx1j6FRe1XfxEgjEZA==}

  dot-case@3.0.4:
    resolution: {integrity: sha512-Kv5nKlh6yRrdrGvxeJ2e5y2eRUpkUosIW4A2AS38zwSz27zu7ufDwQPi5Jhs3XAlGNetl3bmnGhQsMtkKJnj3w==}

  eastasianwidth@0.2.0:
    resolution: {integrity: sha512-I88TYZWc9XiYHRQ4/3c5rjjfgkjhLyW2luGIheGERbNQ6OY7yTybanSpDXZa8y7VUP9YmDcYa+eyq4ca7iLqWA==}

  editorconfig@1.0.4:
    resolution: {integrity: sha512-L9Qe08KWTlqYMVvMcTIvMAdl1cDUubzRNYL+WfA4bLDMHe4nemKkpmYzkznE1FwLKu0EEmy6obgQKzMJrg4x9Q==}
    engines: {node: '>=14'}
    hasBin: true

  ejs@3.1.10:
    resolution: {integrity: sha512-UeJmFfOrAQS8OJWPZ4qtgHyWExa088/MtK5UEyoJGFH67cDEXkZSviOiKRCZ4Xij0zxI3JECgYs3oKx+AizQBA==}
    engines: {node: '>=0.10.0'}
    hasBin: true

  electron-to-chromium@1.5.24:
    resolution: {integrity: sha512-0x0wLCmpdKFCi9ulhvYZebgcPmHTkFVUfU2wzDykadkslKwT4oAmDTHEKLnlrDsMGZe4B+ksn8quZfZjYsBetA==}

  emittery@0.13.1:
    resolution: {integrity: sha512-DeWwawk6r5yR9jFgnDKYt4sLS0LmHJJi3ZOnb5/JdbYwj3nW+FxQnHIjhBKz8YLC7oRNPVM9NQ47I3CVx34eqQ==}
    engines: {node: '>=12'}

  emoji-regex@8.0.0:
    resolution: {integrity: sha512-MSjYzcWNOA0ewAHpz0MxpYFvwg6yjy1NG3xteoqz644VCo/RPgnr1/GGt+ic3iJTzQ8Eu3TdM14SawnVUmGE6A==}

  emoji-regex@9.2.2:
    resolution: {integrity: sha512-L18DaJsXSUk2+42pv8mLs5jJT2hqFkFE4j21wOmgbUqsZ2hL72NsUU785g9RXgo3s0ZNgVl42TiHp3ZtOv/Vyg==}

  enabled@2.0.0:
    resolution: {integrity: sha512-AKrN98kuwOzMIdAizXGI86UFBoo26CL21UM763y1h/GMSJ4/OHU9k2YlsmBpyScFo/wbLzWQJBMCW4+IO3/+OQ==}

  encoding@0.1.13:
    resolution: {integrity: sha512-ETBauow1T35Y/WZMkio9jiM0Z5xjHHmJ4XmjZOq1l/dXz3lr2sRn87nJy20RupqSh1F2m3HHPSp8ShIPQJrJ3A==}

  end-of-stream@1.4.4:
    resolution: {integrity: sha512-+uw1inIHVPQoaVuHzRyXd21icM+cnt4CzD5rW+NC1wjOUSTOs+Te7FOv7AhN7vS9x/oIyhLP5PR1H+phQAHu5Q==}

  enquirer@2.4.1:
    resolution: {integrity: sha512-rRqJg/6gd538VHvR3PSrdRBb/1Vy2YfzHqzvbhGIQpDRKIa4FgV/54b5Q1xYSxOOwKvjXweS26E0Q+nAMwp2pQ==}
    engines: {node: '>=8.6'}

  entities@4.5.0:
    resolution: {integrity: sha512-V0hjH4dGPh9Ao5p0MoRY6BVqtwCjhz6vI5LT8AJ55H+4g9/4vbHx1I54fS0XuclLhDHArPQCiMjDxjaL8fPxhw==}
    engines: {node: '>=0.12'}

  error-ex@1.3.2:
    resolution: {integrity: sha512-7dFHNmqeFSEt2ZBsCriorKnn3Z2pj+fd9kmI6QoWw4//DL+icEBfc0U7qJCisqrTsKTjw4fNFy2pW9OqStD84g==}

  esbuild@0.21.5:
    resolution: {integrity: sha512-mg3OPMV4hXywwpoDxu3Qda5xCKQi+vCTZq8S9J/EpkhB2HzKXq4SNFZE3+NK93JYxc8VMSep+lOUSC/RVKaBqw==}
    engines: {node: '>=12'}
    hasBin: true

  esbuild@0.23.1:
    resolution: {integrity: sha512-VVNz/9Sa0bs5SELtn3f7qhJCDPCF5oMEl5cO9/SSinpE9hbPVvxbd572HH5AKiP7WD8INO53GgfDDhRjkylHEg==}
    engines: {node: '>=18'}
    hasBin: true

  escalade@3.2.0:
    resolution: {integrity: sha512-WUj2qlxaQtO4g6Pq5c29GTcWGDyd8itL8zTlipgECz3JesAiiOKotd8JU6otB3PACgG6xkJUyVhboMS+bje/jA==}
    engines: {node: '>=6'}

  escape-string-regexp@1.0.5:
    resolution: {integrity: sha512-vbRorB5FUQWvla16U8R/qgaFIya2qGzwDrNmCZuYKrbdSUMG6I1ZCGQRefkRVhuOkIGVne7BQ35DSfo1qvJqFg==}
    engines: {node: '>=0.8.0'}

  escape-string-regexp@2.0.0:
    resolution: {integrity: sha512-UpzcLCXolUWcNu5HtVMHYdXJjArjsF9C0aNnquZYY4uW/Vu0miy5YoWvbV345HauVvcAUnpRuhMMcqTcGOY2+w==}
    engines: {node: '>=8'}

  escape-string-regexp@4.0.0:
    resolution: {integrity: sha512-TtpcNJ3XAzx3Gq8sWRzJaVajRs0uVxA2YAkdb1jm2YkPz4G6egUFAyA3n5vtEIZefPk5Wa4UXbKuS5fKkJWdgA==}
    engines: {node: '>=10'}

  eslint-config-prettier@9.1.0:
    resolution: {integrity: sha512-NSWl5BFQWEPi1j4TjVNItzYV7dZXZ+wP6I6ZhrBGpChQhZRUaElihE9uRRkcbRnNb76UMKDF3r+WTmNcGPKsqw==}
    hasBin: true
    peerDependencies:
      eslint: '>=7.0.0'

  eslint-plugin-prettier@5.2.1:
    resolution: {integrity: sha512-gH3iR3g4JfF+yYPaJYkN7jEl9QbweL/YfkoRlNnuIEHEz1vHVlCmWOS+eGGiRuzHQXdJFCOTxRgvju9b8VUmrw==}
    engines: {node: ^14.18.0 || >=16.0.0}
    peerDependencies:
      '@types/eslint': '>=8.0.0'
      eslint: '>=8.0.0'
      eslint-config-prettier: '*'
      prettier: '>=3.0.0'
    peerDependenciesMeta:
      '@types/eslint':
        optional: true
      eslint-config-prettier:
        optional: true

  eslint-plugin-vue@9.29.1:
    resolution: {integrity: sha512-MH/MbVae4HV/tM8gKAVWMPJbYgW04CK7SuzYRrlNERpxbO0P3+Zdsa2oAcFBW6xNu7W6lIkGOsFAMCRTYmrlWQ==}
    engines: {node: ^14.17.0 || >=16.0.0}
    peerDependencies:
      eslint: ^6.2.0 || ^7.0.0 || ^8.0.0 || ^9.0.0

  eslint-scope@7.2.2:
    resolution: {integrity: sha512-dOt21O7lTMhDM+X9mB4GX+DZrZtCUJPL/wlcTqxyrx5IvO0IYtILdtrQGQp+8n5S0gwSVmOf9NQrjMOgfQZlIg==}
    engines: {node: ^12.22.0 || ^14.17.0 || >=16.0.0}

  eslint-visitor-keys@3.4.3:
    resolution: {integrity: sha512-wpc+LXeiyiisxPlEkUzU6svyS1frIO3Mgxj1fdy7Pm8Ygzguax2N3Fa/D/ag1WqbOprdI+uY6wMUl8/a2G+iag==}
    engines: {node: ^12.22.0 || ^14.17.0 || >=16.0.0}

  eslint@8.57.1:
    resolution: {integrity: sha512-ypowyDxpVSYpkXr9WPv2PAZCtNip1Mv5KTW0SCurXv/9iOpcrH9PaqUElksqEB6pChqHGDRCFTyrZlGhnLNGiA==}
    engines: {node: ^12.22.0 || ^14.17.0 || >=16.0.0}
    hasBin: true

  espree@9.6.1:
    resolution: {integrity: sha512-oruZaFkjorTpF32kDSI5/75ViwGeZginGGy2NoOSg3Q9bnwlnmDm4HLnkl0RE3n+njDXR037aY1+x58Z/zFdwQ==}
    engines: {node: ^12.22.0 || ^14.17.0 || >=16.0.0}

  esprima@4.0.1:
    resolution: {integrity: sha512-eGuFFw7Upda+g4p+QHvnW0RyTX/SVeJBDM/gCtMARO0cLuT2HcEKnTPvhjV6aGeqrCB/sbNop0Kszm0jsaWU4A==}
    engines: {node: '>=4'}
    hasBin: true

  esquery@1.6.0:
    resolution: {integrity: sha512-ca9pw9fomFcKPvFLXhBKUK90ZvGibiGOvRJNbjljY7s7uq/5YO4BOzcYtJqExdx99rF6aAcnRxHmcUHcz6sQsg==}
    engines: {node: '>=0.10'}

  esrecurse@4.3.0:
    resolution: {integrity: sha512-KmfKL3b6G+RXvP8N1vr3Tq1kL/oCFgn2NYXEtqP8/L3pKapUA4G8cFVaoF3SU323CD4XypR/ffioHmkti6/Tag==}
    engines: {node: '>=4.0'}

  estraverse@5.3.0:
    resolution: {integrity: sha512-MMdARuVEQziNTeJD8DgMqmhwR11BRQ/cBP+pLtYdSTnf3MIO8fFeiINEbX36ZdNlfU/7A9f3gUw49B3oQsvwBA==}
    engines: {node: '>=4.0'}

  estree-walker@2.0.2:
    resolution: {integrity: sha512-Rfkk/Mp/DL7JVje3u18FxFujQlTNR2q6QfMSMB7AvCBx91NGj/ba3kCfza0f6dVDbw7YlRf/nDrn7pQrCCyQ/w==}

  estree-walker@3.0.3:
    resolution: {integrity: sha512-7RUKfXgSMMkzt6ZuXmqapOurLGPPfgj6l9uRZ7lRGolvk0y2yocc35LdcxKC5PQZdn2DMqioAQ2NoWcrTKmm6g==}

  esutils@2.0.3:
    resolution: {integrity: sha512-kVscqXk4OCp68SZ0dkgEKVi6/8ij300KBWTJq32P/dYeWTSwK41WyTxalN1eRmA5Z9UU/LX9D7FWSmV9SAYx6g==}
    engines: {node: '>=0.10.0'}

  event-target-shim@5.0.1:
    resolution: {integrity: sha512-i/2XbnSz/uxRCU6+NdVJgKWDTM427+MqYbkQzD321DuCQJUqOuJKIA0IM2+W2xtYHdKOmZ4dR6fExsd4SXL+WQ==}
    engines: {node: '>=6'}

  events@3.3.0:
    resolution: {integrity: sha512-mQw+2fkQbALzQ7V0MY0IqdnXNOeTtP4r0lN9z7AAawCXgqea7bDii20AYrIBrFd/Hx0M2Ocz6S111CaFkUcb0Q==}
    engines: {node: '>=0.8.x'}

  execa@5.1.1:
    resolution: {integrity: sha512-8uSpZZocAZRBAPIEINJj3Lo9HyGitllczc27Eh5YYojjMFMn8yHMDMaUHE2Jqfq05D/wucwI4JGURyXt1vchyg==}
    engines: {node: '>=10'}

  exit@0.1.2:
    resolution: {integrity: sha512-Zk/eNKV2zbjpKzrsQ+n1G6poVbErQxJ0LBOJXaKZ1EViLzH+hrLu9cdXI4zw9dBQJslwBEpbQ2P1oS7nDxs6jQ==}
    engines: {node: '>= 0.8.0'}

  expect-type@1.1.0:
    resolution: {integrity: sha512-bFi65yM+xZgk+u/KRIpekdSYkTB5W1pEf0Lt8Q8Msh7b+eQ7LXVtIB1Bkm4fvclDEL1b2CZkMhv2mOeF8tMdkA==}
    engines: {node: '>=12.0.0'}

  expect@29.7.0:
    resolution: {integrity: sha512-2Zks0hf1VLFYI1kbh0I5jP3KHHyCHpkfyHBzsSXRFgl/Bg9mWYfMW8oD+PdMPlEwy5HNsR9JutYy6pMeOh61nw==}
    engines: {node: ^14.15.0 || ^16.10.0 || >=18.0.0}

  extendable-error@0.1.7:
    resolution: {integrity: sha512-UOiS2in6/Q0FK0R0q6UY9vYpQ21mr/Qn1KOnte7vsACuNJf514WvCCUHSRCPcgjPT2bAhNIJdlE6bVap1GKmeg==}

  external-editor@3.1.0:
    resolution: {integrity: sha512-hMQ4CX1p1izmuLYyZqLMO/qGNw10wSv9QDCPfzXfyFrOaCSSoRfqE1Kf1s5an66J5JZC62NewG+mK49jOCtQew==}
    engines: {node: '>=4'}

  fast-deep-equal@3.1.3:
    resolution: {integrity: sha512-f3qQ9oQy9j2AhBe/H9VC91wLmKBCCU/gDOnKNAYG5hswO7BLKj09Hc5HYNz9cGI++xlpDCIgDaitVs03ATR84Q==}

  fast-diff@1.3.0:
    resolution: {integrity: sha512-VxPP4NqbUjj6MaAOafWeUn2cXWLcCtljklUtZf0Ind4XQ+QPtmA0b18zZy0jIQx+ExRVCR/ZQpBmik5lXshNsw==}

  fast-fifo@1.3.2:
    resolution: {integrity: sha512-/d9sfos4yxzpwkDkuN7k2SqFKtYNmCTzgfEpz82x34IM9/zc8KGxQoXg1liNC/izpRM/MBdt44Nmx41ZWqk+FQ==}

  fast-glob@3.3.2:
    resolution: {integrity: sha512-oX2ruAFQwf/Orj8m737Y5adxDQO0LAB7/S5MnxCdTNDd4p6BsyIVsv9JQsATbTSq8KHRpLwIHbVlUNatxd+1Ow==}
    engines: {node: '>=8.6.0'}

  fast-json-stable-stringify@2.1.0:
    resolution: {integrity: sha512-lhd/wF+Lk98HZoTCtlVraHtfh5XYijIjalXck7saUtuanSDyLMxnHhSXEDJqHxD7msR8D0uCmqlkwjCV8xvwHw==}

  fast-levenshtein@2.0.6:
    resolution: {integrity: sha512-DCXu6Ifhqcks7TZKY3Hxp3y6qphY5SJZmrWMDrKcERSOXWQdMhU9Ig/PYrzyw/ul9jOIyh0N4M0tbC5hodg8dw==}

  fast-levenshtein@3.0.0:
    resolution: {integrity: sha512-hKKNajm46uNmTlhHSyZkmToAc56uZJwYq7yrciZjqOxnlfQwERDQJmHPUp7m1m9wx8vgOe8IaCKZ5Kv2k1DdCQ==}

  fast-xml-parser@4.4.1:
    resolution: {integrity: sha512-xkjOecfnKGkSsOwtZ5Pz7Us/T6mrbPQrq0nh+aCO5V9nk5NLWmasAHumTKjiPJPWANe+kAZ84Jc8ooJkzZ88Sw==}
    hasBin: true

  fastest-levenshtein@1.0.16:
    resolution: {integrity: sha512-eRnCtTTtGZFpQCwhJiUOuxPQWRXVKYDn0b2PeHfXL6/Zi53SLAzAHfVhVWK2AryC/WH05kGfxhFIPvTF0SXQzg==}
    engines: {node: '>= 4.9.1'}

  fastq@1.17.1:
    resolution: {integrity: sha512-sRVD3lWVIXWg6By68ZN7vho9a1pQcN/WBFaAAsDDFzlJjvoGx0P8z7V1t72grFJfJhu3YPZBuu25f7Kaw2jN1w==}

  fb-watchman@2.0.2:
    resolution: {integrity: sha512-p5161BqbuCaSnB8jIbzQHOlpgsPmK5rJVDfDKO91Axs5NC1uu3HRQm6wt9cd9/+GtQQIO53JdGXXoyDpTAsgYA==}

  fd-slicer@1.1.0:
    resolution: {integrity: sha512-cE1qsB/VwyQozZ+q1dGxR8LBYNZeofhEdUNGSMbQD3Gw2lAzX9Zb3uIU6Ebc/Fmyjo9AWWfnn0AUCHqtevs/8g==}

  fecha@4.2.3:
    resolution: {integrity: sha512-OP2IUU6HeYKJi3i0z4A19kHMQoLVs4Hc+DPqqxI2h/DPZHTm/vjsfC6P0b4jCMy14XizLBqvndQ+UilD7707Jw==}

  file-entry-cache@6.0.1:
    resolution: {integrity: sha512-7Gps/XWymbLk2QLYK4NzpMOrYjMhdIxXuIvy2QBsLE6ljuodKvdkWs/cpyJJ3CVIVpH0Oi1Hvg1ovbMzLdFBBg==}
    engines: {node: ^10.12.0 || >=12.0.0}

  file-type@3.9.0:
    resolution: {integrity: sha512-RLoqTXE8/vPmMuTI88DAzhMYC99I8BWv7zYP4A1puo5HIjEJ5EX48ighy4ZyKMG9EDXxBgW6e++cn7d1xuFghA==}
    engines: {node: '>=0.10.0'}

  file-type@5.2.0:
    resolution: {integrity: sha512-Iq1nJ6D2+yIO4c8HHg4fyVb8mAJieo1Oloy1mLLaB2PvezNedhBVm+QU7g0qM42aiMbRXTxKKwGD17rjKNJYVQ==}
    engines: {node: '>=4'}

  file-type@6.2.0:
    resolution: {integrity: sha512-YPcTBDV+2Tm0VqjybVd32MHdlEGAtuxS3VAYsumFokDSMG+ROT5wawGlnHDoz7bfMcMDt9hxuXvXwoKUx2fkOg==}
    engines: {node: '>=4'}

  filelist@1.0.4:
    resolution: {integrity: sha512-w1cEuf3S+DrLCQL7ET6kz+gmlJdbq9J7yXCSjK/OZCPA+qEN1WyF4ZAf0YYJa4/shHJra2t/d/r8SV4Ji+x+8Q==}

  fill-range@7.1.1:
    resolution: {integrity: sha512-YsGpe3WHLK8ZYi4tWDg2Jy3ebRz2rXowDxnld4bkQB00cc/1Zw9AWnC0i9ztDJitivtQvaI9KaLyKrc+hBW0yg==}
    engines: {node: '>=8'}

  find-up@4.1.0:
    resolution: {integrity: sha512-PpOwAdQ/YlXQ2vj8a3h8IipDuYRi3wceVQQGYWxNINccq40Anw7BlsEXCMbt1Zt+OLA6Fq9suIpIWD0OsnISlw==}
    engines: {node: '>=8'}

  find-up@5.0.0:
    resolution: {integrity: sha512-78/PXT1wlLLDgTzDs7sjq9hzz0vXD+zn+7wypEe4fXQxCmdmqfGsEPQxmiCSQI3ajFV91bVSsvNtrJRiW6nGng==}
    engines: {node: '>=10'}

  find-yarn-workspace-root@2.0.0:
    resolution: {integrity: sha512-1IMnbjt4KzsQfnhnzNd8wUEgXZ44IzZaZmnLYx7D5FZlaHt2gW20Cri8Q+E/t5tIj4+epTBub+2Zxu/vNILzqQ==}

  flat-cache@3.2.0:
    resolution: {integrity: sha512-CYcENa+FtcUKLmhhqyctpclsq7QF38pKjZHsGNiSQF5r4FtoKDWabFDl3hzaEQMvT1LHEysw5twgLvpYYb4vbw==}
    engines: {node: ^10.12.0 || >=12.0.0}

  flatted@3.3.1:
    resolution: {integrity: sha512-X8cqMLLie7KsNUDSdzeN8FYK9rEt4Dt67OsG/DNGnYTSDBG4uFAJFBnUeiV+zCVAvwFy56IjM9sH51jVaEhNxw==}

  fn.name@1.1.0:
    resolution: {integrity: sha512-GRnmB5gPyJpAhTQdSZTSp9uaPSvl09KoYcMQtsB9rQoOmzs9dH6ffeccH+Z+cv6P68Hu5bC6JjRh4Ah/mHSNRw==}

  focus-trap@7.6.0:
    resolution: {integrity: sha512-1td0l3pMkWJLFipobUcGaf+5DTY4PLDDrcqoSaKP8ediO/CoWCCYk/fT/Y2A4e6TNB+Sh6clRJCjOPPnKoNHnQ==}

  foreground-child@3.3.0:
    resolution: {integrity: sha512-Ld2g8rrAyMYFXBhEqMz8ZAHBi4J4uS1i/CxGMDnjyFWddMXLVcDp051DZfu+t7+ab7Wv6SMqpWmyFIj5UbfFvg==}
    engines: {node: '>=14'}

  form-data-encoder@2.1.4:
    resolution: {integrity: sha512-yDYSgNMraqvnxiEXO4hi88+YZxaHC6QKzb5N84iRCTDeRO7ZALpir/lVmf/uXUhnwUr2O4HU8s/n6x+yNjQkHw==}
    engines: {node: '>= 14.17'}

  form-data@4.0.0:
    resolution: {integrity: sha512-ETEklSGi5t0QMZuiXoA/Q6vcnxcLQP5vdugSpuAyi6SVGi2clPPp+xgEhuMaHC+zGgn31Kd235W35f7Hykkaww==}
    engines: {node: '>= 6'}

  fs-constants@1.0.0:
    resolution: {integrity: sha512-y6OAwoSIf7FyjMIv94u+b5rdheZEjzR63GTyZJm5qh4Bi+2YgwLCcI/fPFZkL5PSixOt6ZNKm+w+Hfp/Bciwow==}

  fs-extra@7.0.1:
    resolution: {integrity: sha512-YJDaCJZEnBmcbw13fvdAM9AwNOJwOzrE4pqMqBq5nFiEqXUqHwlK4B+3pUw6JNvfSPtX05xFHtYy/1ni01eGCw==}
    engines: {node: '>=6 <7 || >=8'}

  fs-extra@8.1.0:
    resolution: {integrity: sha512-yhlQgA6mnOJUKOsRUFsgJdQCvkKhcz8tlZG5HBQfReYZy46OwLcY+Zia0mtdHsOo9y/hP+CxMN0TU9QxoOtG4g==}
    engines: {node: '>=6 <7 || >=8'}

  fs-minipass@2.1.0:
    resolution: {integrity: sha512-V/JgOLFCS+R6Vcq0slCuaeWEdNC3ouDlJMNIsacH2VtALiu9mV4LPrHc5cDl8k5aw6J8jwgWWpiTo5RYhmIzvg==}
    engines: {node: '>= 8'}

  fs.realpath@1.0.0:
    resolution: {integrity: sha512-OO0pH2lK6a0hZnAdau5ItzHPI6pUlvI7jMVnxUQRtw4owF2wk8lOSabtGDCTP4Ggrg2MbGnWO9X8K1t4+fGMDw==}

  fsevents@2.3.3:
    resolution: {integrity: sha512-5xoDfX+fL7faATnagmWPpbFtwh/R77WmMMqqHGS65C3vvB0YHrgF+B1YmZ3441tMj5n63k0212XNoJwzlhffQw==}
    engines: {node: ^8.16.0 || ^10.6.0 || >=11.0.0}
    os: [darwin]

  function-bind@1.1.2:
    resolution: {integrity: sha512-7XHNxH7qX9xG5mIwxkhumTox/MIRNcOgDrxWsMt2pAr23WHp6MrRlN7FBSFpCpr+oVO0F744iUgR82nJMfG2SA==}

  gauge@3.0.2:
    resolution: {integrity: sha512-+5J6MS/5XksCuXq++uFRsnUd7Ovu1XenbeuIuNRJxYWjgQbPuFhT14lAvsWfqfAmnwluf1OwMjz39HjfLPci0Q==}
    engines: {node: '>=10'}
    deprecated: This package is no longer supported.

  gensync@1.0.0-beta.2:
    resolution: {integrity: sha512-3hN7NaskYvMDLQY55gnW3NQ+mesEAepTqlg+VEbj7zzqEMBVNhzcGYYeqFo/TlYz6eQiFcp1HcsCZO+nGgS8zg==}
    engines: {node: '>=6.9.0'}

  get-caller-file@2.0.5:
    resolution: {integrity: sha512-DyFP3BM/3YHTQOCUL/w0OZHR0lpKeGrxotcHWcqNEdnltqFwXVfhEBQ94eIo34AfQpo0rGki4cyIiftY06h2Fg==}
    engines: {node: 6.* || 8.* || >= 10.*}

  get-func-name@2.0.2:
    resolution: {integrity: sha512-8vXOvuE167CtIc3OyItco7N/dpRtBbYOsPsXCz7X/PMnlGjYjSGuZJgM1Y7mmew7BKf9BqvLX2tnOVy1BBUsxQ==}

  get-package-type@0.1.0:
    resolution: {integrity: sha512-pjzuKtY64GYfWizNAJ0fr9VqttZkNiK2iS430LtIHzjBEr6bX8Am2zm4sW4Ro5wjWW5cAlRL1qAMTcXbjNAO2Q==}
    engines: {node: '>=8.0.0'}

  get-stdin@9.0.0:
    resolution: {integrity: sha512-dVKBjfWisLAicarI2Sf+JuBE/DghV4UzNAVe9yhEJuzeREd3JhOTE9cUaJTeSa77fsbQUK3pcOpJfM59+VKZaA==}
    engines: {node: '>=12'}

  get-stream@2.3.1:
    resolution: {integrity: sha512-AUGhbbemXxrZJRD5cDvKtQxLuYaIbNtDTK8YqupCI393Q2KSTreEsLUN3ZxAWFGiKTzL6nKuzfcIvieflUX9qA==}
    engines: {node: '>=0.10.0'}

  get-stream@6.0.1:
    resolution: {integrity: sha512-ts6Wi+2j3jQjqi70w5AlN8DFnkSwC+MqmxEzdEALB2qXZYV3X/b1CTfgPLGJNMeAWxdPfU8FO1ms3NUfaHCPYg==}
    engines: {node: '>=10'}

  get-tsconfig@4.8.1:
    resolution: {integrity: sha512-k9PN+cFBmaLWtVz29SkUoqU5O0slLuHJXt/2P+tMVFT+phsSGXGkp9t3rQIqdz0e+06EHNGs3oM6ZX1s2zHxRg==}

  git-hooks-list@3.1.0:
    resolution: {integrity: sha512-LF8VeHeR7v+wAbXqfgRlTSX/1BJR9Q1vEMR8JAz1cEg6GX07+zyj3sAdDvYjj/xnlIfVuGgj4qBei1K3hKH+PA==}

  github-slugger@2.0.0:
    resolution: {integrity: sha512-IaOQ9puYtjrkq7Y0Ygl9KDZnrf/aiUJYUpVf89y8kyaxbRG7Y1SrX/jaumrv81vc61+kiMempujsM3Yw7w5qcw==}

  glob-parent@5.1.2:
    resolution: {integrity: sha512-AOIgSQCepiJYwP3ARnGx+5VnTu2HBYdzbGP45eLw1vr3zB3vZLeyed1sC9hnbcOc9/SrMyM5RPQrkGz4aS9Zow==}
    engines: {node: '>= 6'}

  glob-parent@6.0.2:
    resolution: {integrity: sha512-XxwI8EOhVQgWp6iDL+3b0r86f4d6AX6zSU55HfB4ydCEuXLXc5FcYeOu+nnGftS4TEju/11rt4KJPTMgbfmv4A==}
    engines: {node: '>=10.13.0'}

  glob@10.4.5:
    resolution: {integrity: sha512-7Bv8RF0k6xjo7d4A/PxYLbUCfb6c+Vpd2/mB2yRDlew7Jb5hEXiCD9ibfO7wpk8i4sevK6DFny9h7EYbM3/sHg==}
    hasBin: true

  glob@7.2.3:
    resolution: {integrity: sha512-nFR0zLpU2YCaRxwoCJvL6UvCH2JFyFVIvwTLsIf21AuHlMskA1hhTdk+LlYJtOlYt9v6dvszD2BGRqBL+iQK9Q==}
    deprecated: Glob versions prior to v9 are no longer supported

  globals@11.12.0:
    resolution: {integrity: sha512-WOBp/EEGUiIsJSp7wcv/y6MO+lV9UoncWqxuFfm8eBwzWNgyfBd6Gz+IeKQ9jCmyhoH99g15M3T+QaVHFjizVA==}
    engines: {node: '>=4'}

  globals@13.24.0:
    resolution: {integrity: sha512-AhO5QUcj8llrbG09iWhPU2B204J1xnPeL8kQmVorSsy+Sjj1sk8gIyh6cUocGmH4L0UuhAJy+hJMRA4mgA4mFQ==}
    engines: {node: '>=8'}

  globby@11.1.0:
    resolution: {integrity: sha512-jhIXaOzy1sb8IyocaruWSn1TjmnBVs8Ayhcy83rmxNJ8q2uWKCAj3CnJY+KpGSXCueAPc0i05kVvVKtP1t9S3g==}
    engines: {node: '>=10'}

  globby@13.2.2:
    resolution: {integrity: sha512-Y1zNGV+pzQdh7H39l9zgB4PJqjRNqydvdYCDG4HFXM4XuvSaQQlEc91IU1yALL8gUTDomgBAfz3XJdmUS+oo0w==}
    engines: {node: ^12.20.0 || ^14.13.1 || >=16.0.0}

  got@13.0.0:
    resolution: {integrity: sha512-XfBk1CxOOScDcMr9O1yKkNaQyy865NbYs+F7dr4H0LZMVgCj2Le59k6PqbNHoL5ToeaEQUYh6c6yMfVcc6SJxA==}
    engines: {node: '>=16'}

  graceful-fs@4.2.10:
    resolution: {integrity: sha512-9ByhssR2fPVsNZj478qUUbKfmL0+t5BDVyjShtyZZLiK7ZDAArFFfopyOTj0M05wE2tJPisA4iTnnXl2YoPvOA==}

  graceful-fs@4.2.11:
    resolution: {integrity: sha512-RbJ5/jmFcNNCcDV5o9eTnBLJ/HszWV0P73bc+Ff4nS/rJj+YaS6IGyiOL0VoBYX+l1Wrl3k63h/KrH+nhJ0XvQ==}

  graphemer@1.4.0:
    resolution: {integrity: sha512-EtKwoO6kxCL9WO5xipiHTZlSzBm7WLT627TqC/uVRd0HKmq8NXyebnNYxDoBi7wt8eTWrUrKXCOVaFq9x1kgag==}

  happy-dom@14.12.3:
    resolution: {integrity: sha512-vsYlEs3E9gLwA1Hp+w3qzu+RUDFf4VTT8cyKqVICoZ2k7WM++Qyd2LwzyTi5bqMJFiIC/vNpTDYuxdreENRK/g==}
    engines: {node: '>=16.0.0'}

  has-flag@3.0.0:
    resolution: {integrity: sha512-sKJf1+ceQBr4SMkvQnBDNDtf4TXpVhVGateu0t918bl30FnbE2m4vNLX+VWe/dpjlb+HugGYzW7uQXH98HPEYw==}
    engines: {node: '>=4'}

  has-flag@4.0.0:
    resolution: {integrity: sha512-EykJT/Q1KjTWctppgIAgfSO0tKVuZUjhgMr17kqTumMl6Afv3EISleU7qZUzoXDFTAHTDC4NOoG/ZxU3EvlMPQ==}
    engines: {node: '>=8'}

  has-unicode@2.0.1:
    resolution: {integrity: sha512-8Rf9Y83NBReMnx0gFzA8JImQACstCYWUplepDa9xprwwtmgEZUF0h/i5xSA625zB/I37EtrswSST6OXxwaaIJQ==}

  hasown@2.0.2:
    resolution: {integrity: sha512-0hJU9SCPvmMzIBdZFqNPXWa6dqh7WdH0cII9y+CyS8rG3nL48Bclra9HmKhVVUHyPWNH5Y7xDwAB7bfgSjkUMQ==}
    engines: {node: '>= 0.4'}

  hast-util-to-html@9.0.3:
    resolution: {integrity: sha512-M17uBDzMJ9RPCqLMO92gNNUDuBSq10a25SDBI08iCCxmorf4Yy6sYHK57n9WAbRAAaU+DuR4W6GN9K4DFZesYg==}

  hast-util-whitespace@3.0.0:
    resolution: {integrity: sha512-88JUN06ipLwsnv+dVn+OIYOvAuvBMy/Qoi6O7mQHxdPXpjy+Cd6xRkWwux7DKO+4sYILtLBRIKgsdpS2gQc7qw==}

  he@1.2.0:
    resolution: {integrity: sha512-F/1DnUGPopORZi0ni+CvrCgHQ5FyEAHRLSApuYWMmrbSwoN2Mn/7k+Gl38gJnR7yyDZk6WLXwiGod1JOWNDKGw==}
    hasBin: true

  header-case@2.0.4:
    resolution: {integrity: sha512-H/vuk5TEEVZwrR0lp2zed9OCo1uAILMlx0JEMgC26rzyJJ3N1v6XkwHHXJQdR2doSjcGPM6OKPYoJgf0plJ11Q==}

  highlight.js@11.10.0:
    resolution: {integrity: sha512-SYVnVFswQER+zu1laSya563s+F8VDGt7o35d4utbamowvUNLLMovFqwCLSocpZTz3MgaSRA1IbqRWZv97dtErQ==}
    engines: {node: '>=12.0.0'}

  hookable@5.5.3:
    resolution: {integrity: sha512-Yc+BQe8SvoXH1643Qez1zqLRmbA5rCL+sSmk6TVos0LWVfNIB7PGncdlId77WzLGSIB5KaWgTaNTs2lNVEI6VQ==}

  hosted-git-info@7.0.2:
    resolution: {integrity: sha512-puUZAUKT5m8Zzvs72XWy3HtvVbTWljRE66cP60bxJzAqf2DgICo7lYTY2IHUmLnNpjYvw5bvmoHvPc0QO2a62w==}
    engines: {node: ^16.14.0 || >=18.0.0}

  html-encoding-sniffer@4.0.0:
    resolution: {integrity: sha512-Y22oTqIU4uuPgEemfz7NDJz6OeKf12Lsu+QC+s3BVpda64lTiMYCyGwg5ki4vFxkMwQdeZDl2adZoqUgdFuTgQ==}
    engines: {node: '>=18'}

  html-escaper@2.0.2:
    resolution: {integrity: sha512-H2iMtd0I4Mt5eYiapRdIDjp+XzelXQ0tFE4JS7YFwFevXXMmOp9myNrUvCg0D6ws8iqkRPBfKHgbwig1SmlLfg==}

  html-void-elements@3.0.0:
    resolution: {integrity: sha512-bEqo66MRXsUGxWHV5IP0PUiAWwoEjba4VCzg0LjFJBpchPaTfyfCKTG6bc5F8ucKec3q5y6qOdGyYTSBEvhCrg==}

  http-cache-semantics@4.1.1:
    resolution: {integrity: sha512-er295DKPVsV82j5kw1Gjt+ADA/XYHsajl82cGNQG2eyoPkvgUhX+nDIyelzhIWbbsXP39EHcI6l5tYs2FYqYXQ==}

  http-call@5.3.0:
    resolution: {integrity: sha512-ahwimsC23ICE4kPl9xTBjKB4inbRaeLyZeRunC/1Jy/Z6X8tv22MEAjK+KBOMSVLaqXPTTmd8638waVIKLGx2w==}
    engines: {node: '>=8.0.0'}

  http-proxy-agent@7.0.2:
    resolution: {integrity: sha512-T1gkAiYYDWYx3V5Bmyu7HcfcvL7mUrTWiM6yOfa3PIphViJ/gFPbvidQ+veqSOHci/PxBcDabeUNCzpOODJZig==}
    engines: {node: '>= 14'}

  http2-wrapper@2.2.1:
    resolution: {integrity: sha512-V5nVw1PAOgfI3Lmeaj2Exmeg7fenjhRUgz1lPSezy1CuhPYbgQtbQj4jZfEAEMlaL+vupsvhjqCyjzob0yxsmQ==}
    engines: {node: '>=10.19.0'}

  https-proxy-agent@5.0.1:
    resolution: {integrity: sha512-dFcAjpTQFgoLMzC2VwU+C/CbS7uRL0lWmxDITmqm7C+7F0Odmj6s9l6alZc6AELXhrnggM2CeWSXHGOdX2YtwA==}
    engines: {node: '>= 6'}

  https-proxy-agent@7.0.5:
    resolution: {integrity: sha512-1e4Wqeblerz+tMKPIq2EMGiiWW1dIjZOksyHWSUm1rmuvw/how9hBHZ38lAGj5ID4Ik6EdkOw7NmWPy6LAwalw==}
    engines: {node: '>= 14'}

  human-id@1.0.2:
    resolution: {integrity: sha512-UNopramDEhHJD+VR+ehk8rOslwSfByxPIZyJRfV739NDhN5LF1fa1MqnzKm2lGTQRjNrjK19Q5fhkgIfjlVUKw==}

  human-signals@2.1.0:
    resolution: {integrity: sha512-B4FFZ6q/T2jhhksgkbEW3HBvWIfDW85snkQgawt07S7J5QXTk6BkNV+0yAeZrM5QpMAdYlocGoljn0sJ/WQkFw==}
    engines: {node: '>=10.17.0'}

  husky@9.1.6:
    resolution: {integrity: sha512-sqbjZKK7kf44hfdE94EoX8MZNk0n7HeW37O4YrVGCF4wzgQjp+akPAkfUK5LZ6KuR/6sqeAVuXHji+RzQgOn5A==}
    engines: {node: '>=18'}
    hasBin: true

  iconv-lite@0.4.24:
    resolution: {integrity: sha512-v3MXnZAcvnywkTUEZomIActle7RXXeedOR31wwl7VlyoXO4Qi9arvSenNQWne1TcRwhCL1HwLI21bEqdpj8/rA==}
    engines: {node: '>=0.10.0'}

  iconv-lite@0.6.3:
    resolution: {integrity: sha512-4fCk79wshMdzMp2rH06qWrJE4iolqLhCUH+OiuIgU++RB0+94NlDL81atO7GX55uUKueo0txHNtvEyI6D7WdMw==}
    engines: {node: '>=0.10.0'}

  ieee754@1.2.1:
    resolution: {integrity: sha512-dcyqhDvX1C46lXZcVqCpK+FtMRQVdIMN6/Df5js2zouUsqG7I6sFxitIC+7KYK29KdXOLHdu9zL4sFnoVQnqaA==}

  ignore@5.3.2:
    resolution: {integrity: sha512-hsBTNUqQTDwkWtcdYI2i06Y/nUBEsNEDJKjWdigLvegy8kDuJAS8uRlpkkcQpyEXL0Z/pjDy5HBmMjRCJ2gq+g==}
    engines: {node: '>= 4'}

  immutable@4.3.7:
    resolution: {integrity: sha512-1hqclzwYwjRDFLjcFxOM5AYkkG0rpFPpr1RLPMEuGczoS7YA8gLhy8SWXYRAA/XwfEHpfo3cw5JGioS32fnMRw==}

  import-fresh@3.3.0:
    resolution: {integrity: sha512-veYYhQa+D1QBKznvhUHxb8faxlrwUnxseDAbAp457E0wLNio2bOSKnjYDhMj+YiAq61xrMGhQk9iXVk5FzgQMw==}
    engines: {node: '>=6'}

  import-lazy@4.0.0:
    resolution: {integrity: sha512-rKtvo6a868b5Hu3heneU+L4yEQ4jYKLtjpnPeUdK7h0yzXGmyBTypknlkCvHFBqfX9YlorEiMM6Dnq/5atfHkw==}
    engines: {node: '>=8'}

  import-local@3.2.0:
    resolution: {integrity: sha512-2SPlun1JUPWoM6t3F0dw0FkCF/jWY8kttcY4f599GLTSjh2OCuuhdTkJQsEcZzBqbXZGKMK2OqW1oZsjtf/gQA==}
    engines: {node: '>=8'}
    hasBin: true

  imurmurhash@0.1.4:
    resolution: {integrity: sha512-JmXMZ6wuvDmLiHEml9ykzqO6lwFbof0GG4IkcGaENdCRDDmMVnny7s5HsIgHCbaq0w2MyPhDqkhTUgS2LU2PHA==}
    engines: {node: '>=0.8.19'}

  indent-string@4.0.0:
    resolution: {integrity: sha512-EdDDZu4A2OyIK7Lr/2zG+w5jmbuk1DVBnEwREQvBzspBJkCEbRa8GxU1lghYcaGJCnRWibjDXlq779X1/y5xwg==}
    engines: {node: '>=8'}

  inflight@1.0.6:
    resolution: {integrity: sha512-k92I/b08q4wvFscXCLvqfsHCrjrF7yiXsQuIVvVE7N82W3+aqpzuUdBbfhWcy/FZR3/4IgflMgKLOsvPDrGCJA==}
    deprecated: This module is not supported, and leaks memory. Do not use it. Check out lru-cache if you want a good and tested way to coalesce async requests by a key value, which is much more comprehensive and powerful.

  inherits@2.0.4:
    resolution: {integrity: sha512-k/vGaX4/Yla3WzyMCvTQOXYeIHvqOKtnqBduzTHpzpQZzAskKMhZ2K+EnBiSM9zGSoIFeMpXKxa4dYeZIQqewQ==}

  ini@1.3.8:
    resolution: {integrity: sha512-JV/yugV2uzW5iMRSiZAyDtQd+nxtUnjeLt0acNdw98kKLrvuRVyB80tsREOE7yvGVgalhZ6RNXCmEHkUKBKxew==}

  is-arrayish@0.2.1:
    resolution: {integrity: sha512-zz06S8t0ozoDXMG+ube26zeCTNXcKIPJZJi8hBrF4idCLms4CG9QtK7qBl1boi5ODzFpjswb5JPmHCbMpjaYzg==}

  is-arrayish@0.3.2:
    resolution: {integrity: sha512-eVRqCvVlZbuw3GrM63ovNSNAeA1K16kaR/LRY/92w0zxQ5/1YzwblUX652i4Xs9RwAGjW9d9y6X88t8OaAJfWQ==}

  is-binary-path@2.1.0:
    resolution: {integrity: sha512-ZMERYes6pDydyuGidse7OsHxtbI7WVeUEozgR/g7rd0xUimYNlvZRE/K2MgZTjWy725IfelLeVcEM97mmtRGXw==}
    engines: {node: '>=8'}

  is-core-module@2.15.1:
    resolution: {integrity: sha512-z0vtXSwucUJtANQWldhbtbt7BnL0vxiFjIdDLAatwhDYty2bad6s+rijD6Ri4YuYJubLzIJLUidCh09e1djEVQ==}
    engines: {node: '>= 0.4'}

  is-docker@2.2.1:
    resolution: {integrity: sha512-F+i2BKsFrH66iaUFc0woD8sLy8getkwTwtOBjvs56Cx4CgJDeKQeqfz8wAYiSb8JOprWhHH5p77PbmYCvvUuXQ==}
    engines: {node: '>=8'}
    hasBin: true

  is-extglob@2.1.1:
    resolution: {integrity: sha512-SbKbANkN603Vi4jEZv49LeVJMn4yGwsbzZworEoyEiutsN3nJYdbO36zfhGJ6QEDpOZIFkDtnq5JRxmvl3jsoQ==}
    engines: {node: '>=0.10.0'}

  is-fullwidth-code-point@3.0.0:
    resolution: {integrity: sha512-zymm5+u+sCsSWyD9qNaejV3DFvhCKclKdizYaJUuHA83RLjb7nSuGnddCHGv0hk+KY7BMAlsWeK4Ueg6EV6XQg==}
    engines: {node: '>=8'}

  is-generator-fn@2.1.0:
    resolution: {integrity: sha512-cTIB4yPYL/Grw0EaSzASzg6bBy9gqCofvWN8okThAYIxKJZC+udlRAmGbM0XLeniEJSs8uEgHPGuHSe1XsOLSQ==}
    engines: {node: '>=6'}

  is-glob@4.0.3:
    resolution: {integrity: sha512-xelSayHH36ZgE7ZWhli7pW34hNbNl8Ojv5KVmkJD4hBdD3th8Tfk9vYasLM+mXWOZhFkgZfxhLSnrwRr4elSSg==}
    engines: {node: '>=0.10.0'}

  is-module@1.0.0:
    resolution: {integrity: sha512-51ypPSPCoTEIN9dy5Oy+h4pShgJmPCygKfyRCISBI+JoWT/2oJvK8QPxmwv7b/p239jXrm9M1mlQbyKJ5A152g==}

  is-natural-number@4.0.1:
    resolution: {integrity: sha512-Y4LTamMe0DDQIIAlaer9eKebAlDSV6huy+TWhJVPlzZh2o4tRP5SQWFlLn5N0To4mDD22/qdOq+veo1cSISLgQ==}

  is-number@7.0.0:
    resolution: {integrity: sha512-41Cifkg6e8TylSpdtTpeLVMqvSBEVzTttHvERD741+pnZ8ANv0004MRL43QKPDlK9cGvNp6NZWZUBlbGXYxxng==}
    engines: {node: '>=0.12.0'}

  is-path-inside@3.0.3:
    resolution: {integrity: sha512-Fd4gABb+ycGAmKou8eMftCupSir5lRxqf4aD/vd0cD2qc4HL07OjCeuHMr8Ro4CoMaeCKDB0/ECBOVWjTwUvPQ==}
    engines: {node: '>=8'}

  is-plain-obj@4.1.0:
    resolution: {integrity: sha512-+Pgi+vMuUNkJyExiMBt5IlFoMyKnr5zhJ4Uspz58WOhBF5QoIZkFyNHIbBAtHwzVAgk5RtndVNsDRN61/mmDqg==}
    engines: {node: '>=12'}

  is-potential-custom-element-name@1.0.1:
    resolution: {integrity: sha512-bCYeRA2rVibKZd+s2625gGnGF/t7DSqDs4dP7CrLA1m7jKWz6pps0LpYLJN8Q64HtmPKJ1hrN3nzPNKFEKOUiQ==}

  is-retry-allowed@1.2.0:
    resolution: {integrity: sha512-RUbUeKwvm3XG2VYamhJL1xFktgjvPzL0Hq8C+6yrWIswDy3BIXGqCxhxkc30N9jqK311gVU137K8Ei55/zVJRg==}
    engines: {node: '>=0.10.0'}

  is-stream@1.1.0:
    resolution: {integrity: sha512-uQPm8kcs47jx38atAcWTVxyltQYoPT68y9aWYdV6yWXSyW8mzSat0TL6CiWdZeCdF3KrAvpVtnHbTv4RN+rqdQ==}
    engines: {node: '>=0.10.0'}

  is-stream@2.0.1:
    resolution: {integrity: sha512-hFoiJiTl63nn+kstHGBtewWSKnQLpyb155KHheA1l39uvtO9nWIop1p3udqPcUd/xbF1VLMO4n7OI6p7RbngDg==}
    engines: {node: '>=8'}

  is-subdir@1.2.0:
    resolution: {integrity: sha512-2AT6j+gXe/1ueqbW6fLZJiIw3F8iXGJtt0yDrZaBhAZEG1raiTxKWU+IPqMCzQAXOUCKdA4UDMgacKH25XG2Cw==}
    engines: {node: '>=4'}

  is-what@4.1.16:
    resolution: {integrity: sha512-ZhMwEosbFJkA0YhFnNDgTM4ZxDRsS6HqTo7qsZM08fehyRYIYa0yHu5R6mgo1n/8MgaPBXiPimPD77baVFYg+A==}
    engines: {node: '>=12.13'}

  is-windows@1.0.2:
    resolution: {integrity: sha512-eXK1UInq2bPmjyX6e3VHIzMLobc4J94i4AWn+Hpq3OU5KkrRC96OAcR3PRJ/pGu6m8TRnBHP9dkXQVsT/COVIA==}
    engines: {node: '>=0.10.0'}

  is-wsl@2.2.0:
    resolution: {integrity: sha512-fKzAra0rGJUUBwGBgNkHZuToZcn+TtXHpeCgmkMJMMYx1sQDYaCSyjJBSCa2nH1DGm7s3n1oBnohoVTBaN7Lww==}
    engines: {node: '>=8'}

  isarray@1.0.0:
    resolution: {integrity: sha512-VLghIWNM6ELQzo7zwmcg0NmTVyWKYjvIeM83yjp0wRDTmUnrM678fQbcKBo6n2CJEF0szoG//ytg+TKla89ALQ==}

  isexe@2.0.0:
    resolution: {integrity: sha512-RHxMLp9lnKHGHRng9QFhRCMbYAcVpn69smSGcq3f36xjgVVWThj4qqLbTLlq7Ssj8B+fIQ1EuCEGI2lKsyQeIw==}

  istanbul-lib-coverage@3.2.2:
    resolution: {integrity: sha512-O8dpsF+r0WV/8MNRKfnmrtCWhuKjxrq2w+jpzBL5UZKTi2LeVWnWOmWRxFlesJONmc+wLAGvKQZEOanko0LFTg==}
    engines: {node: '>=8'}

  istanbul-lib-instrument@5.2.1:
    resolution: {integrity: sha512-pzqtp31nLv/XFOzXGuvhCb8qhjmTVo5vjVk19XE4CRlSWz0KoeJ3bw9XsA7nOp9YBf4qHjwBxkDzKcME/J29Yg==}
    engines: {node: '>=8'}

  istanbul-lib-instrument@6.0.3:
    resolution: {integrity: sha512-Vtgk7L/R2JHyyGW07spoFlB8/lpjiOLTjMdms6AFMraYt3BaJauod/NGrfnVG/y4Ix1JEuMRPDPEj2ua+zz1/Q==}
    engines: {node: '>=10'}

  istanbul-lib-report@3.0.1:
    resolution: {integrity: sha512-GCfE1mtsHGOELCU8e/Z7YWzpmybrx/+dSTfLrvY8qRmaY6zXTKWn6WQIjaAFw069icm6GVMNkgu0NzI4iPZUNw==}
    engines: {node: '>=10'}

  istanbul-lib-source-maps@4.0.1:
    resolution: {integrity: sha512-n3s8EwkdFIJCG3BPKBYvskgXGoy88ARzvegkitk60NxRdwltLOTaH7CUiMRXvwYorl0Q712iEjcWB+fK/MrWVw==}
    engines: {node: '>=10'}

  istanbul-reports@3.1.7:
    resolution: {integrity: sha512-BewmUXImeuRk2YY0PVbxgKAysvhRPUQE0h5QRM++nVWyubKGV0l8qQ5op8+B2DOmwSe63Jivj0BjkPQVf8fP5g==}
    engines: {node: '>=8'}

  jackspeak@3.4.3:
    resolution: {integrity: sha512-OGlZQpz2yfahA/Rd1Y8Cd9SIEsqvXkLVoSw/cgwhnhFMDbsQFeZYoJJ7bIZBS9BcamUW96asq/npPWugM+RQBw==}

  jake@10.9.2:
    resolution: {integrity: sha512-2P4SQ0HrLQ+fw6llpLnOaGAvN2Zu6778SJMrCUwns4fOoG9ayrTiZk3VV8sCPkVZF8ab0zksVpS8FDY5pRCNBA==}
    engines: {node: '>=10'}
    hasBin: true

  jest-changed-files@29.7.0:
    resolution: {integrity: sha512-fEArFiwf1BpQ+4bXSprcDc3/x4HSzL4al2tozwVpDFpsxALjLYdyiIK4e5Vz66GQJIbXJ82+35PtysofptNX2w==}
    engines: {node: ^14.15.0 || ^16.10.0 || >=18.0.0}

  jest-circus@29.7.0:
    resolution: {integrity: sha512-3E1nCMgipcTkCocFwM90XXQab9bS+GMsjdpmPrlelaxwD93Ad8iVEjX/vvHPdLPnFf+L40u+5+iutRdA1N9myw==}
    engines: {node: ^14.15.0 || ^16.10.0 || >=18.0.0}

  jest-cli@29.7.0:
    resolution: {integrity: sha512-OVVobw2IubN/GSYsxETi+gOe7Ka59EFMR/twOU3Jb2GnKKeMGJB5SGUUrEz3SFVmJASUdZUzy83sLNNQ2gZslg==}
    engines: {node: ^14.15.0 || ^16.10.0 || >=18.0.0}
    hasBin: true
    peerDependencies:
      node-notifier: ^8.0.1 || ^9.0.0 || ^10.0.0
    peerDependenciesMeta:
      node-notifier:
        optional: true

  jest-config@29.7.0:
    resolution: {integrity: sha512-uXbpfeQ7R6TZBqI3/TxCU4q4ttk3u0PJeC+E0zbfSoSjq6bJ7buBPxzQPL0ifrkY4DNu4JUdk0ImlBUYi840eQ==}
    engines: {node: ^14.15.0 || ^16.10.0 || >=18.0.0}
    peerDependencies:
      '@types/node': '*'
      ts-node: '>=9.0.0'
    peerDependenciesMeta:
      '@types/node':
        optional: true
      ts-node:
        optional: true

  jest-diff@29.7.0:
    resolution: {integrity: sha512-LMIgiIrhigmPrs03JHpxUh2yISK3vLFPkAodPeo0+BuF7wA2FoQbkEg1u8gBYBThncu7e1oEDUfIXVuTqLRUjw==}
    engines: {node: ^14.15.0 || ^16.10.0 || >=18.0.0}

  jest-docblock@29.7.0:
    resolution: {integrity: sha512-q617Auw3A612guyaFgsbFeYpNP5t2aoUNLwBUbc/0kD1R4t9ixDbyFTHd1nok4epoVFpr7PmeWHrhvuV3XaJ4g==}
    engines: {node: ^14.15.0 || ^16.10.0 || >=18.0.0}

  jest-each@29.7.0:
    resolution: {integrity: sha512-gns+Er14+ZrEoC5fhOfYCY1LOHHr0TI+rQUHZS8Ttw2l7gl+80eHc/gFf2Ktkw0+SIACDTeWvpFcv3B04VembQ==}
    engines: {node: ^14.15.0 || ^16.10.0 || >=18.0.0}

  jest-environment-node@29.7.0:
    resolution: {integrity: sha512-DOSwCRqXirTOyheM+4d5YZOrWcdu0LNZ87ewUoywbcb2XR4wKgqiG8vNeYwhjFMbEkfju7wx2GYH0P2gevGvFw==}
    engines: {node: ^14.15.0 || ^16.10.0 || >=18.0.0}

  jest-get-type@29.6.3:
    resolution: {integrity: sha512-zrteXnqYxfQh7l5FHyL38jL39di8H8rHoecLH3JNxH3BwOrBsNeabdap5e0I23lD4HHI8W5VFBZqG4Eaq5LNcw==}
    engines: {node: ^14.15.0 || ^16.10.0 || >=18.0.0}

  jest-haste-map@29.7.0:
    resolution: {integrity: sha512-fP8u2pyfqx0K1rGn1R9pyE0/KTn+G7PxktWidOBTqFPLYX0b9ksaMFkhK5vrS3DVun09pckLdlx90QthlW7AmA==}
    engines: {node: ^14.15.0 || ^16.10.0 || >=18.0.0}

  jest-leak-detector@29.7.0:
    resolution: {integrity: sha512-kYA8IJcSYtST2BY9I+SMC32nDpBT3J2NvWJx8+JCuCdl/CR1I4EKUJROiP8XtCcxqgTTBGJNdbB1A8XRKbTetw==}
    engines: {node: ^14.15.0 || ^16.10.0 || >=18.0.0}

  jest-matcher-utils@29.7.0:
    resolution: {integrity: sha512-sBkD+Xi9DtcChsI3L3u0+N0opgPYnCRPtGcQYrgXmR+hmt/fYfWAL0xRXYU8eWOdfuLgBe0YCW3AFtnRLagq/g==}
    engines: {node: ^14.15.0 || ^16.10.0 || >=18.0.0}

  jest-message-util@29.7.0:
    resolution: {integrity: sha512-GBEV4GRADeP+qtB2+6u61stea8mGcOT4mCtrYISZwfu9/ISHFJ/5zOMXYbpBE9RsS5+Gb63DW4FgmnKJ79Kf6w==}
    engines: {node: ^14.15.0 || ^16.10.0 || >=18.0.0}

  jest-mock@29.7.0:
    resolution: {integrity: sha512-ITOMZn+UkYS4ZFh83xYAOzWStloNzJFO2s8DWrE4lhtGD+AorgnbkiKERe4wQVBydIGPx059g6riW5Btp6Llnw==}
    engines: {node: ^14.15.0 || ^16.10.0 || >=18.0.0}

  jest-pnp-resolver@1.2.3:
    resolution: {integrity: sha512-+3NpwQEnRoIBtx4fyhblQDPgJI0H1IEIkX7ShLUjPGA7TtUTvI1oiKi3SR4oBR0hQhQR80l4WAe5RrXBwWMA8w==}
    engines: {node: '>=6'}
    peerDependencies:
      jest-resolve: '*'
    peerDependenciesMeta:
      jest-resolve:
        optional: true

  jest-regex-util@29.6.3:
    resolution: {integrity: sha512-KJJBsRCyyLNWCNBOvZyRDnAIfUiRJ8v+hOBQYGn8gDyF3UegwiP4gwRR3/SDa42g1YbVycTidUF3rKjyLFDWbg==}
    engines: {node: ^14.15.0 || ^16.10.0 || >=18.0.0}

  jest-resolve-dependencies@29.7.0:
    resolution: {integrity: sha512-un0zD/6qxJ+S0et7WxeI3H5XSe9lTBBR7bOHCHXkKR6luG5mwDDlIzVQ0V5cZCuoTgEdcdwzTghYkTWfubi+nA==}
    engines: {node: ^14.15.0 || ^16.10.0 || >=18.0.0}

  jest-resolve@29.7.0:
    resolution: {integrity: sha512-IOVhZSrg+UvVAshDSDtHyFCCBUl/Q3AAJv8iZ6ZjnZ74xzvwuzLXid9IIIPgTnY62SJjfuupMKZsZQRsCvxEgA==}
    engines: {node: ^14.15.0 || ^16.10.0 || >=18.0.0}

  jest-runner@29.7.0:
    resolution: {integrity: sha512-fsc4N6cPCAahybGBfTRcq5wFR6fpLznMg47sY5aDpsoejOcVYFb07AHuSnR0liMcPTgBsA3ZJL6kFOjPdoNipQ==}
    engines: {node: ^14.15.0 || ^16.10.0 || >=18.0.0}

  jest-runtime@29.7.0:
    resolution: {integrity: sha512-gUnLjgwdGqW7B4LvOIkbKs9WGbn+QLqRQQ9juC6HndeDiezIwhDP+mhMwHWCEcfQ5RUXa6OPnFF8BJh5xegwwQ==}
    engines: {node: ^14.15.0 || ^16.10.0 || >=18.0.0}

  jest-snapshot@29.7.0:
    resolution: {integrity: sha512-Rm0BMWtxBcioHr1/OX5YCP8Uov4riHvKPknOGs804Zg9JGZgmIBkbtlxJC/7Z4msKYVbIJtfU+tKb8xlYNfdkw==}
    engines: {node: ^14.15.0 || ^16.10.0 || >=18.0.0}

  jest-util@29.7.0:
    resolution: {integrity: sha512-z6EbKajIpqGKU56y5KBUgy1dt1ihhQJgWzUlZHArA/+X2ad7Cb5iF+AK1EWVL/Bo7Rz9uurpqw6SiBCefUbCGA==}
    engines: {node: ^14.15.0 || ^16.10.0 || >=18.0.0}

  jest-validate@29.7.0:
    resolution: {integrity: sha512-ZB7wHqaRGVw/9hST/OuFUReG7M8vKeq0/J2egIGLdvjHCmYqGARhzXmtgi+gVeZ5uXFF219aOc3Ls2yLg27tkw==}
    engines: {node: ^14.15.0 || ^16.10.0 || >=18.0.0}

  jest-watcher@29.7.0:
    resolution: {integrity: sha512-49Fg7WXkU3Vl2h6LbLtMQ/HyB6rXSIX7SqvBLQmssRBGN9I0PNvPmAmCWSOY6SOvrjhI/F7/bGAv9RtnsPA03g==}
    engines: {node: ^14.15.0 || ^16.10.0 || >=18.0.0}

  jest-worker@29.7.0:
    resolution: {integrity: sha512-eIz2msL/EzL9UFTFFx7jBTkeZfku0yUAyZZZmJ93H2TYEiroIx2PQjEXcwYtYl8zXCxb+PAmA2hLIt/6ZEkPHw==}
    engines: {node: ^14.15.0 || ^16.10.0 || >=18.0.0}

  jest@29.7.0:
    resolution: {integrity: sha512-NIy3oAFp9shda19hy4HK0HRTWKtPJmGdnvywu01nOqNC2vZg+Z+fvJDxpMQA88eb2I9EcafcdjYgsDthnYTvGw==}
    engines: {node: ^14.15.0 || ^16.10.0 || >=18.0.0}
    hasBin: true
    peerDependencies:
      node-notifier: ^8.0.1 || ^9.0.0 || ^10.0.0
    peerDependenciesMeta:
      node-notifier:
        optional: true

  jju@1.4.0:
    resolution: {integrity: sha512-8wb9Yw966OSxApiCt0K3yNJL8pnNeIv+OEq2YMidz4FKP6nonSRoOXc80iXY4JaN2FC11B9qsNmDsm+ZOfMROA==}

  joycon@3.1.1:
    resolution: {integrity: sha512-34wB/Y7MW7bzjKRjUKTa46I2Z7eV62Rkhva+KkopW7Qvv/OSWBqvkSY7vusOPrNuZcUG3tApvdVgNB8POj3SPw==}
    engines: {node: '>=10'}

  js-beautify@1.15.1:
    resolution: {integrity: sha512-ESjNzSlt/sWE8sciZH8kBF8BPlwXPwhR6pWKAw8bw4Bwj+iZcnKW6ONWUutJ7eObuBZQpiIb8S7OYspWrKt7rA==}
    engines: {node: '>=14'}
    hasBin: true

  js-cookie@3.0.5:
    resolution: {integrity: sha512-cEiJEAEoIbWfCZYKWhVwFuvPX1gETRYPw6LlaTKoxD3s2AkXzkCjnp6h0V77ozyqj0jakteJ4YqDJT830+lVGw==}
    engines: {node: '>=14'}

  js-tokens@4.0.0:
    resolution: {integrity: sha512-RdJUflcE3cUzKiMqQgsCu06FPu9UdIJO0beYbPhHN4k6apgJtifcoCtT9bcxOpYBtpD2kCM6Sbzg4CausW/PKQ==}

  js-yaml@3.14.1:
    resolution: {integrity: sha512-okMH7OXXJ7YrN9Ok3/SXrnu4iX9yOk+25nqX4imS2npuvTYDmo/QEZoqwZkYaIDk3jVvBOTOIEgEhaLOynBS9g==}
    hasBin: true

  js-yaml@4.1.0:
    resolution: {integrity: sha512-wpxZs9NoxZaJESJGIZTyDEaYpl0FKSA+FB9aJiyemKhMwkxQg63h4T1KJgUGHpTqPDNRcmmYLugrRjJlBtWvRA==}
    hasBin: true

  jsdom@24.1.3:
    resolution: {integrity: sha512-MyL55p3Ut3cXbeBEG7Hcv0mVM8pp8PBNWxRqchZnSfAiES1v1mRnMeFfaHWIPULpwsYfvO+ZmMZz5tGCnjzDUQ==}
    engines: {node: '>=18'}
    peerDependencies:
      canvas: ^2.11.2
    peerDependenciesMeta:
      canvas:
        optional: true

  jsesc@2.5.2:
    resolution: {integrity: sha512-OYu7XEzjkCQ3C5Ps3QIZsQfNpqoJyZZA99wd9aWd05NCtC5pWOkShK2mkL6HXQR6/Cy2lbNdPlZBpuQHXE63gA==}
    engines: {node: '>=4'}
    hasBin: true

  json-buffer@3.0.1:
    resolution: {integrity: sha512-4bV5BfR2mqfQTJm+V5tPPdf+ZpuhiIvTuAB5g8kcrXOZpTT/QwwVRWBywX1ozr6lEuPdbHxwaJlm9G6mI2sfSQ==}

  json-parse-better-errors@1.0.2:
    resolution: {integrity: sha512-mrqyZKfX5EhL7hvqcV6WG1yYjnjeuYDzDhhcAAUrq8Po85NBQBJP+ZDUT75qZQ98IkUoBqdkExkukOU7Ts2wrw==}

  json-parse-even-better-errors@2.3.1:
    resolution: {integrity: sha512-xyFwyhro/JEof6Ghe2iz2NcXoj2sloNsWr/XsERDK/oiPCfaNhl5ONfp+jQdAZRQQ0IJWNzH9zIZF7li91kh2w==}

  json-schema-traverse@0.4.1:
    resolution: {integrity: sha512-xbbCH5dCYU5T8LcEhhuh7HJ88HXuW3qsI3Y0zOZFKfZEHcpWiHU/Jxzk629Brsab/mMiHQti9wMP+845RPe3Vg==}

  json-schema-traverse@1.0.0:
    resolution: {integrity: sha512-NM8/P9n3XjXhIZn1lLhkFaACTOURQXjWhV4BA/RnOv8xvgqtqpAX9IO4mRQxSx1Rlo4tqzeqb0sOlruaOy3dug==}

  json-stable-stringify-without-jsonify@1.0.1:
    resolution: {integrity: sha512-Bdboy+l7tA3OGW6FjyFHWkP5LuByj1Tk33Ljyq0axyzdk9//JSi2u3fP1QSmd1KNwq6VOKYGlAu87CisVir6Pw==}

  json5@2.2.3:
    resolution: {integrity: sha512-XmOWe7eyHYH14cLdVPoyg+GOH3rYX++KpzrylJwSW98t3Nk+U8XOl8FWKOgwtzdb8lXGf6zYwDUzeHMWfxasyg==}
    engines: {node: '>=6'}
    hasBin: true

  jsonfile@4.0.0:
    resolution: {integrity: sha512-m6F1R3z8jjlf2imQHS2Qez5sjKWQzbuuhuJ/FKYFRZvPE3PuHcSMVZzfsLhGVOkfd20obL5SWEBew5ShlquNxg==}

  keyv@4.5.4:
    resolution: {integrity: sha512-oxVHkHR/EJf2CNXnWxRLW6mg7JyCCUcG0DtEGmL2ctUo1PNTin1PUil+r/+4r5MpVgC/fn1kjsx7mjSujKqIpw==}

  kleur@3.0.3:
    resolution: {integrity: sha512-eTIzlVOSUR+JxdDFepEYcBMtZ9Qqdef+rnzWdRZuMbOywu5tO2w2N7rqjoANZ5k9vywhL6Br1VRjUIgTQx4E8w==}
    engines: {node: '>=6'}

  kolorist@1.8.0:
    resolution: {integrity: sha512-Y+60/zizpJ3HRH8DCss+q95yr6145JXZo46OTpFvDZWLfRCE4qChOyk1b26nMaNpfHHgxagk9dXT5OP0Tfe+dQ==}

  kuler@2.0.0:
    resolution: {integrity: sha512-Xq9nH7KlWZmXAtodXDDRE7vs6DU1gTU8zYDHDiWLSip45Egwq3plLHzPn27NgvzL2r1LMPC1vdqh98sQxtqj4A==}

  lazystream@1.0.1:
    resolution: {integrity: sha512-b94GiNHQNy6JNTrt5w6zNyffMrNkXZb3KTkCZJb2V1xaEGCk093vkZ2jk3tpaeP33/OiXC+WvK9AxUebnf5nbw==}
    engines: {node: '>= 0.6.3'}

  leven@3.1.0:
    resolution: {integrity: sha512-qsda+H8jTaUaN/x5vzW2rzc+8Rw4TAQ/4KjB46IwK5VH+IlVeeeje/EoZRpiXvIqjFgK84QffqPztGI3VBLG1A==}
    engines: {node: '>=6'}

  levn@0.4.1:
    resolution: {integrity: sha512-+bT2uH4E5LGE7h/n3evcS/sQlJXCpIp6ym8OWJ5eV6+67Dsql/LaaT7qJBAt2rzfoa/5QBGBhxDix1dMt2kQKQ==}
    engines: {node: '>= 0.8.0'}

  lilconfig@3.1.2:
    resolution: {integrity: sha512-eop+wDAvpItUys0FWkHIKeC9ybYrTGbU41U5K7+bttZZeohvnY7M9dZ5kB21GNWiFT2q1OoPTvncPCgSOVO5ow==}
    engines: {node: '>=14'}

  lines-and-columns@1.2.4:
    resolution: {integrity: sha512-7ylylesZQ/PV29jhEDl3Ufjo6ZX7gCqJr5F7PKrqc93v7fzSymt1BpwEU8nAUXs8qzzvqhbjhK5QZg6Mt/HkBg==}

  load-tsconfig@0.2.5:
    resolution: {integrity: sha512-IXO6OCs9yg8tMKzfPZ1YmheJbZCiEsnBdcB03l0OcfK9prKnJb96siuHCr5Fl37/yo9DnKU+TLpxzTUspw9shg==}
    engines: {node: ^12.20.0 || ^14.13.1 || >=16.0.0}

  local-pkg@0.5.0:
    resolution: {integrity: sha512-ok6z3qlYyCDS4ZEU27HaU6x/xZa9Whf8jD4ptH5UZTQYZVYeb9bnZ3ojVhiJNLiXK1Hfc0GNbLXcmZ5plLDDBg==}
    engines: {node: '>=14'}

  locate-path@5.0.0:
    resolution: {integrity: sha512-t7hw9pI+WvuwNJXwk5zVHpyhIqzg2qTlklJOf0mVxGSbe3Fp2VieZcduNYjaLDoy6p9uGpQEGWG87WpMKlNq8g==}
    engines: {node: '>=8'}

  locate-path@6.0.0:
    resolution: {integrity: sha512-iPZK6eYjbxRu3uB4/WZ3EsEIMJFMqAoopl3R+zuq0UjcAm/MO6KCweDgPfP3elTztoKP3KtnVHxTn2NHBSDVUw==}
    engines: {node: '>=10'}

  lodash.camelcase@4.3.0:
    resolution: {integrity: sha512-TwuEnCnxbc3rAvhf/LbG7tJUDzhqXyFnv3dtzLOPgCG/hODL7WFnsbwktkD7yUV0RrreP/l1PALq/YSg6VvjlA==}

  lodash.memoize@4.1.2:
    resolution: {integrity: sha512-t7j+NzmgnQzTAYXcsHYLgimltOV1MXHtlOWf6GjL9Kj8GK5FInw5JotxvbOs+IvV1/Dzo04/fCGfLVs7aXb4Ag==}

  lodash.merge@4.6.2:
    resolution: {integrity: sha512-0KpjqXRVvrYyCsX1swR/XTK0va6VQkQM6MNo7PqW77ByjAhoARA8EfrP1N4+KlKj8YS0ZUCtRT/YUuhyYDujIQ==}

  lodash.sortby@4.7.0:
    resolution: {integrity: sha512-HDWXG8isMntAyRF5vZ7xKuEvOhT4AhlRt/3czTSjvGUxjYCBVRQY48ViDHyfYz9VIoBkW4TMGQNapx+l3RUwdA==}

  lodash.startcase@4.4.0:
    resolution: {integrity: sha512-+WKqsK294HMSc2jEbNgpHpd0JfIBhp7rEV4aqXWqFr6AlXov+SlcgB1Fv01y2kGe3Gc8nMW7VA0SrGuSkRfIEg==}

  lodash@4.17.21:
    resolution: {integrity: sha512-v2kDEe57lecTulaDIuNTPy3Ry4gLGJ6Z1O3vE1krgXZNrsQ+LFTGHVxVjcXPs17LhbZVGedAJv8XZ1tvj5FvSg==}

  logform@2.6.1:
    resolution: {integrity: sha512-CdaO738xRapbKIMVn2m4F6KTj4j7ooJ8POVnebSgKo3KBz5axNXRAL7ZdRjIV6NOr2Uf4vjtRkxrFETOioCqSA==}
    engines: {node: '>= 12.0.0'}

  long@5.2.3:
    resolution: {integrity: sha512-lcHwpNoggQTObv5apGNCTdJrO69eHOZMi4BNC+rTLER8iHAqGrUVeLh/irVIM7zTw2bOXA8T6uNPeujwOLg/2Q==}

  loupe@3.1.1:
    resolution: {integrity: sha512-edNu/8D5MKVfGVFRhFf8aAxiTM6Wumfz5XsaatSxlD3w4R1d/WEKUTydCdPGbl9K7QG/Ca3GnDV2sIKIpXRQcw==}

  loupe@3.1.2:
    resolution: {integrity: sha512-23I4pFZHmAemUnz8WZXbYRSKYj801VDaNv9ETuMh7IrMc7VuVVSo+Z9iLE3ni30+U48iDWfi30d3twAXBYmnCg==}

  lower-case@2.0.2:
    resolution: {integrity: sha512-7fm3l3NAF9WfN6W3JOmf5drwpVqX78JtoGJ3A6W0a6ZnldM41w2fV5D490psKFTpMds8TJse/eHLFFsNHHjHgg==}

  lowercase-keys@3.0.0:
    resolution: {integrity: sha512-ozCC6gdQ+glXOQsveKD0YsDy8DSQFjDTz4zyzEHNV5+JP5D62LmfDZ6o1cycFx9ouG940M5dE8C8CTewdj2YWQ==}
    engines: {node: ^12.20.0 || ^14.13.1 || >=16.0.0}

  lru-cache@10.4.3:
    resolution: {integrity: sha512-JNAzZcXrCt42VGLuYz0zfAzDfAvJWW6AfYlDBQyDV5DClI2m5sAmK+OIO7s59XfsRsWHp02jAJrRadPRGTt6SQ==}

  lru-cache@11.0.2:
    resolution: {integrity: sha512-123qHRfJBmo2jXDbo/a5YOQrJoHF/GNQTLzQ5+IdK5pWpceK17yRc6ozlWd25FxvGKQbIUs91fDFkXmDHTKcyA==}
    engines: {node: 20 || >=22}

  lru-cache@4.1.5:
    resolution: {integrity: sha512-sWZlbEP2OsHNkXrMl5GYk/jKk70MBng6UU4YI/qGDYbgf6YbP4EvmqISbXCoJiRKs+1bSpFHVgQxvJ17F2li5g==}

  lru-cache@5.1.1:
    resolution: {integrity: sha512-KpNARQA3Iwv+jTA0utUVVbrh+Jlrr1Fv0e56GGzAFOXN7dk/FviaDW8LHmK52DlcH4WP2n6gI8vN1aesBFgo9w==}

  lru-cache@6.0.0:
    resolution: {integrity: sha512-Jo6dJ04CmSjuznwJSS3pUeWmd/H0ffTlkXXgwZi+eq1UCmqQwCh+eLsYOYCwY991i2Fah4h1BEMCx4qThGbsiA==}
    engines: {node: '>=10'}

  magic-string@0.30.11:
    resolution: {integrity: sha512-+Wri9p0QHMy+545hKww7YAu5NyzF8iomPL/RQazugQ9+Ez4Ic3mERMd8ZTX5rfK944j+560ZJi8iAwgak1Ac7A==}

  magic-string@0.30.12:
    resolution: {integrity: sha512-Ea8I3sQMVXr8JhN4z+H/d8zwo+tYDgHE9+5G4Wnrwhs0gaK9fXTKx0Tw5Xwsd/bCPTTZNRAdpyzvoeORe9LYpw==}

  make-dir@1.3.0:
    resolution: {integrity: sha512-2w31R7SJtieJJnQtGc7RVL2StM2vGYVfqUOvUDxH6bC6aJTxPxTF0GnIgCyu7tjockiUWAYQRbxa7vKn34s5sQ==}
    engines: {node: '>=4'}

  make-dir@3.1.0:
    resolution: {integrity: sha512-g3FeP20LNwhALb/6Cz6Dd4F2ngze0jz7tbzrD2wAV+o9FeNHe4rL+yK2md0J/fiSf1sa1ADhXqi5+oVwOM/eGw==}
    engines: {node: '>=8'}

  make-dir@4.0.0:
    resolution: {integrity: sha512-hXdUTZYIVOt1Ex//jAQi+wTZZpUpwBj/0QsOzqegb3rGMMeJiSEu5xLHnYfBrRV4RH2+OCSOO95Is/7x1WJ4bw==}
    engines: {node: '>=10'}

  make-error@1.3.6:
    resolution: {integrity: sha512-s8UhlNe7vPKomQhC1qFelMokr/Sc3AgNbso3n74mVPA5LTZwkB9NlXf4XPamLxJE8h0gh73rM94xvwRT2CVInw==}

  makeerror@1.0.12:
    resolution: {integrity: sha512-JmqCvUhmt43madlpFzG4BQzG2Z3m6tvQDNKdClZnO3VbIudJYmxsT0FNJMeiB2+JTSlTQTSbU8QdesVmwJcmLg==}

  mark.js@8.11.1:
    resolution: {integrity: sha512-1I+1qpDt4idfgLQG+BNWmrqku+7/2bi5nLf4YwF8y8zXvmfiTBY3PV3ZibfrjBueCByROpuBjLLFCajqkgYoLQ==}

  mdast-util-to-hast@13.2.0:
    resolution: {integrity: sha512-QGYKEuUsYT9ykKBCMOEDLsU5JRObWQusAolFMeko/tYPufNkRffBAQjIE+99jbA87xv6FgmjLtwjh9wBWajwAA==}

  mdn-data@2.0.28:
    resolution: {integrity: sha512-aylIc7Z9y4yzHYAJNuESG3hfhC+0Ibp/MAMiaOZgNv4pmEdFyfZhhhny4MNiAfWdBQ1RQ2mfDWmM1x8SvGyp8g==}

  mdn-data@2.0.30:
    resolution: {integrity: sha512-GaqWWShW4kv/G9IEucWScBx9G1/vsFZZJUO+tD26M8J8z3Kw5RDQjaoZe03YAClgeS/SWPOcb4nkFBTEi5DUEA==}

  merge-stream@2.0.0:
    resolution: {integrity: sha512-abv/qOcuPfk3URPfDzmZU1LKmuw8kT+0nIHvKrKgFrwifol/doWcdA4ZqsWQ8ENrFKkd67Mfpo/LovbIUsbt3w==}

  merge2@1.4.1:
    resolution: {integrity: sha512-8q7VEgMJW4J8tcfVPy8g09NcQwZdbwFEqhe/WZkoIzjn/3TGDwtOCYtXGxA3O8tPzpczCCDgv+P2P5y00ZJOOg==}
    engines: {node: '>= 8'}

  micromark-util-character@2.1.0:
    resolution: {integrity: sha512-KvOVV+X1yLBfs9dCBSopq/+G1PcgT3lAK07mC4BzXi5E7ahzMAF8oIupDDJ6mievI6F+lAATkbQQlQixJfT3aQ==}

  micromark-util-encode@2.0.0:
    resolution: {integrity: sha512-pS+ROfCXAGLWCOc8egcBvT0kf27GoWMqtdarNfDcjb6YLuV5cM3ioG45Ys2qOVqeqSbjaKg72vU+Wby3eddPsA==}

  micromark-util-sanitize-uri@2.0.0:
    resolution: {integrity: sha512-WhYv5UEcZrbAtlsnPuChHUAsu/iBPOVaEVsntLBIdpibO0ddy8OzavZz3iL2xVvBZOpolujSliP65Kq0/7KIYw==}

  micromark-util-symbol@2.0.0:
    resolution: {integrity: sha512-8JZt9ElZ5kyTnO94muPxIGS8oyElRJaiJO8EzV6ZSyGQ1Is8xwl4Q45qU5UOg+bGH4AikWziz0iN4sFLWs8PGw==}

  micromark-util-types@2.0.0:
    resolution: {integrity: sha512-oNh6S2WMHWRZrmutsRmDDfkzKtxF+bc2VxLC9dvtrDIRFln627VsFP6fLMgTryGDljgLPjkrzQSDcPrjPyDJ5w==}

  micromatch@4.0.8:
    resolution: {integrity: sha512-PXwfBhYu0hBCPw8Dn0E+WDYb7af3dSLVWKi3HGv84IdF4TyFoC0ysxFd0Goxw7nSv4T/PzEJQxsYsEiFCKo2BA==}
    engines: {node: '>=8.6'}

  mime-db@1.52.0:
    resolution: {integrity: sha512-sPU4uV7dYlvtWJxwwxHD0PuihVNiE7TyAbQ5SWxDCB9mUYvOgroQOwYQQOKPJ8CIbE+1ETVlOoK1UC2nU3gYvg==}
    engines: {node: '>= 0.6'}

  mime-types@2.1.35:
    resolution: {integrity: sha512-ZDY+bPm5zTTF+YpCrAU9nK0UgICYPT0QtT1NZWFv4s++TNkcgVaT0g6+4R2uI4MjQjzysHB1zxuWL50hzaeXiw==}
    engines: {node: '>= 0.6'}

  mimic-fn@2.1.0:
    resolution: {integrity: sha512-OqbOk5oEQeAZ8WXWydlu9HJjz9WVdEIvamMCcXmuqUYjTknH/sqsWvhQ3vgwKFRR1HpjvNBKQ37nbJgYzGqGcg==}
    engines: {node: '>=6'}

  mimic-response@3.1.0:
    resolution: {integrity: sha512-z0yWI+4FDrrweS8Zmt4Ej5HdJmky15+L2e6Wgn3+iK5fWzb6T3fhNFq2+MeTRb064c6Wr4N/wv0DzQTjNzHNGQ==}
    engines: {node: '>=10'}

  mimic-response@4.0.0:
    resolution: {integrity: sha512-e5ISH9xMYU0DzrT+jl8q2ze9D6eWBto+I8CNpe+VI+K2J/F/k3PdkdTdz4wvGVH4NTpo+NRYTVIuMQEMMcsLqg==}
    engines: {node: ^12.20.0 || ^14.13.1 || >=16.0.0}

  minimatch@3.0.8:
    resolution: {integrity: sha512-6FsRAQsxQ61mw+qP1ZzbL9Bc78x2p5OqNgNpnoAFLTrX8n5Kxph0CsnhmKKNXTWjXqU5L0pGPR7hYk+XWZr60Q==}

  minimatch@3.1.2:
    resolution: {integrity: sha512-J7p63hRiAjw1NDEww1W7i37+ByIrOWO5XQQAzZ3VOcL0PNybwpfmV/N05zFAzwQ9USyEcX6t3UO+K5aqBQOIHw==}

  minimatch@5.1.6:
    resolution: {integrity: sha512-lKwV/1brpG6mBUFHtb7NUmtABCb2WZZmm2wNiOA5hAb8VdCS4B3dtMWyvcoViccwAW/COERjXLt0zP1zXUN26g==}
    engines: {node: '>=10'}

  minimatch@9.0.1:
    resolution: {integrity: sha512-0jWhJpD/MdhPXwPuiRkCbfYfSKp2qnn2eOc279qI7f+osl/l+prKSrvhg157zSYvx/1nmgn2NqdT6k2Z7zSH9w==}
    engines: {node: '>=16 || 14 >=14.17'}

  minimatch@9.0.5:
    resolution: {integrity: sha512-G6T0ZX48xgozx7587koeX9Ys2NYy6Gmv//P89sEte9V9whIapMNF4idKxnW2QtCcLiTWlb/wfCabAtAFWhhBow==}
    engines: {node: '>=16 || 14 >=14.17'}

  minimist@1.2.8:
    resolution: {integrity: sha512-2yyAR8qBkN3YuheJanUpWC5U3bb5osDywNB8RzDVlDwDHbocAJveqqj1u8+SVD7jkWT4yvsHCpWqqWqAxb0zCA==}

  minipass@3.3.6:
    resolution: {integrity: sha512-DxiNidxSEK+tHG6zOIklvNOwm3hvCrbUrdtzY74U6HKTJxvIDfOUL5W5P2Ghd3DTkhhKPYGqeNUIh5qcM4YBfw==}
    engines: {node: '>=8'}

  minipass@5.0.0:
    resolution: {integrity: sha512-3FnjYuehv9k6ovOEbyOswadCDPX1piCfhV8ncmYtHOjuPwylVWsghTLo7rabjC3Rx5xD4HDx8Wm1xnMF7S5qFQ==}
    engines: {node: '>=8'}

  minipass@7.1.2:
    resolution: {integrity: sha512-qOOzS1cBTWYF4BH8fVePDBOO9iptMnGUEZwNc/cMWnTV2nVLZ7VoNWEPHkYczZA0pdoA7dl6e7FL659nX9S2aw==}
    engines: {node: '>=16 || 14 >=14.17'}

  minisearch@7.1.0:
    resolution: {integrity: sha512-tv7c/uefWdEhcu6hvrfTihflgeEi2tN6VV7HJnCjK6VxM75QQJh4t9FwJCsA2EsRS8LCnu3W87CuGPWMocOLCA==}

  minizlib@2.1.2:
    resolution: {integrity: sha512-bAxsR8BVfj60DWXHE3u30oHzfl4G7khkSuPW+qvpd7jFRHm7dLxOjUk1EHACJ/hxLY8phGJ0YhYHZo7jil7Qdg==}
    engines: {node: '>= 8'}

  minizlib@3.0.1:
    resolution: {integrity: sha512-umcy022ILvb5/3Djuu8LWeqUa8D68JaBzlttKeMWen48SjabqS3iY5w/vzeMzMUNhLDifyhbOwKDSznB1vvrwg==}
    engines: {node: '>= 18'}

  mitt@3.0.1:
    resolution: {integrity: sha512-vKivATfr97l2/QBCYAkXYDbrIWPM2IIKEl7YPhjCvKlG3kE2gm+uBo6nEXK3M5/Ffh/FLpKExzOQ3JJoJGFKBw==}

  mkdirp@1.0.4:
    resolution: {integrity: sha512-vVqVZQyf3WLx2Shd0qJ9xuvqgAyKPLAiqITEtqW0oIUjzo3PePDd6fW9iFz30ef7Ysp/oiWqbhszeGWW2T6Gzw==}
    engines: {node: '>=10'}
    hasBin: true

  mkdirp@3.0.1:
    resolution: {integrity: sha512-+NsyUUAZDmo6YVHzL/stxSu3t9YS1iljliy3BSDrXJ/dkn1KYdmtZODGGjLcc9XLgVVpH4KshHB8XmZgMhaBXg==}
    engines: {node: '>=10'}
    hasBin: true

  mlly@1.7.1:
    resolution: {integrity: sha512-rrVRZRELyQzrIUAVMHxP97kv+G786pHmOKzuFII8zDYahFBS7qnHh2AlYSl1GAHhaMPCz6/oHjVMcfFYgFYHgA==}

  mri@1.2.0:
    resolution: {integrity: sha512-tzzskb3bG8LvYGFF/mDTpq3jpI6Q9wc3LEmBaghu+DdCssd1FakN7Bc0hVNmEyGq1bq3RgfkCb3cmQLpNPOroA==}
    engines: {node: '>=4'}

  ms@2.1.3:
    resolution: {integrity: sha512-6FlzubTLZG3J2a/NVCAleEhjzq5oxgHyaCU9yYXvcLsvoVaHJq/s5xXI6/XXP6tz7R9xAOtHnSO/tXtF3WRTlA==}

  muggle-string@0.4.1:
    resolution: {integrity: sha512-VNTrAak/KhO2i8dqqnqnAHOa3cYBwXEZe9h+D5h/1ZqFSTEFHdM65lR7RoIqq3tBBYavsOXV84NoHXZ0AkPyqQ==}

  mute-stream@1.0.0:
    resolution: {integrity: sha512-avsJQhyd+680gKXyG/sQc0nXaC6rBkPOfyHYcFb9+hdkqQkR9bdnkJ0AMZhke0oesPqIO+mFFJ+IdBc7mst4IA==}
    engines: {node: ^14.17.0 || ^16.13.0 || >=18.0.0}

  mute-stream@2.0.0:
    resolution: {integrity: sha512-WWdIxpyjEn+FhQJQQv9aQAYlHoNVdzIzUySNV1gHUPDSdZJ3yZn7pAAbQcV7B56Mvu881q9FZV+0Vx2xC44VWA==}
    engines: {node: ^18.17.0 || >=20.5.0}

  mylas@2.1.13:
    resolution: {integrity: sha512-+MrqnJRtxdF+xngFfUUkIMQrUUL0KsxbADUkn23Z/4ibGg192Q+z+CQyiYwvWTsYjJygmMR8+w3ZDa98Zh6ESg==}
    engines: {node: '>=12.0.0'}

  mz@2.7.0:
    resolution: {integrity: sha512-z81GNO7nnYMEhrGh9LeymoE4+Yr0Wn5McHIZMK5cfQCl+NDX08sCZgUc9/6MHni9IWuFLm1Z3HTCXu2z9fN62Q==}

  nanoid@3.3.7:
    resolution: {integrity: sha512-eSRppjcPIatRIMC1U6UngP8XFcz8MQWGQdt1MTBQ7NaAmvXDfvNxbvWV3x2y6CdEUciCSsDHDQZbhYaB8QEo2g==}
    engines: {node: ^10 || ^12 || ^13.7 || ^14 || >=15.0.1}
    hasBin: true

  natural-compare@1.4.0:
    resolution: {integrity: sha512-OWND8ei3VtNC9h7V60qff3SVobHr996CTwgxubgyQYEpg290h9J0buyECNNJexkFm5sOajh5G116RYA1c8ZMSw==}

  no-case@3.0.4:
    resolution: {integrity: sha512-fgAN3jGAh+RoxUGZHTSOLJIqUc2wmoBwGR4tbpNAKmmovFoWq0OdRkb0VkldReO2a2iBT/OEulG9XSUc10r3zg==}

  node-fetch@2.7.0:
    resolution: {integrity: sha512-c4FRfUm/dbcWZ7U+1Wq0AwCyFL+3nt2bEw05wfxSz+DWpWsitgmSgYmy2dQdWyKC1694ELPqMs/YzUSNozLt8A==}
    engines: {node: 4.x || >=6.0.0}
    peerDependencies:
      encoding: ^0.1.0
    peerDependenciesMeta:
      encoding:
        optional: true

  node-int64@0.4.0:
    resolution: {integrity: sha512-O5lz91xSOeoXP6DulyHfllpq+Eg00MWitZIbtPfoSEvqIHdl5gfcY6hYzDWnj0qD5tz52PI08u9qUvSVeUBeHw==}

  node-releases@2.0.18:
    resolution: {integrity: sha512-d9VeXT4SJ7ZeOqGX6R5EM022wpL+eWPooLI+5UpWn2jCT1aosUQEhQP214x33Wkwx3JQMvIm+tIoVOdodFS40g==}

  nopt@5.0.0:
    resolution: {integrity: sha512-Tbj67rffqceeLpcRXrT7vKAN8CwfPeIBgM7E6iBkmKLV7bEMwpGgYLGv0jACUsECaa/vuxP0IjEont6umdMgtQ==}
    engines: {node: '>=6'}
    hasBin: true

  nopt@7.2.1:
    resolution: {integrity: sha512-taM24ViiimT/XntxbPyJQzCG+p4EKOpgD3mxFwW38mGjVUrfERQOeY4EDHjdnptttfHuHQXFx+lTP08Q+mLa/w==}
    engines: {node: ^14.17.0 || ^16.13.0 || >=18.0.0}
    hasBin: true

  normalize-package-data@6.0.2:
    resolution: {integrity: sha512-V6gygoYb/5EmNI+MEGrWkC+e6+Rr7mTmfHrxDbLzxQogBkgzo76rkok0Am6thgSF7Mv2nLOajAJj5vDJZEFn7g==}
    engines: {node: ^16.14.0 || >=18.0.0}

  normalize-path@3.0.0:
    resolution: {integrity: sha512-6eZs5Ls3WtCisHWp9S2GUy8dqkpGi4BVSz3GaqiE6ezub0512ESztXUwUB6C6IKbQkY2Pnb/mD4WYojCRwcwLA==}
    engines: {node: '>=0.10.0'}

  normalize-url@8.0.1:
    resolution: {integrity: sha512-IO9QvjUMWxPQQhs60oOu10CRkWCiZzSUkzbXGGV9pviYl1fXYcvkzQ5jV9z8Y6un8ARoVRl4EtC6v6jNqbaJ/w==}
    engines: {node: '>=14.16'}

  npm-run-path@4.0.1:
    resolution: {integrity: sha512-S48WzZW777zhNIrn7gxOlISNAqi9ZC/uQFnRdbeIHhZhCA6UqpkOT8T1G7BvfdgP4Er8gF4sUbaS0i7QvIfCWw==}
    engines: {node: '>=8'}

  npmlog@5.0.1:
    resolution: {integrity: sha512-AqZtDUWOMKs1G/8lwylVjrdYgqA4d9nu8hc+0gzRxlDb1I10+FHBGMXs6aiQHFdCUUlqH99MUMuLfzWDNDtfxw==}
    deprecated: This package is no longer supported.

  nth-check@2.1.1:
    resolution: {integrity: sha512-lqjrjmaOoAnWfMmBPL+XNnynZh2+swxiX3WUE0s4yEHI6m+AwrK2UZOimIRl3X/4QctVqS8AiZjFqyOGrMXb/w==}

  nwsapi@2.2.12:
    resolution: {integrity: sha512-qXDmcVlZV4XRtKFzddidpfVP4oMSGhga+xdMc25mv8kaLUHtgzCDhUxkrN8exkGdTlLNaXj7CV3GtON7zuGZ+w==}

  object-assign@4.1.1:
    resolution: {integrity: sha512-rJgTQnkUnH1sFw8yT6VSU3zD3sWmu6sZhIseY8VX+GRu3P6F7Fu+JNDoXfklElbLJSnc3FUQHVe4cU5hj+BcUg==}
    engines: {node: '>=0.10.0'}

  oclif@4.15.19:
    resolution: {integrity: sha512-FM3hIgmCtKc7YTUPCdHGILI/UgtYC7IjYlUJ0xGVCcpfhsAmwj6DieJC+HmuMczY+bhWLxfKEw5SbZDy8w4VSA==}
    engines: {node: '>=18.0.0'}
    hasBin: true

  once@1.4.0:
    resolution: {integrity: sha512-lNaJgI+2Q5URQBkccEKHTQOPaXdUxnZZElQTZY0MFUAuaEqe1E+Nyvgdz/aIyNi6Z9MzO5dv1H8n58/GELp3+w==}

  one-time@1.0.0:
    resolution: {integrity: sha512-5DXOiRKwuSEcQ/l0kGCF6Q3jcADFv5tSmRaJck/OqkVFcOzutB134KRSfF0xDrL39MNnqxbHBbUUcjZIhTgb2g==}

  onetime@5.1.2:
    resolution: {integrity: sha512-kbpaSSGJTWdAY5KPVeMOKXSrPtr8C8C7wodJbcsd51jRnmD+GZu8Y0VoU6Dm5Z4vWr0Ig/1NKuWRKf7j5aaYSg==}
    engines: {node: '>=6'}

  oniguruma-to-js@0.4.3:
    resolution: {integrity: sha512-X0jWUcAlxORhOqqBREgPMgnshB7ZGYszBNspP+tS9hPD3l13CdaXcHbgImoHUHlrvGx/7AvFEkTRhAGYh+jzjQ==}

  optionator@0.9.4:
    resolution: {integrity: sha512-6IpQ7mKUxRcZNLIObR0hz7lxsapSSIYNZJwXPGeF0mTVqGKFIXj1DQcMoT22S3ROcLyY/rz0PWaWZ9ayWmad9g==}
    engines: {node: '>= 0.8.0'}

  os-tmpdir@1.0.2:
    resolution: {integrity: sha512-D2FR03Vir7FIu45XBY20mTb+/ZSWB00sjU9jdQXt83gDrI4Ztz5Fs7/yy74g2N5SVQY4xY1qDr4rNddwYRVX0g==}
    engines: {node: '>=0.10.0'}

  outdent@0.5.0:
    resolution: {integrity: sha512-/jHxFIzoMXdqPzTaCpFzAAWhpkSjZPF4Vsn6jAfNpmbH/ymsmd7Qc6VE9BGn0L6YMj6uwpQLxCECpus4ukKS9Q==}

  p-cancelable@3.0.0:
    resolution: {integrity: sha512-mlVgR3PGuzlo0MmTdk4cXqXWlwQDLnONTAg6sm62XkMJEiRxN3GL3SffkYvqwonbkJBcrI7Uvv5Zh9yjvn2iUw==}
    engines: {node: '>=12.20'}

  p-filter@2.1.0:
    resolution: {integrity: sha512-ZBxxZ5sL2HghephhpGAQdoskxplTwr7ICaehZwLIlfL6acuVgZPm8yBNuRAFBGEqtD/hmUeq9eqLg2ys9Xr/yw==}
    engines: {node: '>=8'}

  p-limit@2.3.0:
    resolution: {integrity: sha512-//88mFWSJx8lxCzwdAABTJL2MyWB12+eIY7MDL2SqLmAkeKU9qxRvWuSyTjm3FUmpBEMuFfckAIqEaVGUDxb6w==}
    engines: {node: '>=6'}

  p-limit@3.1.0:
    resolution: {integrity: sha512-TYOanM3wGwNGsZN2cVTYPArw454xnXj5qmWF1bEoAc4+cU/ol7GVh7odevjp1FNHduHc3KZMcFduxU5Xc6uJRQ==}
    engines: {node: '>=10'}

  p-locate@4.1.0:
    resolution: {integrity: sha512-R79ZZ/0wAxKGu3oYMlz8jy/kbhsNrS7SKZ7PxEHBgJ5+F2mtFW2fK2cOtBh1cHYkQsbzFV7I+EoRKe6Yt0oK7A==}
    engines: {node: '>=8'}

  p-locate@5.0.0:
    resolution: {integrity: sha512-LaNjtRWUBY++zB5nE/NwcaoMylSPk+S+ZHNB1TzdbMJMny6dynpAGt7X/tl/QYq3TIeE6nxHppbo2LGymrG5Pw==}
    engines: {node: '>=10'}

  p-map@2.1.0:
    resolution: {integrity: sha512-y3b8Kpd8OAN444hxfBbFfj1FY/RjtTd8tzYwhUqNYXx0fXx2iX4maP4Qr6qhIKbQXI02wTLAda4fYUbDagTUFw==}
    engines: {node: '>=6'}

  p-try@2.2.0:
    resolution: {integrity: sha512-R4nPAVTAU0B9D35/Gk3uJf/7XYbQcyohSKdvAxIRSNghFl4e71hVoGnBNQz9cWaXxO2I10KTC+3jMdvvoKw6dQ==}
    engines: {node: '>=6'}

  package-json-from-dist@1.0.0:
    resolution: {integrity: sha512-dATvCeZN/8wQsGywez1mzHtTlP22H8OEfPrVMLNr4/eGa+ijtLn/6M5f0dY8UKNrC2O9UCU6SSoG3qRKnt7STw==}

  package-manager-detector@0.2.0:
    resolution: {integrity: sha512-E385OSk9qDcXhcM9LNSe4sdhx8a9mAPrZ4sMLW+tmxl5ZuGtPUcdFu+MPP2jbgiWAZ6Pfe5soGFMd+0Db5Vrog==}

  param-case@3.0.4:
    resolution: {integrity: sha512-RXlj7zCYokReqWpOPH9oYivUzLYZ5vAPIfEmCTNViosC78F8F0H9y7T7gG2M39ymgutxF5gcFEsyZQSph9Bp3A==}

  parent-module@1.0.1:
    resolution: {integrity: sha512-GQ2EWRpQV8/o+Aw8YqtfZZPfNRWZYkbidE9k5rpl/hC3vtHHBfGm2Ifi6qWV+coDGkrUKZAxE3Lot5kcsRlh+g==}
    engines: {node: '>=6'}

  parse-json@4.0.0:
    resolution: {integrity: sha512-aOIos8bujGN93/8Ox/jPLh7RwVnPEysynVFE+fQZyg6jKELEHwzgKdLRFHUgXJL6kylijVSBC4BvN9OmsB48Rw==}
    engines: {node: '>=4'}

  parse-json@5.2.0:
    resolution: {integrity: sha512-ayCKvm/phCGxOkYRSCM82iDwct8/EonSEgCSxWxD7ve6jHggsFl4fZVQBPRNgQoKiuV/odhFrGzQXZwbifC8Rg==}
    engines: {node: '>=8'}

  parse5@7.1.2:
    resolution: {integrity: sha512-Czj1WaSVpaoj0wbhMzLmWD69anp2WH7FXMB9n1Sy8/ZFF9jolSQVMu1Ij5WIyGmcBmhk7EOndpO4mIpihVqAXw==}

  pascal-case@3.1.2:
    resolution: {integrity: sha512-uWlGT3YSnK9x3BQJaOdcZwrnV6hPpd8jFH1/ucpiLRPh/2zCVJKS19E4GvYHvaCcACn3foXZ0cLB9Wrx1KGe5g==}

  path-browserify@1.0.1:
    resolution: {integrity: sha512-b7uo2UCUOYZcnF/3ID0lulOJi/bafxa1xPe7ZPsammBSpjSWQkjNxlt635YGS2MiR9GjvuXCtz2emr3jbsz98g==}

  path-case@3.0.4:
    resolution: {integrity: sha512-qO4qCFjXqVTrcbPt/hQfhTQ+VhFsqNKOPtytgNKkKxSoEp3XPUQ8ObFuePylOIok5gjn69ry8XiULxCwot3Wfg==}

  path-exists@4.0.0:
    resolution: {integrity: sha512-ak9Qy5Q7jYb2Wwcey5Fpvg2KoAc/ZIhLSLOSBmRmygPsGwkVVt0fZa0qrtMz+m6tJTAHfZQ8FnmB4MG4LWy7/w==}
    engines: {node: '>=8'}

  path-is-absolute@1.0.1:
    resolution: {integrity: sha512-AVbw3UJ2e9bq64vSaS9Am0fje1Pa8pbGqTTsmXfaIiMpnr5DlDhfJOuLj9Sf95ZPVDAUerDfEk88MPmPe7UCQg==}
    engines: {node: '>=0.10.0'}

  path-key@3.1.1:
    resolution: {integrity: sha512-ojmeN0qd+y0jszEtoY48r0Peq5dwMEkIlCOu6Q5f41lfkswXuKtYrhgoTpLnyIcHm24Uhqx+5Tqm2InSwLhE6Q==}
    engines: {node: '>=8'}

  path-parse@1.0.7:
    resolution: {integrity: sha512-LDJzPVEEEPR+y48z93A0Ed0yXb8pAByGWo/k5YYdYgpY2/2EsOsksJrq7lOHxryrVOn1ejG6oAp8ahvOIQD8sw==}

  path-scurry@1.11.1:
    resolution: {integrity: sha512-Xa4Nw17FS9ApQFJ9umLiJS4orGjm7ZzwUrwamcGQuHSzDyth9boKDaycYdDcZDuqYATXw4HFXgaqWTctW/v1HA==}
    engines: {node: '>=16 || 14 >=14.18'}

  path-type@4.0.0:
    resolution: {integrity: sha512-gDKb8aZMDeD/tZWs9P6+q0J9Mwkdl6xMV8TjnGP3qJVJ06bdMgkbBlLU8IdfOsIsFz2BW1rNVT3XuNEl8zPAvw==}
    engines: {node: '>=8'}

  pathe@1.1.2:
    resolution: {integrity: sha512-whLdWMYL2TwI08hn8/ZqAbrVemu0LNaNNJZX73O6qaIdCTfXutsLhMkjdENX0qhsQ9uIimo4/aQOmXkoon2nDQ==}

  pathval@2.0.0:
    resolution: {integrity: sha512-vE7JKRyES09KiunauX7nd2Q9/L7lhok4smP9RZTDeD4MVs72Dp2qNFVz39Nz5a0FVEW0BJR6C0DYrq6unoziZA==}
    engines: {node: '>= 14.16'}

  pend@1.2.0:
    resolution: {integrity: sha512-F3asv42UuXchdzt+xXqfW1OGlVBe+mxa2mqI0pg5yAHZPvFmY3Y6drSf/GQ1A86WgWEN9Kzh/WrgKa6iGcHXLg==}

  perfect-debounce@1.0.0:
    resolution: {integrity: sha512-xCy9V055GLEqoFaHoC1SoLIaLmWctgCUaBaWxDZ7/Zx4CTyX7cJQLJOok/orfjZAh9kEYpjJa4d0KcJmCbctZA==}

  picocolors@1.1.0:
    resolution: {integrity: sha512-TQ92mBOW0l3LeMeyLV6mzy/kWr8lkd/hp3mTg7wYK7zJhuBStmGMBG0BdeDZS/dZx1IukaX6Bk11zcln25o1Aw==}

  picomatch@2.3.1:
    resolution: {integrity: sha512-JU3teHTNjmE2VCGFzuY8EXzCDVwEqB2a8fsIvwaStHhAWJEeVd1o1QD80CU6+ZdEXXSLbSsuLwJjkCBWqRQUVA==}
    engines: {node: '>=8.6'}

  pify@2.3.0:
    resolution: {integrity: sha512-udgsAY+fTnvv7kI7aaxbqwWNb0AHiB0qBO89PZKPkoTmGOgdbrHDKD+0B2X4uTfJ/FT1R09r9gTsjUjNJotuog==}
    engines: {node: '>=0.10.0'}

  pify@3.0.0:
    resolution: {integrity: sha512-C3FsVNH1udSEX48gGX1xfvwTWfsYWj5U+8/uK15BGzIGrKoUpghX8hWZwa/OFnakBiiVNmBvemTJR5mcy7iPcg==}
    engines: {node: '>=4'}

  pify@4.0.1:
    resolution: {integrity: sha512-uB80kBFb/tfd68bVleG9T5GGsGPjJrLAUpR5PZIrhBnIaRTQRjqdJSsIKkOP6OAIFbj7GOrcudc5pNjZ+geV2g==}
    engines: {node: '>=6'}

  pinkie-promise@2.0.1:
    resolution: {integrity: sha512-0Gni6D4UcLTbv9c57DfxDGdr41XfgUjqWZu492f0cIGr16zDU06BWP/RAEvOuo7CQ0CNjHaLlM59YJJFm3NWlw==}
    engines: {node: '>=0.10.0'}

  pinkie@2.0.4:
    resolution: {integrity: sha512-MnUuEycAemtSaeFSjXKW/aroV7akBbY+Sv+RkyqFjgAe73F+MR0TBWKBRDkmfWq/HiFmdavfZ1G7h4SPZXaCSg==}
    engines: {node: '>=0.10.0'}

  pirates@4.0.6:
    resolution: {integrity: sha512-saLsH7WeYYPiD25LDuLRRY/i+6HaPYr6G1OUlN39otzkSTxKnubR9RTxS3/Kk50s1g2JTgFwWQDQyplC5/SHZg==}
    engines: {node: '>= 6'}

  pkg-dir@4.2.0:
    resolution: {integrity: sha512-HRDzbaKjC+AOWVXxAU/x54COGeIv9eb+6CkDSQoNTt4XyWoIJvuPsXizxu/Fr23EiekbtZwmh1IcIG/l/a10GQ==}
    engines: {node: '>=8'}

  pkg-types@1.2.0:
    resolution: {integrity: sha512-+ifYuSSqOQ8CqP4MbZA5hDpb97n3E8SVWdJe+Wms9kj745lmd3b7EZJiqvmLwAlmRfjrI7Hi5z3kdBJ93lFNPA==}

  plimit-lit@1.6.1:
    resolution: {integrity: sha512-B7+VDyb8Tl6oMJT9oSO2CW8XC/T4UcJGrwOVoNGwOQsQYhlpfajmrMj5xeejqaASq3V/EqThyOeATEOMuSEXiA==}
    engines: {node: '>=12'}

  postcss-load-config@6.0.1:
    resolution: {integrity: sha512-oPtTM4oerL+UXmx+93ytZVN82RrlY/wPUV8IeDxFrzIjXOLF1pN+EmKPLbubvKHT2HC20xXsCAH2Z+CKV6Oz/g==}
    engines: {node: '>= 18'}
    peerDependencies:
      jiti: '>=1.21.0'
      postcss: '>=8.0.9'
      tsx: ^4.8.1
      yaml: ^2.4.2
    peerDependenciesMeta:
      jiti:
        optional: true
      postcss:
        optional: true
      tsx:
        optional: true
      yaml:
        optional: true

  postcss-selector-parser@6.1.2:
    resolution: {integrity: sha512-Q8qQfPiZ+THO/3ZrOrO0cJJKfpYCagtMUkXbnEfmgUjwXg6z/WBeOyS9APBBPCTSiDV+s4SwQGu8yFsiMRIudg==}
    engines: {node: '>=4'}

  postcss@8.4.47:
    resolution: {integrity: sha512-56rxCq7G/XfB4EkXq9Egn5GCqugWvDFjafDOThIdMBsI15iqPqR5r15TfSr1YPYeEI19YeaXMCbY6u88Y76GLQ==}
    engines: {node: ^10 || ^12 || >=14}

  preact@10.24.2:
    resolution: {integrity: sha512-1cSoF0aCC8uaARATfrlz4VCBqE8LwZwRfLgkxJOQwAlQt6ayTmi0D9OF7nXid1POI5SZidFuG9CnlXbDfLqY/Q==}

  prelude-ls@1.2.1:
    resolution: {integrity: sha512-vkcDPrRZo1QZLbn5RLGPpg/WmIQ65qoWWhcGKf/b5eplkkarX0m9z8ppCat4mlOqUsWpyNuYgO3VRyrYHSzX5g==}
    engines: {node: '>= 0.8.0'}

  prettier-linter-helpers@1.0.0:
    resolution: {integrity: sha512-GbK2cP9nraSSUF9N2XwUwqfzlAFlMNYYl+ShE/V+H8a9uNl/oUqB1w2EL54Jh0OlyRSd8RfWYJ3coVS4TROP2w==}
    engines: {node: '>=6.0.0'}

  prettier@2.8.8:
    resolution: {integrity: sha512-tdN8qQGvNjw4CHbY+XXk0JgCXn9QiF21a55rBe5LJAU+kDyC4WQn4+awm2Xfk2lQMk5fKup9XgzTZtGkjBdP9Q==}
    engines: {node: '>=10.13.0'}
    hasBin: true

  prettier@3.3.3:
    resolution: {integrity: sha512-i2tDNA0O5IrMO757lfrdQZCc2jPNDVntV0m/+4whiDfWaTKfMNgR7Qz0NAeGz/nRqF4m5/6CLzbP4/liHt12Ew==}
    engines: {node: '>=14'}
    hasBin: true

  pretty-format@29.7.0:
    resolution: {integrity: sha512-Pdlw/oPxN+aXdmM9R00JVC9WVFoCLTKJvDVLgmJ+qAffBMxsV85l/Lu7sNx4zSzPyoL2euImuEwHhOXdEgNFZQ==}
    engines: {node: ^14.15.0 || ^16.10.0 || >=18.0.0}

  process-nextick-args@2.0.1:
    resolution: {integrity: sha512-3ouUOpQhtgrbOa17J7+uxOTpITYWaGP7/AhoR3+A+/1e9skrzelGi/dXzEYyvbxubEF6Wn2ypscTKiKJFFn1ag==}

  process@0.11.10:
    resolution: {integrity: sha512-cdGef/drWFoydD1JsMzuFf8100nZl+GT+yacc2bEced5f9Rjk4z+WtFUTBu9PhOi9j/jfmBPu0mMEY4wIdAF8A==}
    engines: {node: '>= 0.6.0'}

  prompts@2.4.2:
    resolution: {integrity: sha512-NxNv/kLguCA7p3jE8oL2aEBsrJWgAakBpgmgK6lpPWV+WuOmY6r2/zbAVnP+T8bQlA0nzHXSJSJW0Hq7ylaD2Q==}
    engines: {node: '>= 6'}

  property-information@6.5.0:
    resolution: {integrity: sha512-PgTgs/BlvHxOu8QuEN7wi5A0OmXaBcHpmCSTehcs6Uuu9IkDIEo13Hy7n898RHfrQ49vKCoGeWZSaAK01nwVig==}

  proto-list@1.2.4:
    resolution: {integrity: sha512-vtK/94akxsTMhe0/cbfpR+syPuszcuwhqVjJq26CuNDgFGj682oRBXOP5MJpv2r7JtE8MsiepGIqvvOTBwn2vA==}

  protobufjs@7.4.0:
    resolution: {integrity: sha512-mRUWCc3KUU4w1jU8sGxICXH/gNS94DvI1gxqDvBzhj1JpcsimQkYiOJfwsPUykUI5ZaspFbSgmBLER8IrQ3tqw==}
    engines: {node: '>=12.0.0'}

  pseudomap@1.0.2:
    resolution: {integrity: sha512-b/YwNhb8lk1Zz2+bXXpS/LK9OisiZZ1SNsSLxN1x2OXVEhW2Ckr/7mWE5vrC1ZTiJlD9g19jWszTmJsB+oEpFQ==}

  psl@1.9.0:
    resolution: {integrity: sha512-E/ZsdU4HLs/68gYzgGTkMicWTLPdAftJLfJFlLUAAKZGkStNU72sZjT66SnMDVOfOWY/YAoiD7Jxa9iHvngcag==}

  pump@3.0.2:
    resolution: {integrity: sha512-tUPXtzlGM8FE3P0ZL6DVs/3P58k9nk8/jZeQCurTJylQA8qFYzHFfhBJkuqyE0FifOsQ0uKWekiZ5g8wtr28cw==}

  punycode@2.3.1:
    resolution: {integrity: sha512-vYt7UD1U9Wg6138shLtLOvdAu+8DsC/ilFtEVHcH+wydcSpNE20AfSOduf6MkRFahL5FY7X1oU7nKVZFtfq8Fg==}
    engines: {node: '>=6'}

  pure-rand@6.1.0:
    resolution: {integrity: sha512-bVWawvoZoBYpp6yIoQtQXHZjmz35RSVHnUOTefl8Vcjr8snTPY1wnpSPMWekcFwbxI6gtmT7rSYPFvz71ldiOA==}

  querystringify@2.2.0:
    resolution: {integrity: sha512-FIqgj2EUvTa7R50u0rGsyTftzjYmv/a3hO345bZNrqabNqjtgiDMgmo4mkUjd+nzU5oF3dClKqFIPUKybUyqoQ==}

  queue-lit@1.5.2:
    resolution: {integrity: sha512-tLc36IOPeMAubu8BkW8YDBV+WyIgKlYU7zUNs0J5Vk9skSZ4JfGlPOqplP0aHdfv7HL0B2Pg6nwiq60Qc6M2Hw==}
    engines: {node: '>=12'}

  queue-microtask@1.2.3:
    resolution: {integrity: sha512-NuaNSa6flKT5JaSYQzJok04JzTL1CA6aGhv5rfLW3PgqA+M2ChpZQnAC8h8i4ZFkBS8X5RqkDBHA7r4hej3K9A==}

  queue-tick@1.0.1:
    resolution: {integrity: sha512-kJt5qhMxoszgU/62PLP1CJytzd2NKetjSRnyuj31fDd3Rlcz3fzlFdFLD1SItunPwyqEOkca6GbV612BWfaBag==}

  quick-lru@5.1.1:
    resolution: {integrity: sha512-WuyALRjWPDGtt/wzJiadO5AXY+8hZ80hVpe6MyivgraREW751X3SbhRvG3eLKOYN+8VEvqLcf3wdnt44Z4S4SA==}
    engines: {node: '>=10'}

  quickjs-emscripten-core@0.31.0:
    resolution: {integrity: sha512-oQz8p0SiKDBc1TC7ZBK2fr0GoSHZKA0jZIeXxsnCyCs4y32FStzCW4d1h6E1sE0uHDMbGITbk2zhNaytaoJwXQ==}

  quickjs-emscripten@0.31.0:
    resolution: {integrity: sha512-K7Yt78aRPLjPcqv3fIuLW1jW3pvwO21B9pmFOolsjM/57ZhdVXBr51GqJpalgBlkPu9foAvhEAuuQPnvIGvLvQ==}
    engines: {node: '>=16.0.0'}

  react-is@18.3.1:
    resolution: {integrity: sha512-/LLMVyas0ljjAtoYiPqYiL8VWXzUUdThrmU5+n20DZv+a+ClRoevUzw5JxU+Ieh5/c87ytoTBV9G1FiKfNJdmg==}

  read-yaml-file@1.1.0:
    resolution: {integrity: sha512-VIMnQi/Z4HT2Fxuwg5KrY174U1VdUIASQVWXXyqtNRtxSr9IYkn1rsI6Tb6HsrHCmB7gVpNwX6JxPTHcH6IoTA==}
    engines: {node: '>=6'}

  readable-stream@2.3.8:
    resolution: {integrity: sha512-8p0AUk4XODgIewSi0l8Epjs+EVnWiK7NoDIEGU0HhE7+ZyY8D1IMY7odu5lRrFXGg71L15KG8QrPmum45RTtdA==}

  readable-stream@3.6.2:
    resolution: {integrity: sha512-9u/sniCrY3D5WdsERHzHE4G2YCXqoG5FTHUiCC4SIbr6XcLZBY05ya9EKjYek9O5xOAwjGq+1JdGBAS7Q9ScoA==}
    engines: {node: '>= 6'}

  readable-stream@4.5.2:
    resolution: {integrity: sha512-yjavECdqeZ3GLXNgRXgeQEdz9fvDDkNKyHnbHRFtOr7/LcfgBcmct7t/ET+HaCTqfh06OzoAxrkN/IfjJBVe+g==}
    engines: {node: ^12.22.0 || ^14.17.0 || >=16.0.0}

  readdir-glob@1.1.3:
    resolution: {integrity: sha512-v05I2k7xN8zXvPD9N+z/uhXPaj0sUFCe2rcWZIpBsqxfP7xXFQ0tipAd/wjj1YxWyWtUS5IDJpOG82JKt2EAVA==}

  readdirp@3.6.0:
    resolution: {integrity: sha512-hOS089on8RduqdbhvQ5Z37A0ESjsqz6qnRcffsMU3495FuTdqSm+7bhJ29JvIOsBDEEnan5DPu9t3To9VRlMzA==}
    engines: {node: '>=8.10.0'}

  readline-sync@1.4.10:
    resolution: {integrity: sha512-gNva8/6UAe8QYepIQH/jQ2qn91Qj0B9sYjMBBs3QOB8F2CXcKgLxQaJRP76sWVRQt+QU+8fAkCbCvjjMFu7Ycw==}
    engines: {node: '>= 0.8.0'}

  regenerator-runtime@0.14.1:
    resolution: {integrity: sha512-dYnhHh0nJoMfnkZs6GmmhFknAGRrLznOu5nc9ML+EJxGvrx6H7teuevqVqCuPcPK//3eDrrjQhehXVx9cnkGdw==}

  regex@4.3.3:
    resolution: {integrity: sha512-r/AadFO7owAq1QJVeZ/nq9jNS1vyZt+6t1p/E59B56Rn2GCya+gr1KSyOzNL/er+r+B7phv5jG2xU2Nz1YkmJg==}

  registry-auth-token@5.0.2:
    resolution: {integrity: sha512-o/3ikDxtXaA59BmZuZrJZDJv8NMDGSj+6j6XaeBmHw8eY1i1qd9+6H+LjVvQXx3HN6aRCGa1cUdJ9RaJZUugnQ==}
    engines: {node: '>=14'}

  require-directory@2.1.1:
    resolution: {integrity: sha512-fGxEI7+wsG9xrvdjsrlmL22OMTTiHRwAMroiEeMgq8gzoLC/PQr7RsRDSTLUg/bZAZtF+TVIkHc6/4RIKrui+Q==}
    engines: {node: '>=0.10.0'}

  require-from-string@2.0.2:
    resolution: {integrity: sha512-Xf0nWe6RseziFMu+Ap9biiUbmplq6S9/p+7w7YXP/JBHhrUDDUhwa+vANyubuqfZWTveU//DYVGsDG7RKL/vEw==}
    engines: {node: '>=0.10.0'}

  requires-port@1.0.0:
    resolution: {integrity: sha512-KigOCHcocU3XODJxsu8i/j8T9tzT4adHiecwORRQ0ZZFcp7ahwXuRU1m+yuO90C5ZUyGeGfocHDI14M3L3yDAQ==}

  resize-observer-polyfill@1.5.1:
    resolution: {integrity: sha512-LwZrotdHOo12nQuZlHEmtuXdqGoOD0OhaxopaNFxWzInpEgaLWoVuAMbTzixuosCx2nEG58ngzW3vxdWoxIgdg==}

  resolve-alpn@1.2.1:
    resolution: {integrity: sha512-0a1F4l73/ZFZOakJnQ3FvkJ2+gSTQWz/r2KE5OdDY0TxPm5h4GkqkWWfM47T7HsbnOtcJVEF4epCVy6u7Q3K+g==}

  resolve-cwd@3.0.0:
    resolution: {integrity: sha512-OrZaX2Mb+rJCpH/6CpSqt9xFVpN++x01XnN2ie9g6P5/3xelLAkXWVADpdz1IHD/KFfEXyE6V0U01OQ3UO2rEg==}
    engines: {node: '>=8'}

  resolve-from@4.0.0:
    resolution: {integrity: sha512-pb/MYmXstAkysRFx8piNI1tGFNQIFA3vkE3Gq4EuA1dF6gHp/+vgZqsCGJapvy8N3Q+4o7FwvquPJcnZ7RYy4g==}
    engines: {node: '>=4'}

  resolve-from@5.0.0:
    resolution: {integrity: sha512-qYg9KP24dD5qka9J47d0aVky0N+b4fTU89LN9iDnjB5waksiC49rvMB0PrUJQGoTmH50XPiqOvAjDfaijGxYZw==}
    engines: {node: '>=8'}

  resolve-pkg-maps@1.0.0:
    resolution: {integrity: sha512-seS2Tj26TBVOC2NIc2rOe2y2ZO7efxITtLZcGSOnHHNOQ7CkiUBfw0Iw2ck6xkIhPwLhKNLS8BO+hEpngQlqzw==}

  resolve.exports@2.0.2:
    resolution: {integrity: sha512-X2UW6Nw3n/aMgDVy+0rSqgHlv39WZAlZrXCdnbyEiKm17DSqHX4MmQMaST3FbeWR5FTuRcUwYAziZajji0Y7mg==}
    engines: {node: '>=10'}

  resolve@1.22.8:
    resolution: {integrity: sha512-oKWePCxqpd6FlLvGV1VU0x7bkPmmCNolxzjMf4NczoDnQcIWrAF+cPtZn5i6n+RfD2d9i0tzpKnG6Yk168yIyw==}
    hasBin: true

  responselike@3.0.0:
    resolution: {integrity: sha512-40yHxbNcl2+rzXvZuVkrYohathsSJlMTXKryG5y8uciHv1+xDLHQpgjG64JUO9nrEq2jGLH6IZ8BcZyw3wrweg==}
    engines: {node: '>=14.16'}

  retry@0.13.1:
    resolution: {integrity: sha512-XQBQ3I8W1Cge0Seh+6gjj03LbmRFWuoszgK9ooCpwYIrhhoO80pfq4cUkU5DkknwfOfFteRwlZ56PYOGYyFWdg==}
    engines: {node: '>= 4'}

  reusify@1.0.4:
    resolution: {integrity: sha512-U9nH88a3fc/ekCF1l0/UP1IosiuIjyTh7hBvXVMHYgVcfGvt897Xguj2UOLDeI5BG2m7/uwyaLVT6fbtCwTyzw==}
    engines: {iojs: '>=1.0.0', node: '>=0.10.0'}

  rfdc@1.4.1:
    resolution: {integrity: sha512-q1b3N5QkRUWUl7iyylaaj3kOpIT0N2i9MqIEQXP73GVsN9cw3fdx8X63cEmWhJGi2PPCF23Ijp7ktmd39rawIA==}

  rimraf@3.0.2:
    resolution: {integrity: sha512-JZkJMZkAGFFPP2YqXZXPbMlMBgsxzE8ILs4lMIX/2o0L9UBw9O/Y3o6wFw/i9YLapcUJWwqbi3kdxIPdC62TIA==}
    deprecated: Rimraf versions prior to v4 are no longer supported
    hasBin: true

  rimraf@5.0.10:
    resolution: {integrity: sha512-l0OE8wL34P4nJH/H2ffoaniAokM2qSmrtXHmlpvYr5AVVX8msAyW0l8NVJFDxlSK4u3Uh/f41cQheDVdnYijwQ==}
    hasBin: true

  rollup-plugin-node-externals@7.1.3:
    resolution: {integrity: sha512-RM+7tJAejAoRsCf93TptTSdqUhRA8S78DleihMiu54Kac+uLkd9VIegLPhGnaW3ehZTXh56+R301mFH6j2A7vw==}
    engines: {node: '>= 21 || ^20.6.0 || ^18.19.0'}
    peerDependencies:
      rollup: ^3.0.0 || ^4.0.0

  rollup@4.21.3:
    resolution: {integrity: sha512-7sqRtBNnEbcBtMeRVc6VRsJMmpI+JU1z9VTvW8D4gXIYQFz0aLcsE6rRkyghZkLfEgUZgVvOG7A5CVz/VW5GIA==}
    engines: {node: '>=18.0.0', npm: '>=8.0.0'}
    hasBin: true

  rrweb-cssom@0.7.1:
    resolution: {integrity: sha512-TrEMa7JGdVm0UThDJSx7ddw5nVm3UJS9o9CCIZ72B1vSyEZoziDqBYP3XIoi/12lKrJR8rE3jeFHMok2F/Mnsg==}

  run-parallel@1.2.0:
    resolution: {integrity: sha512-5l4VyZR86LZ/lDxZTR6jqL8AFE2S0IFLMP26AbjsLVADxHdhB/c0GUsH+y39UfCi3dzz8OlQuPmnaJOMoDHQBA==}

  safe-buffer@5.1.2:
    resolution: {integrity: sha512-Gd2UZBJDkXlY7GbJxfsE8/nvKkUEU1G38c1siN6QP6a9PT9MmHB8GnpscSmMJSoF8LOIrt8ud/wPtojys4G6+g==}

  safe-buffer@5.2.1:
    resolution: {integrity: sha512-rp3So07KcdmmKbGvgaNxQSJr7bGVSVk5S9Eq1F+ppbRo70+YeaDxkw5Dd8NPN+GD6bjnYm2VuPuCXmpuYvmCXQ==}

  safe-stable-stringify@2.5.0:
    resolution: {integrity: sha512-b3rppTKm9T+PsVCBEOUR46GWI7fdOs00VKZ1+9c1EWDaDMvjQc6tUwuFyIprgGgTcWoVHSKrU8H31ZHA2e0RHA==}
    engines: {node: '>=10'}

  safer-buffer@2.1.2:
    resolution: {integrity: sha512-YZo3K82SD7Riyi0E1EQPojLz7kpepnSQI9IyPbHHg1XXXevb5dJI7tpyN2ADxGcQbHG7vcyRHk0cbwqcQriUtg==}

  sass@1.77.8:
    resolution: {integrity: sha512-4UHg6prsrycW20fqLGPShtEvo/WyHRVRHwOP4DzkUrObWoWI05QBSfzU71TVB7PFaL104TwNaHpjlWXAZbQiNQ==}
    engines: {node: '>=14.0.0'}
    hasBin: true

  saxes@6.0.0:
    resolution: {integrity: sha512-xAg7SOnEhrm5zI3puOOKyy1OMcMlIJZYNJY7xLBwSze0UjhPLnWfj2GF2EpT0jmzaJKIWKHLsaSSajf35bcYnA==}
    engines: {node: '>=v12.22.7'}

  search-insights@2.17.2:
    resolution: {integrity: sha512-zFNpOpUO+tY2D85KrxJ+aqwnIfdEGi06UH2+xEb+Bp9Mwznmauqc9djbnBibJO5mpfUPPa8st6Sx65+vbeO45g==}

  seek-bzip@1.0.6:
    resolution: {integrity: sha512-e1QtP3YL5tWww8uKaOCQ18UxIT2laNBXHjV/S2WYCiK4udiv8lkG89KRIoCjUagnAmCBurjF4zEVX2ByBbnCjQ==}
    hasBin: true

  semver@6.3.1:
    resolution: {integrity: sha512-BR7VvDCVHO+q2xBEWskxS6DJE1qRnb7DxzUrogb71CWoSficBxYsiAGd+Kl0mmq/MprG9yArRkyrQxTO6XjMzA==}
    hasBin: true

  semver@7.5.4:
    resolution: {integrity: sha512-1bCSESV6Pv+i21Hvpxp3Dx+pSD8lIPt8uVjRrxAUt/nbswYc+tK6Y2btiULjd4+fnq15PX+nqQDC7Oft7WkwcA==}
    engines: {node: '>=10'}
    hasBin: true

  semver@7.6.3:
    resolution: {integrity: sha512-oVekP1cKtI+CTDvHWYFUcMtsK/00wmAEfyqKfNdARm8u1wNVhSgaX7A8d4UuIlUI5e84iEwOhs7ZPYRmzU9U6A==}
    engines: {node: '>=10'}
    hasBin: true

  sentence-case@3.0.4:
    resolution: {integrity: sha512-8LS0JInaQMCRoQ7YUytAo/xUu5W2XnQxV2HI/6uM6U7CITS1RqPElr30V6uIqyMKM9lJGRVFy5/4CuzcixNYSg==}

  set-blocking@2.0.0:
    resolution: {integrity: sha512-KiKBS8AnWGEyLzofFfmvKwpdPzqiy16LvQfK3yv/fVH7Bj13/wl3JSR1J+rfgRE9q7xUJK4qvgS8raSOeLUehw==}

  shebang-command@1.2.0:
    resolution: {integrity: sha512-EV3L1+UQWGor21OmnvojK36mhg+TyIKDh3iFBKBohr5xeXIhNBcx8oWdgkTEEQ+BEFFYdLRuqMfd5L84N1V5Vg==}
    engines: {node: '>=0.10.0'}

  shebang-command@2.0.0:
    resolution: {integrity: sha512-kHxr2zZpYtdmrN1qDjrrX/Z1rR1kG8Dx+gkpK1G4eXmvXswmcE1hTWBWYUzlraYw1/yZp6YuDY77YtvbN0dmDA==}
    engines: {node: '>=8'}

  shebang-regex@1.0.0:
    resolution: {integrity: sha512-wpoSFAxys6b2a2wHZ1XpDSgD7N9iVjg29Ph9uV/uaP9Ex/KXlkTZTeddxDPSYQpgvzKLGJke2UU0AzoGCjNIvQ==}
    engines: {node: '>=0.10.0'}

  shebang-regex@3.0.0:
    resolution: {integrity: sha512-7++dFhtcx3353uBaq8DDR4NuxBetBzC7ZQOhmTQInHEd6bSrXdiEyzCvG07Z44UYdLShWUyXt5M/yhz8ekcb1A==}
    engines: {node: '>=8'}

  shiki@1.22.0:
    resolution: {integrity: sha512-/t5LlhNs+UOKQCYBtl5ZsH/Vclz73GIqT2yQsCBygr8L/ppTdmpL4w3kPLoZJbMKVWtoG77Ue1feOjZfDxvMkw==}

  siginfo@2.0.0:
    resolution: {integrity: sha512-ybx0WO1/8bSBLEWXZvEd7gMW3Sn3JFlW3TvX1nREbDLRNQNaeNN8WK0meBwPdAaOI7TtRRRJn/Es1zhrrCHu7g==}

  signal-exit@3.0.7:
    resolution: {integrity: sha512-wnD2ZE+l+SPC/uoS0vXeE9L1+0wuaMqKlfz9AMUo38JsyLSBWSFcHR1Rri62LZc12vLr1gb3jl7iwQhgwpAbGQ==}

  signal-exit@4.1.0:
    resolution: {integrity: sha512-bzyZ1e88w9O1iNJbKnOlvYTrWPDl46O1bG0D3XInv+9tkPrxrN8jUUTiFlDkkmKWgn1M6CfIA13SuGqOa9Korw==}
    engines: {node: '>=14'}

  simple-swizzle@0.2.2:
    resolution: {integrity: sha512-JA//kQgZtbuY83m+xT+tXJkmJncGMTFT+C+g2h2R9uxkYIrE2yy9sgmcLhCnw57/WSD+Eh3J97FPEDFnbXnDUg==}

  sisteransi@1.0.5:
    resolution: {integrity: sha512-bLGGlR1QxBcynn2d5YmDX4MGjlZvy2MRBDRNHLJ8VI6l6+9FUiyTFNJ0IveOSP0bcXgVDPRcfGqA0pjaqUpfVg==}

  slash@3.0.0:
    resolution: {integrity: sha512-g9Q1haeby36OSStwb4ntCGGGaKsaVSjQ68fBxoQcutl5fS1vuY18H3wSt3jFyFtrkx+Kz0V1G85A4MyAdDMi2Q==}
    engines: {node: '>=8'}

  slash@4.0.0:
    resolution: {integrity: sha512-3dOsAHXXUkQTpOYcoAxLIorMTp4gIQr5IW3iVb7A7lFIp0VHhnynm9izx6TssdrIcVIESAlVjtnO2K8bg+Coew==}
    engines: {node: '>=12'}

  snake-case@3.0.4:
    resolution: {integrity: sha512-LAOh4z89bGQvl9pFfNF8V146i7o7/CqFPbqzYgP+yYzDIDeS9HaNFtXABamRW+AQzEVODcvE79ljJ+8a9YSdMg==}

  sort-object-keys@1.1.3:
    resolution: {integrity: sha512-855pvK+VkU7PaKYPc+Jjnmt4EzejQHyhhF33q31qG8x7maDzkeFhAAThdCYay11CISO+qAMwjOBP+fPZe0IPyg==}

  sort-package-json@2.10.1:
    resolution: {integrity: sha512-d76wfhgUuGypKqY72Unm5LFnMpACbdxXsLPcL27pOsSrmVqH3PztFp1uq+Z22suk15h7vXmTesuh2aEjdCqb5w==}
    hasBin: true

  source-map-js@1.2.1:
    resolution: {integrity: sha512-UXWMKhLOwVKb728IUtQPXxfYU+usdybtUrK/8uGE8CQMvrhOpwvzDBwj0QhSL7MQc7vIsISBG8VQ8+IDQxpfQA==}
    engines: {node: '>=0.10.0'}

  source-map-support@0.5.13:
    resolution: {integrity: sha512-SHSKFHadjVA5oR4PPqhtAVdcBWwRYVd6g6cAXnIbRiIwc2EhPrTuKUBdSLvlEKyIP3GCf89fltvcZiP9MMFA1w==}

  source-map@0.6.1:
    resolution: {integrity: sha512-UjgapumWlbMhkBgzT7Ykc5YXUT46F0iKu8SGXq0bcwP5dz/h0Plj6enJqjz1Zbq2l5WaqYnrVbwWOWMyF3F47g==}
    engines: {node: '>=0.10.0'}

  source-map@0.8.0-beta.0:
    resolution: {integrity: sha512-2ymg6oRBpebeZi9UUNsgQ89bhx01TcTkmNTGnNO88imTmbSgy4nfujrgVEFKWpMTEGA11EDkTt7mqObTPdigIA==}
    engines: {node: '>= 8'}

  space-separated-tokens@2.0.2:
    resolution: {integrity: sha512-PEGlAwrG8yXGXRjW32fGbg66JAlOAwbObuqVoJpv/mRgoWDQfgH1wDPvtzWyUSNAXBGSk8h755YDbbcEy3SH2Q==}

  spawndamnit@2.0.0:
    resolution: {integrity: sha512-j4JKEcncSjFlqIwU5L/rp2N5SIPsdxaRsIv678+TZxZ0SRDJTm8JrxJMjE/XuiEZNEir3S8l0Fa3Ke339WI4qA==}

  spdx-correct@3.2.0:
    resolution: {integrity: sha512-kN9dJbvnySHULIluDHy32WHRUu3Og7B9sbY7tsFLctQkIqnMh3hErYgdMjTYuqmcXX+lK5T1lnUt3G7zNswmZA==}

  spdx-exceptions@2.5.0:
    resolution: {integrity: sha512-PiU42r+xO4UbUS1buo3LPJkjlO7430Xn5SVAhdpzzsPHsjbYVflnnFdATgabnLude+Cqu25p6N+g2lw/PFsa4w==}

  spdx-expression-parse@3.0.1:
    resolution: {integrity: sha512-cbqHunsQWnJNE6KhVSMsMeH5H/L9EpymbzqTQ3uLwNCLZ1Q481oWaofqH7nO6V07xlXwY6PhQdQ2IedWx/ZK4Q==}

  spdx-license-ids@3.0.20:
    resolution: {integrity: sha512-jg25NiDV/1fLtSgEgyvVyDunvaNHbuwF9lfNV17gSmPFAlYzdfNBlLtLzXTevwkPj7DhGbmN9VnmJIgLnhvaBw==}

  speakingurl@14.0.1:
    resolution: {integrity: sha512-1POYv7uv2gXoyGFpBCmpDVSNV74IfsWlDW216UPjbWufNf+bSU6GdbDsxdcxtfwb4xlI3yxzOTKClUosxARYrQ==}
    engines: {node: '>=0.10.0'}

  sprintf-js@1.0.3:
    resolution: {integrity: sha512-D9cPgkvLlV3t3IzL0D0YLvGA9Ahk4PcvVwUbN0dSGr1aP0Nrt4AEnTUbuGvquEC0mA64Gqt1fzirlRs5ibXx8g==}

  stack-trace@0.0.10:
    resolution: {integrity: sha512-KGzahc7puUKkzyMt+IqAep+TVNbKP+k2Lmwhub39m1AsTSkaDutx56aDCo+HLDzf/D26BIHTJWNiTG1KAJiQCg==}

  stack-utils@2.0.6:
    resolution: {integrity: sha512-XlkWvfIm6RmsWtNJx+uqtKLS8eqFbxUg0ZzLXqY0caEy9l7hruX8IpiDnjsLavoBgqCCR71TqWO8MaXYheJ3RQ==}
    engines: {node: '>=10'}

  stackback@0.0.2:
    resolution: {integrity: sha512-1XMJE5fQo1jGH6Y/7ebnwPOBEkIEnT4QF32d5R1+VXdXveM0IBMJt8zfaxX1P3QhVwrYe+576+jkANtSS2mBbw==}

  std-env@3.7.0:
    resolution: {integrity: sha512-JPbdCEQLj1w5GilpiHAx3qJvFndqybBysA3qUOnznweH4QbNYUsW/ea8QzSrnh0vNsezMMw5bcVool8lM0gwzg==}

  streamx@2.20.1:
    resolution: {integrity: sha512-uTa0mU6WUC65iUvzKH4X9hEdvSW7rbPxPtwfWiLMSj3qTdQbAiUboZTxauKfpFuGIGa1C2BYijZ7wgdUXICJhA==}

  string-argv@0.3.2:
    resolution: {integrity: sha512-aqD2Q0144Z+/RqG52NeHEkZauTAUWJO8c6yTftGJKO3Tja5tUgIfmIl6kExvhtxSDP7fXB6DvzkfMpCd/F3G+Q==}
    engines: {node: '>=0.6.19'}

  string-length@4.0.2:
    resolution: {integrity: sha512-+l6rNN5fYHNhZZy41RXsYptCjA2Igmq4EG7kZAYFQI1E1VTXarr6ZPXBg6eq7Y6eK4FEhY6AJlyuFIb/v/S0VQ==}
    engines: {node: '>=10'}

  string-width@4.2.3:
    resolution: {integrity: sha512-wKyQRQpjJ0sIp62ErSZdGsjMJWsap5oRNihHhu6G7JVO/9jIB6UyevL+tXuOqrng8j/cxKTWyWUwvSTriiZz/g==}
    engines: {node: '>=8'}

  string-width@5.1.2:
    resolution: {integrity: sha512-HnLOCR3vjcY8beoNLtcjZ5/nxn2afmME6lhrDrebokqMap+XbeW8n9TXpPDOqdGK5qcI3oT0GKTW6wC7EMiVqA==}
    engines: {node: '>=12'}

  string_decoder@1.1.1:
    resolution: {integrity: sha512-n/ShnvDi6FHbbVfviro+WojiFzv+s8MPMHBczVePfUpDJLwoLT0ht1l4YwBCbi8pJAveEEdnkHyPyTP/mzRfwg==}

  string_decoder@1.3.0:
    resolution: {integrity: sha512-hkRX8U1WjJFd8LsDJ2yQ/wWWxaopEsABU1XfkM8A+j0+85JAGppt16cr1Whg6KIbb4okU6Mql6BOj+uup/wKeA==}

  stringify-entities@4.0.4:
    resolution: {integrity: sha512-IwfBptatlO+QCJUo19AqvrPNqlVMpW9YEL2LIVY+Rpv2qsjCGxaDLNRgeGsQWJhfItebuJhsGSLjaBbNSQ+ieg==}

  strip-ansi@6.0.1:
    resolution: {integrity: sha512-Y38VPSHcqkFrCpFnQ9vuSXmquuv5oXOKpGeT6aGrr3o3Gc9AlVa6JBfUSOCnbxGGZF+/0ooI7KrPuUSztUdU5A==}
    engines: {node: '>=8'}

  strip-ansi@7.1.0:
    resolution: {integrity: sha512-iq6eVVI64nQQTRYq2KtEg2d2uU7LElhTJwsH4YzIHZshxlgZms/wIc4VoDQTlG/IvVIrBKG06CrZnp0qv7hkcQ==}
    engines: {node: '>=12'}

  strip-bom@3.0.0:
    resolution: {integrity: sha512-vavAMRXOgBVNF6nyEEmL3DBK19iRpDcoIwW+swQ+CbGiu7lju6t+JklA1MHweoWtadgt4ISVUsXLyDq34ddcwA==}
    engines: {node: '>=4'}

  strip-bom@4.0.0:
    resolution: {integrity: sha512-3xurFv5tEgii33Zi8Jtp55wEIILR9eh34FAW00PZf+JnSsTmV/ioewSgQl97JHvgjoRGwPShsWm+IdrxB35d0w==}
    engines: {node: '>=8'}

  strip-dirs@2.1.0:
    resolution: {integrity: sha512-JOCxOeKLm2CAS73y/U4ZeZPTkE+gNVCzKt7Eox84Iej1LT/2pTWYpZKJuxwQpvX1LiZb1xokNR7RLfuBAa7T3g==}

  strip-final-newline@2.0.0:
    resolution: {integrity: sha512-BrpvfNAE3dcvq7ll3xVumzjKjZQ5tI1sEUIKr3Uoks0XUl45St3FlatVqef9prk4jRDzhW6WZg+3bk93y6pLjA==}
    engines: {node: '>=6'}

  strip-json-comments@3.1.1:
    resolution: {integrity: sha512-6fPc+R4ihwqP6N/aIv2f1gMH8lOVtWQHoqC4yK6oSDVVocumAsfCqjkXnqiYMhmMwS/mEHLp7Vehlt3ql6lEig==}
    engines: {node: '>=8'}

  strnum@1.0.5:
    resolution: {integrity: sha512-J8bbNyKKXl5qYcR36TIO8W3mVGVHrmmxsd5PAItGkmyzwJvybiw2IVq5nqd0i4LSNSkB/sx9VHllbfFdr9k1JA==}

  sucrase@3.35.0:
    resolution: {integrity: sha512-8EbVDiu9iN/nESwxeSxDKe0dunta1GOlHufmSSXxMD2z2/tMZpDMpvXQGsc+ajGo8y2uYUmixaSRUc/QPoQ0GA==}
    engines: {node: '>=16 || 14 >=14.17'}
    hasBin: true

  superjson@2.2.1:
    resolution: {integrity: sha512-8iGv75BYOa0xRJHK5vRLEjE2H/i4lulTjzpUXic3Eg8akftYjkmQDa8JARQ42rlczXyFR3IeRoeFCc7RxHsYZA==}
    engines: {node: '>=16'}

  supports-color@5.5.0:
    resolution: {integrity: sha512-QjVjwdXIt408MIiAqCX4oUKsgU2EqAGzs2Ppkm4aQYbjm+ZEWEcW4SfFNTr4uMNZma0ey4f5lgLrkB0aX0QMow==}
    engines: {node: '>=4'}

  supports-color@7.2.0:
    resolution: {integrity: sha512-qpCAvRl9stuOHveKsn7HncJRvv501qIacKzQlO/+Lwxc9+0q2wLyv4Dfvt80/DPn2pqOBsJdDiogXGR9+OvwRw==}
    engines: {node: '>=8'}

  supports-color@8.1.1:
    resolution: {integrity: sha512-MpUEN2OodtUzxvKQl72cUF7RQ5EiHsGvSsVG0ia9c5RbWGL2CI4C7EpPS8UTBIplnlzZiNuV56w+FuNxy3ty2Q==}
    engines: {node: '>=10'}

  supports-preserve-symlinks-flag@1.0.0:
    resolution: {integrity: sha512-ot0WnXS9fgdkgIcePe6RHNk1WA8+muPa6cSjeR3V8K27q9BB1rTE3R1p7Hv0z1ZyAc8s6Vvv8DIyWf681MAt0w==}
    engines: {node: '>= 0.4'}

  svgo@3.3.2:
    resolution: {integrity: sha512-OoohrmuUlBs8B8o6MB2Aevn+pRIH9zDALSR+6hhqVfa6fRwG/Qw9VUMSMW9VNg2CFc/MTIfabtdOVl9ODIJjpw==}
    engines: {node: '>=14.0.0'}
    hasBin: true

  symbol-tree@3.2.4:
    resolution: {integrity: sha512-9QNk5KwDF+Bvz+PyObkmSYjI5ksVUYtjW7AU22r2NKcfLJcXp96hkDWU3+XndOsUb+AQ9QhfzfCT2O+CNWT5Tw==}

  synckit@0.9.1:
    resolution: {integrity: sha512-7gr8p9TQP6RAHusBOSLs46F4564ZrjV8xFmw5zCmgmhGUcw2hxsShhJ6CEiHQMgPDwAQ1fWHPM0ypc4RMAig4A==}
    engines: {node: ^14.18.0 || >=16.0.0}

  tabbable@6.2.0:
    resolution: {integrity: sha512-Cat63mxsVJlzYvN51JmVXIgNoUokrIaT2zLclCXjRd8boZ0004U4KCs/sToJ75C6sdlByWxpYnb5Boif1VSFew==}

  tar-fs@3.0.6:
    resolution: {integrity: sha512-iokBDQQkUyeXhgPYaZxmczGPhnhXZ0CmrqI+MOb/WFGS9DW5wnfrLgtjUJBvz50vQ3qfRwJ62QVoCFu8mPVu5w==}

  tar-stream@1.6.2:
    resolution: {integrity: sha512-rzS0heiNf8Xn7/mpdSVVSMAWAoy9bfb1WOTYC78Z0UQKeKa/CWS8FOq0lKGNa8DWKAn9gxjCvMLYc5PGXYlK2A==}
    engines: {node: '>= 0.8.0'}

  tar-stream@3.1.7:
    resolution: {integrity: sha512-qJj60CXt7IU1Ffyc3NJMjh6EkuCFej46zUqJ4J7pqYlThyd9bO0XBTmcOIhSzZJVWfsLks0+nle/j538YAW9RQ==}

  tar@6.2.1:
    resolution: {integrity: sha512-DZ4yORTwrbTj/7MZYq2w+/ZFdI6OZ/f9SFHR+71gIVUZhOQPHzVCLpvRnPgyaMpfWxxk/4ONva3GQSyNIKRv6A==}
    engines: {node: '>=10'}

  tar@7.4.3:
    resolution: {integrity: sha512-5S7Va8hKfV7W5U6g3aYxXmlPoZVAwUMy9AOKyF2fVuZa2UD3qZjg578OrLRt8PcNN1PleVaL/5/yYATNL0ICUw==}
    engines: {node: '>=18'}

  term-size@2.2.1:
    resolution: {integrity: sha512-wK0Ri4fOGjv/XPy8SBHZChl8CM7uMc5VML7SqiQ0zG7+J5Vr+RMQDoHa2CNT6KHUnTGIXH34UDMkPzAUyapBZg==}
    engines: {node: '>=8'}

  test-exclude@6.0.0:
    resolution: {integrity: sha512-cAGWPIyOHU6zlmg88jwm7VRyXnMN7iV68OGAbYDk/Mh/xC/pzVPlQtY6ngoIH/5/tciuhGfvESU8GrHrcxD56w==}
    engines: {node: '>=8'}

  text-decoder@1.2.0:
    resolution: {integrity: sha512-n1yg1mOj9DNpk3NeZOx7T6jchTbyJS3i3cucbNN6FcdPriMZx7NsgrGpWWdWZZGxD7ES1XB+3uoqHMgOKaN+fg==}

  text-hex@1.0.0:
    resolution: {integrity: sha512-uuVGNWzgJ4yhRaNSiubPY7OjISw4sw4E5Uv0wbjp+OzcbmVU/rsT8ujgcXJhn9ypzsgr5vlzpPqP+MBBKcGvbg==}

  text-table@0.2.0:
    resolution: {integrity: sha512-N+8UisAXDGk8PFXP4HAzVR9nbfmVJ3zYLAWiTIoqC5v5isinhr+r5uaO8+7r3BMfuNIufIsA7RdpVgacC2cSpw==}

  thenify-all@1.6.0:
    resolution: {integrity: sha512-RNxQH/qI8/t3thXJDwcstUO4zeqo64+Uy/+sNVRBx4Xn2OX+OZ9oP+iJnNFqplFra2ZUVeKCSa2oVWi3T4uVmA==}
    engines: {node: '>=0.8'}

  thenify@3.3.1:
    resolution: {integrity: sha512-RVZSIV5IG10Hk3enotrhvz0T9em6cyHBLkH/YAZuKqd8hRkKhSfCGIcP2KUY0EPxndzANBmNllzWPwak+bheSw==}

  through@2.3.8:
    resolution: {integrity: sha512-w89qg7PI8wAdvX60bMDP+bFoD5Dvhm9oLheFp5O4a2QF0cSBGsBX4qZmadPMvVqlLJBBci+WqGGOAPvcDeNSVg==}

  tiny-jsonc@1.0.1:
    resolution: {integrity: sha512-ik6BCxzva9DoiEfDX/li0L2cWKPPENYvixUprFdl3YPi4bZZUhDnNI9YUkacrv+uIG90dnxR5mNqaoD6UhD6Bw==}

  tinybench@2.9.0:
    resolution: {integrity: sha512-0+DUvqWMValLmha6lr4kD8iAMK1HzV0/aKnCtWb9v9641TnP/MFb7Pc2bxoxQjTXAErryXVgUOfv2YqNllqGeg==}

  tinyexec@0.3.1:
    resolution: {integrity: sha512-WiCJLEECkO18gwqIp6+hJg0//p23HXp4S+gGtAKu3mI2F2/sXC4FvHvXvB0zJVVaTPhx1/tOwdbRsa1sOBIKqQ==}

  tinypool@1.0.1:
    resolution: {integrity: sha512-URZYihUbRPcGv95En+sz6MfghfIc2OJ1sv/RmhWZLouPY0/8Vo80viwPvg3dlaS9fuq7fQMEfgRRK7BBZThBEA==}
    engines: {node: ^18.0.0 || >=20.0.0}

  tinyrainbow@1.2.0:
    resolution: {integrity: sha512-weEDEq7Z5eTHPDh4xjX789+fHfF+P8boiFB+0vbWzpbnbsEr/GRaohi/uMKxg8RZMXnl1ItAi/IUHWMsjDV7kQ==}
    engines: {node: '>=14.0.0'}

  tinyspy@3.0.2:
    resolution: {integrity: sha512-n1cw8k1k0x4pgA2+9XrOkFydTerNcJ1zWCO5Nn9scWHTD+5tp8dghT2x1uduQePZTZgd3Tupf+x9BxJjeJi77Q==}
    engines: {node: '>=14.0.0'}

  tmp@0.0.33:
    resolution: {integrity: sha512-jRCJlojKnZ3addtTOjdIqoRuPEKBvNXcGYqzO6zWZX8KfKEpnGY5jfggJQ3EjKuu8D4bJRr0y+cYJFmYbImXGw==}
    engines: {node: '>=0.6.0'}

  tmpl@1.0.5:
    resolution: {integrity: sha512-3f0uOEAQwIqGuWW2MVzYg8fV/QNnc/IpuJNG837rLuczAaLVHslWHZQj4IGiEl5Hs3kkbhwL9Ab7Hrsmuj+Smw==}

  to-buffer@1.1.1:
    resolution: {integrity: sha512-lx9B5iv7msuFYE3dytT+KE5tap+rNYw+K4jVkb9R/asAb+pbBSM17jtunHplhBe6RRJdZx3Pn2Jph24O32mOVg==}

  to-fast-properties@2.0.0:
    resolution: {integrity: sha512-/OaKK0xYrs3DmxRYqL/yDc+FxFUVYhDlXMhRmv3z915w2HF1tnN1omB354j8VUGO/hbRzyD6Y3sA7v7GS/ceog==}
    engines: {node: '>=4'}

  to-regex-range@5.0.1:
    resolution: {integrity: sha512-65P7iz6X5yEr1cwcgvQxbbIw7Uk3gOy5dIdtZ4rDveLqhrdJP+Li/Hx6tyK0NEb+2GCyneCMJiGqrADCSNk8sQ==}
    engines: {node: '>=8.0'}

  tough-cookie@4.1.4:
    resolution: {integrity: sha512-Loo5UUvLD9ScZ6jh8beX1T6sO1w2/MpCRpEP7V280GKMVUQ0Jzar2U3UJPsrdbziLEMMhu3Ujnq//rhiFuIeag==}
    engines: {node: '>=6'}

  tr46@0.0.3:
    resolution: {integrity: sha512-N3WMsuqV66lT30CrXNbEjx4GEwlow3v6rr4mCcv6prnfwhS01rkgyFdjPNBYd9br7LpXV1+Emh01fHnq2Gdgrw==}

  tr46@1.0.1:
    resolution: {integrity: sha512-dTpowEjclQ7Kgx5SdBkqRzVhERQXov8/l9Ft9dVM9fmg0W0KQSVaXX9T4i6twCPNtYiZM53lpSSUAwJbFPOHxA==}

  tr46@5.0.0:
    resolution: {integrity: sha512-tk2G5R2KRwBd+ZN0zaEXpmzdKyOYksXwywulIX95MBODjSzMIuQnQ3m8JxgbhnL1LeVo7lqQKsYa1O3Htl7K5g==}
    engines: {node: '>=18'}

  tree-kill@1.2.2:
    resolution: {integrity: sha512-L0Orpi8qGpRG//Nd+H90vFB+3iHnue1zSSGmNOOCh1GLJ7rUKVwV2HvijphGQS2UmhUZewS9VgvxYIdgr+fG1A==}
    hasBin: true

  trim-lines@3.0.1:
    resolution: {integrity: sha512-kRj8B+YHZCc9kQYdWfJB2/oUl9rA99qbowYYBtr4ui4mZyAQ2JpvVBd/6U2YloATfqBhBTSMhTpgBHtU0Mf3Rg==}

  triple-beam@1.4.1:
    resolution: {integrity: sha512-aZbgViZrg1QNcG+LULa7nhZpJTZSLm/mXnHXnbAbjmN5aSa0y7V+wvv6+4WaBtpISJzThKy+PIPxc1Nq1EJ9mg==}
    engines: {node: '>= 14.0.0'}

  ts-api-utils@1.3.0:
    resolution: {integrity: sha512-UQMIo7pb8WRomKR1/+MFVLTroIvDVtMX3K6OUir8ynLyzB8Jeriont2bTAtmNPa1ekAgN7YPDyf6V+ygrdU+eQ==}
    engines: {node: '>=16'}
    peerDependencies:
      typescript: '>=4.2.0'

  ts-interface-checker@0.1.13:
    resolution: {integrity: sha512-Y/arvbn+rrz3JCKl9C4kVNfTfSm2/mEp5FSz5EsZSANGPSlQrpRI5M4PKF+mJnE52jOO90PnPSc3Ur3bTQw0gA==}

  ts-jest@29.2.5:
    resolution: {integrity: sha512-KD8zB2aAZrcKIdGk4OwpJggeLcH1FgrICqDSROWqlnJXGCXK4Mn6FcdK2B6670Xr73lHMG1kHw8R87A0ecZ+vA==}
    engines: {node: ^14.15.0 || ^16.10.0 || ^18.0.0 || >=20.0.0}
    hasBin: true
    peerDependencies:
      '@babel/core': '>=7.0.0-beta.0 <8'
      '@jest/transform': ^29.0.0
      '@jest/types': ^29.0.0
      babel-jest: ^29.0.0
      esbuild: '*'
      jest: ^29.0.0
      typescript: '>=4.3 <6'
    peerDependenciesMeta:
      '@babel/core':
        optional: true
      '@jest/transform':
        optional: true
      '@jest/types':
        optional: true
      babel-jest:
        optional: true
      esbuild:
        optional: true

  ts-node@10.9.2:
    resolution: {integrity: sha512-f0FFpIdcHgn8zcPSbf1dRevwt047YMnaiJM3u2w2RewrB+fob/zePZcrOyQoLMMO7aBIddLcQIEK5dYjkLnGrQ==}
    hasBin: true
    peerDependencies:
      '@swc/core': '>=1.2.50'
      '@swc/wasm': '>=1.2.50'
      '@types/node': '*'
      typescript: '>=2.7'
    peerDependenciesMeta:
      '@swc/core':
        optional: true
      '@swc/wasm':
        optional: true

  tsc-alias@1.8.10:
    resolution: {integrity: sha512-Ibv4KAWfFkFdKJxnWfVtdOmB0Zi1RJVxcbPGiCDsFpCQSsmpWyuzHG3rQyI5YkobWwxFPEyQfu1hdo4qLG2zPw==}
    hasBin: true

  tsconfig-paths@4.2.0:
    resolution: {integrity: sha512-NoZ4roiN7LnbKn9QqE1amc9DJfzvZXxF4xDavcOWt1BPkdx+m+0gJuPM+S0vCe7zTJMYUP0R8pO2XMr+Y8oLIg==}
    engines: {node: '>=6'}

  tslib@2.7.0:
    resolution: {integrity: sha512-gLXCKdN1/j47AiHiOkJN69hJmcbGTHI0ImLmbYLHykhgeN0jVGola9yVjFgzCUklsZQMW55o+dW7IXv3RCXDzA==}

  tsup@8.2.4:
    resolution: {integrity: sha512-akpCPePnBnC/CXgRrcy72ZSntgIEUa1jN0oJbbvpALWKNOz1B7aM+UVDWGRGIO/T/PZugAESWDJUAb5FD48o8Q==}
    engines: {node: '>=18'}
    hasBin: true
    peerDependencies:
      '@microsoft/api-extractor': ^7.36.0
      '@swc/core': ^1
      postcss: ^8.4.12
      typescript: '>=4.5.0'
    peerDependenciesMeta:
      '@microsoft/api-extractor':
        optional: true
      '@swc/core':
        optional: true
      postcss:
        optional: true
      typescript:
        optional: true

  tsx@4.19.1:
    resolution: {integrity: sha512-0flMz1lh74BR4wOvBjuh9olbnwqCPc35OOlfyzHba0Dc+QNUeWX/Gq2YTbnwcWPO3BMd8fkzRVrHcsR+a7z7rA==}
    engines: {node: '>=18.0.0'}
    hasBin: true

  tunnel-agent@0.6.0:
    resolution: {integrity: sha512-McnNiV1l8RYeY8tBgEpuodCC1mLUdbSN+CYBL7kJsJNInOP8UjDDEwdk6Mw60vdLLrr5NHKZhMAOSrR2NZuQ+w==}

  turbo-darwin-64@2.2.3:
    resolution: {integrity: sha512-Rcm10CuMKQGcdIBS3R/9PMeuYnv6beYIHqfZFeKWVYEWH69sauj4INs83zKMTUiZJ3/hWGZ4jet9AOwhsssLyg==}
    cpu: [x64]
    os: [darwin]

  turbo-darwin-arm64@2.2.3:
    resolution: {integrity: sha512-+EIMHkuLFqUdJYsA3roj66t9+9IciCajgj+DVek+QezEdOJKcRxlvDOS2BUaeN8kEzVSsNiAGnoysFWYw4K0HA==}
    cpu: [arm64]
    os: [darwin]

  turbo-linux-64@2.2.3:
    resolution: {integrity: sha512-UBhJCYnqtaeOBQLmLo8BAisWbc9v9daL9G8upLR+XGj6vuN/Nz6qUAhverN4Pyej1g4Nt1BhROnj6GLOPYyqxQ==}
    cpu: [x64]
    os: [linux]

  turbo-linux-arm64@2.2.3:
    resolution: {integrity: sha512-hJYT9dN06XCQ3jBka/EWvvAETnHRs3xuO/rb5bESmDfG+d9yQjeTMlhRXKrr4eyIMt6cLDt1LBfyi+6CQ+VAwQ==}
    cpu: [arm64]
    os: [linux]

  turbo-windows-64@2.2.3:
    resolution: {integrity: sha512-NPrjacrZypMBF31b4HE4ROg4P3nhMBPHKS5WTpMwf7wydZ8uvdEHpESVNMOtqhlp857zbnKYgP+yJF30H3N2dQ==}
    cpu: [x64]
    os: [win32]

  turbo-windows-arm64@2.2.3:
    resolution: {integrity: sha512-fnNrYBCqn6zgKPKLHu4sOkihBI/+0oYFr075duRxqUZ+1aLWTAGfHZLgjVeLh3zR37CVzuerGIPWAEkNhkWEIw==}
    cpu: [arm64]
    os: [win32]

  turbo@2.2.3:
    resolution: {integrity: sha512-5lDvSqIxCYJ/BAd6rQGK/AzFRhBkbu4JHVMLmGh/hCb7U3CqSnr5Tjwfy9vc+/5wG2DJ6wttgAaA7MoCgvBKZQ==}
    hasBin: true

  type-check@0.4.0:
    resolution: {integrity: sha512-XleUoc9uwGXqjWwXaUTZAmzMcFZ5858QA2vvx1Ur5xIcixXIP+8LnFDgRplU30us6teqdlskFfu+ae4K79Ooew==}
    engines: {node: '>= 0.8.0'}

  type-detect@4.0.8:
    resolution: {integrity: sha512-0fr/mIH1dlO+x7TlcMy+bIDqKPsw/70tVyeHW787goQjhmqaZe10uwLujubK9q9Lg6Fiho1KUKDYz0Z7k7g5/g==}
    engines: {node: '>=4'}

  type-fest@0.20.2:
    resolution: {integrity: sha512-Ne+eE4r0/iWnpAxD852z3A+N0Bt5RN//NjJwRd2VFHEmrywxf5vsZlh4R6lixl6B+wz/8d+maTSAkN1FIkI3LQ==}
    engines: {node: '>=10'}

  type-fest@0.21.3:
    resolution: {integrity: sha512-t0rzBq87m3fVcduHDUFhKmyyX+9eo6WQjZvf51Ea/M0Q7+T374Jp1aUiyUl0GKxp8M/OETVHSDvmkyPgvX+X2w==}
    engines: {node: '>=10'}

  typescript@3.9.10:
    resolution: {integrity: sha512-w6fIxVE/H1PkLKcCPsFqKE7Kv7QUwhU8qQY2MueZXWx5cPZdwFupLgKK3vntcK98BtNHZtAF4LA/yl2a7k8R6Q==}
    engines: {node: '>=4.2.0'}
    hasBin: true

  typescript@5.5.4:
    resolution: {integrity: sha512-Mtq29sKDAEYP7aljRgtPOpTvOfbwRWlS6dPRzwjdE+C0R4brX/GUyhHSecbHMFLNBLcJIPt9nl9yG5TZ1weH+Q==}
    engines: {node: '>=14.17'}
    hasBin: true

  ufo@1.5.4:
    resolution: {integrity: sha512-UsUk3byDzKd04EyoZ7U4DOlxQaD14JUKQl6/P7wiX4FNvUfm3XL246n9W5AmqwW5RSFJ27NAuM0iLscAOYUiGQ==}

  unbzip2-stream@1.4.3:
    resolution: {integrity: sha512-mlExGW4w71ebDJviH16lQLtZS32VKqsSfk80GCfUlwT/4/hNRFsoscrF/c++9xinkMzECL1uL9DDwXqFWkruPg==}

  undici-types@6.19.8:
    resolution: {integrity: sha512-ve2KP6f/JnbPBFyobGHuerC9g1FYGn/F8n1LWTwNxCEzd6IfqTwUQcNXgEtmmQ6DlRrC1hrSrBnCZPokRrDHjw==}

  undici@6.20.1:
    resolution: {integrity: sha512-AjQF1QsmqfJys+LXfGTNum+qw4S88CojRInG/6t31W/1fk6G59s92bnAvGz5Cmur+kQv2SURXEvvudLmbrE8QA==}
    engines: {node: '>=18.17'}

  unist-util-is@6.0.0:
    resolution: {integrity: sha512-2qCTHimwdxLfz+YzdGfkqNlH0tLi9xjTnHddPmJwtIG9MGsdbutfTc4P+haPD7l7Cjxf/WZj+we5qfVPvvxfYw==}

  unist-util-position@5.0.0:
    resolution: {integrity: sha512-fucsC7HjXvkB5R3kTCO7kUjRdrS0BJt3M/FPxmHMBOm8JQi2BsHAHFsy27E0EolP8rp0NzXsJ+jNPyDWvOJZPA==}

  unist-util-stringify-position@4.0.0:
    resolution: {integrity: sha512-0ASV06AAoKCDkS2+xw5RXJywruurpbC4JZSm7nr7MOt1ojAzvyyaO+UxZf18j8FCF6kmzCZKcAgN/yu2gm2XgQ==}

  unist-util-visit-parents@6.0.1:
    resolution: {integrity: sha512-L/PqWzfTP9lzzEa6CKs0k2nARxTdZduw3zyh8d2NVBnsyvHjSX4TWse388YrrQKbvI8w20fGjGlhgT96WwKykw==}

  unist-util-visit@5.0.0:
    resolution: {integrity: sha512-MR04uvD+07cwl/yhVuVWAtw+3GOR/knlL55Nd/wAdblk27GCVt3lqpTivy/tkJcZoNPzTwS1Y+KMojlLDhoTzg==}

  universalify@0.1.2:
    resolution: {integrity: sha512-rBJeI5CXAlmy1pV+617WB9J63U6XcazHHF2f2dbJix4XzpUF0RS3Zbj0FGIOCAva5P/d/GBOYaACQ1w+0azUkg==}
    engines: {node: '>= 4.0.0'}

  universalify@0.2.0:
    resolution: {integrity: sha512-CJ1QgKmNg3CwvAv/kOFmtnEN05f0D/cn9QntgNOQlQF9dgvVTHj3t+8JPdjqawCHk7V/KA+fbUqzZ9XWhcqPUg==}
    engines: {node: '>= 4.0.0'}

  update-browserslist-db@1.1.0:
    resolution: {integrity: sha512-EdRAaAyk2cUE1wOf2DkEhzxqOQvFOoRJFNS6NeyJ01Gp2beMRpBAINjM2iDXE3KCuKhwnvHIQCJm6ThL2Z+HzQ==}
    hasBin: true
    peerDependencies:
      browserslist: '>= 4.21.0'

  upper-case-first@2.0.2:
    resolution: {integrity: sha512-514ppYHBaKwfJRK/pNC6c/OxfGa0obSnAl106u97Ed0I625Nin96KAjttZF6ZL3e1XLtphxnqrOi9iWgm+u+bg==}

  upper-case@2.0.2:
    resolution: {integrity: sha512-KgdgDGJt2TpuwBUIjgG6lzw2GWFRCW9Qkfkiv0DxqHHLYJHmtmdUIKcZd8rHgFSjopVTlw6ggzCm1b8MFQwikg==}

  uri-js@4.4.1:
    resolution: {integrity: sha512-7rKUyy33Q1yc98pQ1DAmLtwX109F7TIfWlW1Ydo8Wl1ii1SeHieeh0HHfPeL2fMXK6z0s8ecKs9frCuLJvndBg==}

  url-parse@1.5.10:
    resolution: {integrity: sha512-WypcfiRhfeUP9vvF0j6rw0J3hrWrw6iZv3+22h6iRMJ/8z1Tj6XfLP4DsUix5MhMPnXpiHDoKyoZ/bdCkwBCiQ==}

  util-deprecate@1.0.2:
    resolution: {integrity: sha512-EPD5q1uXyFxJpCrLnCc1nHnq3gOa6DZBocAIiI2TaSCA7VCJ1UJDMagCzIkXNsUYfD1daK//LTEQ8xiIbrHtcw==}

  utility-types@3.11.0:
    resolution: {integrity: sha512-6Z7Ma2aVEWisaL6TvBCy7P8rm2LQoPv6dJ7ecIaIixHcwfbJ0x7mWdbcwlIM5IGQxPZSFYeqRCqlOOeKoJYMkw==}
    engines: {node: '>= 4'}

  uuid@9.0.1:
    resolution: {integrity: sha512-b+1eJOlsR9K8HJpow9Ok3fiWOWSIcIzXodvv0rQjVoOVNpWMpxf1wZNpt4y9h10odCNrqnYp1OBzRktckBe3sA==}
    hasBin: true

  v8-compile-cache-lib@3.0.1:
    resolution: {integrity: sha512-wa7YjyUGfNZngI/vtK0UHAN+lgDCxBPCylVXGp0zu59Fz5aiGtNXaq3DhIov063MorB+VfufLh3JlF2KdTK3xg==}

  v8-to-istanbul@9.3.0:
    resolution: {integrity: sha512-kiGUalWN+rgBJ/1OHZsBtU4rXZOfj/7rKQxULKlIzwzQSvMJUUNgPwJEEh7gU6xEVxC0ahoOBvN2YI8GH6FNgA==}
    engines: {node: '>=10.12.0'}

  validate-npm-package-license@3.0.4:
    resolution: {integrity: sha512-DpKm2Ui/xN7/HQKCtpZxoRWBhZ9Z0kqtygG8XCgNQ8ZlDnxuQmWhj566j8fN4Cu3/JmbhsDo7fcAJq4s9h27Ew==}

  validate-npm-package-name@5.0.1:
    resolution: {integrity: sha512-OljLrQ9SQdOUqTaQxqL5dEfZWrXExyyWsozYlAWFawPVNuD83igl7uJD2RTkNMbniIYgt8l81eCJGIdQF7avLQ==}
    engines: {node: ^14.17.0 || ^16.13.0 || >=18.0.0}

  vfile-message@4.0.2:
    resolution: {integrity: sha512-jRDZ1IMLttGj41KcZvlrYAaI3CfqpLpfpf+Mfig13viT6NKvRzWZ+lXz0Y5D60w6uJIBAOGq9mSHf0gktF0duw==}

  vfile@6.0.3:
    resolution: {integrity: sha512-KzIbH/9tXat2u30jf+smMwFCsno4wHVdNmzFyL+T/L3UGqqk6JKfVqOFOZEpZSHADH1k40ab6NUIXZq422ov3Q==}

  vite-node@2.1.4:
    resolution: {integrity: sha512-kqa9v+oi4HwkG6g8ufRnb5AeplcRw8jUF6/7/Qz1qRQOXHImG8YnLbB+LLszENwFnoBl9xIf9nVdCFzNd7GQEg==}
    engines: {node: ^18.0.0 || >=20.0.0}
    hasBin: true

  vite-plugin-dts@4.3.0:
    resolution: {integrity: sha512-LkBJh9IbLwL6/rxh0C1/bOurDrIEmRE7joC+jFdOEEciAFPbpEKOLSAr5nNh5R7CJ45cMbksTrFfy52szzC5eA==}
    engines: {node: ^14.18.0 || >=16.0.0}
    peerDependencies:
      typescript: '*'
      vite: '*'
    peerDependenciesMeta:
      vite:
        optional: true

  vite@5.4.10:
    resolution: {integrity: sha512-1hvaPshuPUtxeQ0hsVH3Mud0ZanOLwVTneA1EgbAM5LhaZEqyPWGRQ7BtaMvUrTDeEaC8pxtj6a6jku3x4z6SQ==}
    engines: {node: ^18.0.0 || >=20.0.0}
    hasBin: true
    peerDependencies:
      '@types/node': ^18.0.0 || >=20.0.0
      less: '*'
      lightningcss: ^1.21.0
      sass: '*'
      sass-embedded: '*'
      stylus: '*'
      sugarss: '*'
      terser: ^5.4.0
    peerDependenciesMeta:
      '@types/node':
        optional: true
      less:
        optional: true
      lightningcss:
        optional: true
      sass:
        optional: true
      sass-embedded:
        optional: true
      stylus:
        optional: true
      sugarss:
        optional: true
      terser:
        optional: true

  vite@5.4.8:
    resolution: {integrity: sha512-FqrItQ4DT1NC4zCUqMB4c4AZORMKIa0m8/URVCZ77OZ/QSNeJ54bU1vrFADbDsuwfIPcgknRkmqakQcgnL4GiQ==}
    engines: {node: ^18.0.0 || >=20.0.0}
    hasBin: true
    peerDependencies:
      '@types/node': ^18.0.0 || >=20.0.0
      less: '*'
      lightningcss: ^1.21.0
      sass: '*'
      sass-embedded: '*'
      stylus: '*'
      sugarss: '*'
      terser: ^5.4.0
    peerDependenciesMeta:
      '@types/node':
        optional: true
      less:
        optional: true
      lightningcss:
        optional: true
      sass:
        optional: true
      sass-embedded:
        optional: true
      stylus:
        optional: true
      sugarss:
        optional: true
      terser:
        optional: true

  vitepress@1.4.0:
    resolution: {integrity: sha512-JXCv4EsKTDyAFb6C/UjZr7nsGAzZ6mafVk2rx7rG5o8N+B/4QstIk+iEOe/9dKoU6V624UIC6g1pZ+K63rxhlw==}
    hasBin: true
    peerDependencies:
      markdown-it-mathjax3: ^4
      postcss: ^8
    peerDependenciesMeta:
      markdown-it-mathjax3:
        optional: true
      postcss:
        optional: true

  vitest@2.1.4:
    resolution: {integrity: sha512-eDjxbVAJw1UJJCHr5xr/xM86Zx+YxIEXGAR+bmnEID7z9qWfoxpHw0zdobz+TQAFOLT+nEXz3+gx6nUJ7RgmlQ==}
    engines: {node: ^18.0.0 || >=20.0.0}
    hasBin: true
    peerDependencies:
      '@edge-runtime/vm': '*'
      '@types/node': ^18.0.0 || >=20.0.0
      '@vitest/browser': 2.1.4
      '@vitest/ui': 2.1.4
      happy-dom: '*'
      jsdom: '*'
    peerDependenciesMeta:
      '@edge-runtime/vm':
        optional: true
      '@types/node':
        optional: true
      '@vitest/browser':
        optional: true
      '@vitest/ui':
        optional: true
      happy-dom:
        optional: true
      jsdom:
        optional: true

  vscode-uri@3.0.8:
    resolution: {integrity: sha512-AyFQ0EVmsOZOlAnxoFOGOq1SQDWAB7C6aqMGS23svWAllfOaxbuFvcT8D1i8z3Gyn8fraVeZNNmN6e9bxxXkKw==}

  vue-component-type-helpers@2.1.6:
    resolution: {integrity: sha512-ng11B8B/ZADUMMOsRbqv0arc442q7lifSubD0v8oDXIFoMg/mXwAPUunrroIDkY+mcD0dHKccdaznSVp8EoX3w==}

  vue-demi@0.14.10:
    resolution: {integrity: sha512-nMZBOwuzabUO0nLgIcc6rycZEebF6eeUfaiQx9+WSk8e29IbLvPU9feI6tqW4kTo3hvoYAJkMh8n8D0fuISphg==}
    engines: {node: '>=12'}
    hasBin: true
    peerDependencies:
      '@vue/composition-api': ^1.0.0-rc.1
      vue: ^3.0.0-0 || ^2.6.0
    peerDependenciesMeta:
      '@vue/composition-api':
        optional: true

  vue-eslint-parser@9.4.3:
    resolution: {integrity: sha512-2rYRLWlIpaiN8xbPiDyXZXRgLGOtWxERV7ND5fFAv5qo1D2N9Fu9MNajBNc6o13lZ+24DAWCkQCvj4klgmcITg==}
    engines: {node: ^14.17.0 || >=16.0.0}
    peerDependencies:
      eslint: '>=6.0.0'

  vue-router@4.2.5:
    resolution: {integrity: sha512-DIUpKcyg4+PTQKfFPX88UWhlagBEBEfJ5A8XDXRJLUnZOvcpMF8o/dnL90vpVkGaPbjvXazV/rC1qBKrZlFugw==}
    peerDependencies:
      vue: ^3.2.0

  vue-tsc@2.1.6:
    resolution: {integrity: sha512-f98dyZp5FOukcYmbFpuSCJ4Z0vHSOSmxGttZJCsFeX0M4w/Rsq0s4uKXjcSRsZqsRgQa6z7SfuO+y0HVICE57Q==}
    hasBin: true
    peerDependencies:
      typescript: '>=5.0.0'

  vue@3.5.12:
    resolution: {integrity: sha512-CLVZtXtn2ItBIi/zHZ0Sg1Xkb7+PU32bJJ8Bmy7ts3jxXTcbfsEfBivFYYWz1Hur+lalqGAh65Coin0r+HRUfg==}
    peerDependencies:
      typescript: '*'
    peerDependenciesMeta:
      typescript:
        optional: true

  w3c-xmlserializer@5.0.0:
    resolution: {integrity: sha512-o8qghlI8NZHU1lLPrpi2+Uq7abh4GGPpYANlalzWxyWteJOCsr/P+oPBA49TOLu5FTZO4d3F9MnWJfiMo4BkmA==}
    engines: {node: '>=18'}

  walker@1.0.8:
    resolution: {integrity: sha512-ts/8E8l5b7kY0vlWLewOkDXMmPdLcVV4GmOQLyxuSswIJsweeFZtAsMF7k1Nszz+TYBQrlYRmzOnr398y1JemQ==}

  webidl-conversions@3.0.1:
    resolution: {integrity: sha512-2JAn3z8AR6rjK8Sm8orRC0h/bcl/DqL7tRPdGZ4I1CjdF+EaMLmYxBHyXuKL849eucPFhvBoxMsflfOb8kxaeQ==}

  webidl-conversions@4.0.2:
    resolution: {integrity: sha512-YQ+BmxuTgd6UXZW3+ICGfyqRyHXVlD5GtQr5+qjiNW7bF0cqrzX500HVXPBOvgXb5YnzDd+h0zqyv61KUD7+Sg==}

  webidl-conversions@7.0.0:
    resolution: {integrity: sha512-VwddBukDzu71offAQR975unBIGqfKZpM+8ZX6ySk8nYhVoo5CYaZyzt3YBvYtRtO+aoGlqxPg/B87NGVZ/fu6g==}
    engines: {node: '>=12'}

  whatwg-encoding@3.1.1:
    resolution: {integrity: sha512-6qN4hJdMwfYBtE3YBTTHhoeuUrDBPZmbQaxWAqSALV/MeEnR5z1xd8UKud2RAkFoPkmB+hli1TZSnyi84xz1vQ==}
    engines: {node: '>=18'}

  whatwg-mimetype@3.0.0:
    resolution: {integrity: sha512-nt+N2dzIutVRxARx1nghPKGv1xHikU7HKdfafKkLNLindmPU/ch3U31NOCGGA/dmPcmb1VlofO0vnKAcsm0o/Q==}
    engines: {node: '>=12'}

  whatwg-mimetype@4.0.0:
    resolution: {integrity: sha512-QaKxh0eNIi2mE9p2vEdzfagOKHCcj1pJ56EEHGQOVxp8r9/iszLUUV7v89x9O1p/T+NlTM5W7jW6+cz4Fq1YVg==}
    engines: {node: '>=18'}

  whatwg-url@14.0.0:
    resolution: {integrity: sha512-1lfMEm2IEr7RIV+f4lUNPOqfFL+pO+Xw3fJSqmjX9AbXcXcYOkCe1P6+9VBZB6n94af16NfZf+sSk0JCBZC9aw==}
    engines: {node: '>=18'}

  whatwg-url@5.0.0:
    resolution: {integrity: sha512-saE57nupxk6v3HY35+jzBwYa0rKSy0XR8JSxZPwgLr7ys0IBzhGviA1/TUGJLmSVqs8pb9AnvICXEuOHLprYTw==}

  whatwg-url@7.1.0:
    resolution: {integrity: sha512-WUu7Rg1DroM7oQvGWfOiAK21n74Gg+T4elXEQYkOhtyLeWiJFoOGLXPKI/9gzIie9CtwVLm8wtw6YJdKyxSjeg==}

  which@1.3.1:
    resolution: {integrity: sha512-HxJdYWq1MTIQbJ3nw0cqssHoTNU267KlrDuGZ1WYlxDStUtKUhOaJmh112/TZmHxxUfuJqPXSOm7tDyas0OSIQ==}
    hasBin: true

  which@2.0.2:
    resolution: {integrity: sha512-BLI3Tl1TW3Pvl70l3yq3Y64i+awpwXqsGBYWkkqMtnbXgrMD+yj7rhW0kuEDxzJaYXGjEW5ogapKNMEKNMjibA==}
    engines: {node: '>= 8'}
    hasBin: true

  why-is-node-running@2.3.0:
    resolution: {integrity: sha512-hUrmaWBdVDcxvYqnyh09zunKzROWjbZTiNy8dBEjkS7ehEDQibXJ7XvlmtbwuTclUiIyN+CyXQD4Vmko8fNm8w==}
    engines: {node: '>=8'}
    hasBin: true

  wide-align@1.1.5:
    resolution: {integrity: sha512-eDMORYaPNZ4sQIuuYPDHdQvf4gyCF9rEEV/yPxGfwPkRodwEgiMUUXTx/dex+Me0wxx53S+NgUHaP7y3MGlDmg==}

  widest-line@3.1.0:
    resolution: {integrity: sha512-NsmoXalsWVDMGupxZ5R08ka9flZjjiLvHVAWYOKtiKM8ujtZWr9cRffak+uSE48+Ob8ObalXpwyeUiyDD6QFgg==}
    engines: {node: '>=8'}

  winston-transport@4.7.1:
    resolution: {integrity: sha512-wQCXXVgfv/wUPOfb2x0ruxzwkcZfxcktz6JIMUaPLmcNhO4bZTwA/WtDWK74xV3F2dKu8YadrFv0qhwYjVEwhA==}
    engines: {node: '>= 12.0.0'}

  winston@3.15.0:
    resolution: {integrity: sha512-RhruH2Cj0bV0WgNL+lOfoUBI4DVfdUNjVnJGVovWZmrcKtrFTTRzgXYK2O9cymSGjrERCtaAeHwMNnUWXlwZow==}
    engines: {node: '>= 12.0.0'}

  word-wrap@1.2.5:
    resolution: {integrity: sha512-BN22B5eaMMI9UMtjrGd5g5eCYPpCPDUy0FJXbYsaT5zYxjFOckS53SQDE3pWkVoWpHXVb3BrYcEN4Twa55B5cA==}
    engines: {node: '>=0.10.0'}

  wordwrap@1.0.0:
    resolution: {integrity: sha512-gvVzJFlPycKc5dZN4yPkP8w7Dc37BtP1yczEneOb4uq34pXZcvrtRTmWV8W+Ume+XCxKgbjM+nevkyFPMybd4Q==}

  wrap-ansi@6.2.0:
    resolution: {integrity: sha512-r6lPcBGxZXlIcymEu7InxDMhdW0KDxpLgoFLcguasxCaJ/SOIZwINatK9KY/tf+ZrlywOKU0UDj3ATXUBfxJXA==}
    engines: {node: '>=8'}

  wrap-ansi@7.0.0:
    resolution: {integrity: sha512-YVGIj2kamLSTxw6NsZjoBxfSwsn0ycdesmc4p+Q21c5zPuZ1pl+NfxVdxPtdHvmNVOQ6XSYG4AUtyt/Fi7D16Q==}
    engines: {node: '>=10'}

  wrap-ansi@8.1.0:
    resolution: {integrity: sha512-si7QWI6zUMq56bESFvagtmzMdGOtoxfR+Sez11Mobfc7tm+VkUckk9bW2UeffTGVUbOksxmSw0AA2gs8g71NCQ==}
    engines: {node: '>=12'}

  wrappy@1.0.2:
    resolution: {integrity: sha512-l4Sp/DRseor9wL6EvV2+TuQn63dMkPjZ/sp9XkghTEbV9KlPS1xUsZ3u7/IQO4wxtcFB4bgpQPRcR3QCvezPcQ==}

  write-file-atomic@4.0.2:
    resolution: {integrity: sha512-7KxauUdBmSdWnmpaGFg+ppNjKF8uNLry8LyzjauQDOVONfFLNKrKvQOxZ/VuTIcS/gge/YNahf5RIIQWTSarlg==}
    engines: {node: ^12.13.0 || ^14.15.0 || >=16.0.0}

  ws@8.18.0:
    resolution: {integrity: sha512-8VbfWfHLbbwu3+N6OKsOMpBdT4kXPDDB9cJk2bJ6mh9ucxdlnNvH1e+roYkKmN9Nxw2yjz7VzeO9oOz2zJ04Pw==}
    engines: {node: '>=10.0.0'}
    peerDependencies:
      bufferutil: ^4.0.1
      utf-8-validate: '>=5.0.2'
    peerDependenciesMeta:
      bufferutil:
        optional: true
      utf-8-validate:
        optional: true

  xml-name-validator@4.0.0:
    resolution: {integrity: sha512-ICP2e+jsHvAj2E2lIHxa5tjXRlKDJo4IdvPvCXbXQGdzSfmSpNVyIKMvoZHjDY9DP0zV17iI85o90vRFXNccRw==}
    engines: {node: '>=12'}

  xml-name-validator@5.0.0:
    resolution: {integrity: sha512-EvGK8EJ3DhaHfbRlETOWAS5pO9MZITeauHKJyb8wyajUfQUenkIg2MvLDTZ4T/TgIcm3HU0TFBgWWboAZ30UHg==}
    engines: {node: '>=18'}

  xmlchars@2.2.0:
    resolution: {integrity: sha512-JZnDKK8B0RCDw84FNdDAIpZK+JuJw+s7Lz8nksI7SIuU3UXJJslUthsi+uWBUYOwPFwW7W7PRLRfUKpxjtjFCw==}

  xtend@4.0.2:
    resolution: {integrity: sha512-LKYU1iAXJXUgAXn9URjiu+MWhyUXHsvfp7mcuYm9dSUKK0/CjtrUwFAxD82/mCWbtLsGjFIad0wIsod4zrTAEQ==}
    engines: {node: '>=0.4'}

  y18n@5.0.8:
    resolution: {integrity: sha512-0pfFzegeDWJHJIAmTLRP2DwHjdF5s7jo9tuztdQxAhINCdvS+3nGINqPd00AphqJR/0LhANUS6/+7SCb98YOfA==}
    engines: {node: '>=10'}

  yallist@2.1.2:
    resolution: {integrity: sha512-ncTzHV7NvsQZkYe1DW7cbDLm0YpzHmZF5r/iyP3ZnQtMiJ+pjzisCiMNI+Sj+xQF5pXhSHxSB3uDbsBTzY/c2A==}

  yallist@3.1.1:
    resolution: {integrity: sha512-a4UGQaWPH59mOXUYnAG2ewncQS4i4F43Tv3JoAM+s2VDAmS9NsK8GpDMLrCHPksFT7h3K6TOoUNn2pb7RoXx4g==}

  yallist@4.0.0:
    resolution: {integrity: sha512-3wdGidZyq5PB084XLES5TpOSRA3wjXAlIWMhum2kRcv/41Sn2emQ0dycQW4uZXLejwKvg6EsvbdlVL+FYEct7A==}

  yallist@5.0.0:
    resolution: {integrity: sha512-YgvUTfwqyc7UXVMrB+SImsVYSmTS8X/tSrtdNZMImM+n7+QTriRXyXim0mBrTXNeqzVF0KWGgHPeiyViFFrNDw==}
    engines: {node: '>=18'}

  yaml@2.6.0:
    resolution: {integrity: sha512-a6ae//JvKDEra2kdi1qzCyrJW/WZCgFi8ydDV+eXExl95t+5R+ijnqHJbz9tmMh8FUjx3iv2fCQ4dclAQlO2UQ==}
    engines: {node: '>= 14'}
    hasBin: true

  yargs-parser@21.1.1:
    resolution: {integrity: sha512-tVpsJW7DdjecAiFpbIB1e3qxIQsE6NoPc5/eTdrbbIC4h0LVsWhnoa3g+m2HclBIujHzsxZ4VJVA+GUuc2/LBw==}
    engines: {node: '>=12'}

  yargs@17.7.2:
    resolution: {integrity: sha512-7dSzzRQ++CKnNI/krKnYRV7JKKPUXMEh61soaHKg9mrWEhzFWhFnxPxGl+69cD1Ou63C13NUPCnmIcrvqCuM6w==}
    engines: {node: '>=12'}

  yarpm@1.2.0:
    resolution: {integrity: sha512-gxN4Ali09uey8EpLfbYG+bTXf1hF6TA5oAXFPpKi5Nt5aztXU9AIEksXE0lpuvC50vL4De/KIeP8JXgYOZ8KbQ==}
    hasBin: true

  yauzl@2.10.0:
    resolution: {integrity: sha512-p4a9I6X6nu6IhoGmBqAcbJy1mlC4j27vEPZX9F4L4/vZT3Lyq1VkFHw/V/PUcB9Buo+DG3iHkT0x3Qya58zc3g==}

  yn@3.1.1:
    resolution: {integrity: sha512-Ux4ygGWsu2c7isFWe8Yu1YluJmqVhxqK2cLXNQA5AcC3QfbGNpM7fu0Y8b/z16pXLnFxZYvWhd3fhBY9DLmC6Q==}
    engines: {node: '>=6'}

  yocto-queue@0.1.0:
    resolution: {integrity: sha512-rVksvsnNCdJ/ohGc6xgPwyN8eheCxsiLM8mxuE/t/mOVqJewPuO1miLpTHQiRgTKCLexL4MeAFVagts7HmNZ2Q==}
    engines: {node: '>=10'}

  yoctocolors-cjs@2.1.2:
    resolution: {integrity: sha512-cYVsTjKl8b+FrnidjibDWskAv7UKOfcwaVZdp/it9n1s9fU3IkgDbhdIRKCW4JDsAlECJY0ytoVPT3sK6kideA==}
    engines: {node: '>=18'}

  zip-stream@6.0.1:
    resolution: {integrity: sha512-zK7YHHz4ZXpW89AHXUPbQVGKI7uvkd3hzusTdotCg1UxyaVtg0zFJSTfW/Dq5f7OBBVnq6cZIaC8Ti4hb6dtCA==}
    engines: {node: '>= 14'}

  zod@3.23.8:
    resolution: {integrity: sha512-XBx9AXhXktjUqnepgTiE5flcKIYWi/rme0Eaj+5Y0lftuGBq+jyRu/md4WnuxqgP1ubdpNCsYEYPxrzVHD8d6g==}

  zwitch@2.0.4:
    resolution: {integrity: sha512-bXE4cR/kVZhKZX/RjPEflHaKVhUVl85noU3v6b8apfQEc1x4A+zBxjZ4lN8LqGd6WZ3dl98pY4o717VFmoPp+A==}

snapshots:

  '@ag-grid-community/client-side-row-model@32.3.2':
    dependencies:
      '@ag-grid-community/core': 32.3.2
      tslib: 2.7.0

  '@ag-grid-community/core@32.3.2':
    dependencies:
      ag-charts-types: 10.3.1
      tslib: 2.7.0

  '@ag-grid-community/csv-export@32.3.2':
    dependencies:
      '@ag-grid-community/core': 32.3.2
      tslib: 2.7.0

  '@ag-grid-community/infinite-row-model@32.3.2':
    dependencies:
      '@ag-grid-community/core': 32.3.2
      tslib: 2.7.0

  '@ag-grid-community/styles@32.3.2': {}

  '@ag-grid-community/theming@32.3.2':
    dependencies:
      '@ag-grid-community/core': 32.3.2
      tslib: 2.7.0

  '@ag-grid-community/vue3@32.3.2(typescript@5.5.4)':
    dependencies:
      '@ag-grid-community/core': 32.3.2
      vue: 3.5.12(typescript@5.5.4)
    transitivePeerDependencies:
      - typescript

  '@ag-grid-enterprise/clipboard@32.3.2':
    dependencies:
      '@ag-grid-community/core': 32.3.2
      '@ag-grid-community/csv-export': 32.3.2
      '@ag-grid-enterprise/core': 32.3.2

  '@ag-grid-enterprise/column-tool-panel@32.3.2':
    dependencies:
      '@ag-grid-community/core': 32.3.2
      '@ag-grid-enterprise/core': 32.3.2
      '@ag-grid-enterprise/row-grouping': 32.3.2
      '@ag-grid-enterprise/side-bar': 32.3.2

  '@ag-grid-enterprise/core@32.3.2':
    dependencies:
      '@ag-grid-community/core': 32.3.2

  '@ag-grid-enterprise/excel-export@32.3.2':
    dependencies:
      '@ag-grid-community/core': 32.3.2
      '@ag-grid-community/csv-export': 32.3.2
      '@ag-grid-enterprise/core': 32.3.2

  '@ag-grid-enterprise/menu@32.3.2':
    dependencies:
      '@ag-grid-community/core': 32.3.2
      '@ag-grid-enterprise/column-tool-panel': 32.3.2
      '@ag-grid-enterprise/core': 32.3.2

  '@ag-grid-enterprise/range-selection@32.3.2':
    dependencies:
      '@ag-grid-community/core': 32.3.2
      '@ag-grid-enterprise/core': 32.3.2

  '@ag-grid-enterprise/rich-select@32.3.2':
    dependencies:
      '@ag-grid-community/core': 32.3.2
      '@ag-grid-enterprise/core': 32.3.2

  '@ag-grid-enterprise/row-grouping@32.3.2':
    dependencies:
      '@ag-grid-community/core': 32.3.2
      '@ag-grid-enterprise/core': 32.3.2

  '@ag-grid-enterprise/server-side-row-model@32.3.2':
    dependencies:
      '@ag-grid-community/core': 32.3.2
      '@ag-grid-enterprise/core': 32.3.2

  '@ag-grid-enterprise/side-bar@32.3.2':
    dependencies:
      '@ag-grid-community/core': 32.3.2
      '@ag-grid-enterprise/core': 32.3.2

  '@algolia/autocomplete-core@1.9.3(@algolia/client-search@4.24.0)(algoliasearch@4.24.0)(search-insights@2.17.2)':
    dependencies:
      '@algolia/autocomplete-plugin-algolia-insights': 1.9.3(@algolia/client-search@4.24.0)(algoliasearch@4.24.0)(search-insights@2.17.2)
      '@algolia/autocomplete-shared': 1.9.3(@algolia/client-search@4.24.0)(algoliasearch@4.24.0)
    transitivePeerDependencies:
      - '@algolia/client-search'
      - algoliasearch
      - search-insights

  '@algolia/autocomplete-plugin-algolia-insights@1.9.3(@algolia/client-search@4.24.0)(algoliasearch@4.24.0)(search-insights@2.17.2)':
    dependencies:
      '@algolia/autocomplete-shared': 1.9.3(@algolia/client-search@4.24.0)(algoliasearch@4.24.0)
      search-insights: 2.17.2
    transitivePeerDependencies:
      - '@algolia/client-search'
      - algoliasearch

  '@algolia/autocomplete-preset-algolia@1.9.3(@algolia/client-search@4.24.0)(algoliasearch@4.24.0)':
    dependencies:
      '@algolia/autocomplete-shared': 1.9.3(@algolia/client-search@4.24.0)(algoliasearch@4.24.0)
      '@algolia/client-search': 4.24.0
      algoliasearch: 4.24.0

  '@algolia/autocomplete-shared@1.9.3(@algolia/client-search@4.24.0)(algoliasearch@4.24.0)':
    dependencies:
      '@algolia/client-search': 4.24.0
      algoliasearch: 4.24.0

  '@algolia/cache-browser-local-storage@4.24.0':
    dependencies:
      '@algolia/cache-common': 4.24.0

  '@algolia/cache-common@4.24.0': {}

  '@algolia/cache-in-memory@4.24.0':
    dependencies:
      '@algolia/cache-common': 4.24.0

  '@algolia/client-account@4.24.0':
    dependencies:
      '@algolia/client-common': 4.24.0
      '@algolia/client-search': 4.24.0
      '@algolia/transporter': 4.24.0

  '@algolia/client-analytics@4.24.0':
    dependencies:
      '@algolia/client-common': 4.24.0
      '@algolia/client-search': 4.24.0
      '@algolia/requester-common': 4.24.0
      '@algolia/transporter': 4.24.0

  '@algolia/client-common@4.24.0':
    dependencies:
      '@algolia/requester-common': 4.24.0
      '@algolia/transporter': 4.24.0

  '@algolia/client-personalization@4.24.0':
    dependencies:
      '@algolia/client-common': 4.24.0
      '@algolia/requester-common': 4.24.0
      '@algolia/transporter': 4.24.0

  '@algolia/client-search@4.24.0':
    dependencies:
      '@algolia/client-common': 4.24.0
      '@algolia/requester-common': 4.24.0
      '@algolia/transporter': 4.24.0

  '@algolia/logger-common@4.24.0': {}

  '@algolia/logger-console@4.24.0':
    dependencies:
      '@algolia/logger-common': 4.24.0

  '@algolia/recommend@4.24.0':
    dependencies:
      '@algolia/cache-browser-local-storage': 4.24.0
      '@algolia/cache-common': 4.24.0
      '@algolia/cache-in-memory': 4.24.0
      '@algolia/client-common': 4.24.0
      '@algolia/client-search': 4.24.0
      '@algolia/logger-common': 4.24.0
      '@algolia/logger-console': 4.24.0
      '@algolia/requester-browser-xhr': 4.24.0
      '@algolia/requester-common': 4.24.0
      '@algolia/requester-node-http': 4.24.0
      '@algolia/transporter': 4.24.0

  '@algolia/requester-browser-xhr@4.24.0':
    dependencies:
      '@algolia/requester-common': 4.24.0

  '@algolia/requester-common@4.24.0': {}

  '@algolia/requester-node-http@4.24.0':
    dependencies:
      '@algolia/requester-common': 4.24.0

  '@algolia/transporter@4.24.0':
    dependencies:
      '@algolia/cache-common': 4.24.0
      '@algolia/logger-common': 4.24.0
      '@algolia/requester-common': 4.24.0

  '@ampproject/remapping@2.3.0':
    dependencies:
      '@jridgewell/gen-mapping': 0.3.5
      '@jridgewell/trace-mapping': 0.3.25

  '@aws-crypto/crc32@5.2.0':
    dependencies:
      '@aws-crypto/util': 5.2.0
      '@aws-sdk/types': 3.679.0
      tslib: 2.7.0

  '@aws-crypto/crc32c@5.2.0':
    dependencies:
      '@aws-crypto/util': 5.2.0
      '@aws-sdk/types': 3.679.0
      tslib: 2.7.0

  '@aws-crypto/sha1-browser@5.2.0':
    dependencies:
      '@aws-crypto/supports-web-crypto': 5.2.0
      '@aws-crypto/util': 5.2.0
      '@aws-sdk/types': 3.679.0
      '@aws-sdk/util-locate-window': 3.568.0
      '@smithy/util-utf8': 2.3.0
      tslib: 2.7.0

  '@aws-crypto/sha256-browser@5.2.0':
    dependencies:
      '@aws-crypto/sha256-js': 5.2.0
      '@aws-crypto/supports-web-crypto': 5.2.0
      '@aws-crypto/util': 5.2.0
      '@aws-sdk/types': 3.679.0
      '@aws-sdk/util-locate-window': 3.568.0
      '@smithy/util-utf8': 2.3.0
      tslib: 2.7.0

  '@aws-crypto/sha256-js@5.2.0':
    dependencies:
      '@aws-crypto/util': 5.2.0
      '@aws-sdk/types': 3.679.0
      tslib: 2.7.0

  '@aws-crypto/supports-web-crypto@5.2.0':
    dependencies:
      tslib: 2.7.0

  '@aws-crypto/util@5.2.0':
    dependencies:
      '@aws-sdk/types': 3.679.0
      '@smithy/util-utf8': 2.3.0
      tslib: 2.7.0

  '@aws-sdk/client-cloudfront@3.682.0':
    dependencies:
      '@aws-crypto/sha256-browser': 5.2.0
      '@aws-crypto/sha256-js': 5.2.0
      '@aws-sdk/client-sso-oidc': 3.682.0(@aws-sdk/client-sts@3.682.0)
      '@aws-sdk/client-sts': 3.682.0
      '@aws-sdk/core': 3.679.0
      '@aws-sdk/credential-provider-node': 3.682.0(@aws-sdk/client-sso-oidc@3.682.0(@aws-sdk/client-sts@3.682.0))(@aws-sdk/client-sts@3.682.0)
      '@aws-sdk/middleware-host-header': 3.679.0
      '@aws-sdk/middleware-logger': 3.679.0
      '@aws-sdk/middleware-recursion-detection': 3.679.0
      '@aws-sdk/middleware-user-agent': 3.682.0
      '@aws-sdk/region-config-resolver': 3.679.0
      '@aws-sdk/types': 3.679.0
      '@aws-sdk/util-endpoints': 3.679.0
      '@aws-sdk/util-user-agent-browser': 3.679.0
      '@aws-sdk/util-user-agent-node': 3.682.0
      '@aws-sdk/xml-builder': 3.679.0
      '@smithy/config-resolver': 3.0.9
      '@smithy/core': 2.4.8
      '@smithy/fetch-http-handler': 3.2.9
      '@smithy/hash-node': 3.0.7
      '@smithy/invalid-dependency': 3.0.7
      '@smithy/middleware-content-length': 3.0.9
      '@smithy/middleware-endpoint': 3.1.4
      '@smithy/middleware-retry': 3.0.23
      '@smithy/middleware-serde': 3.0.7
      '@smithy/middleware-stack': 3.0.7
      '@smithy/node-config-provider': 3.1.8
      '@smithy/node-http-handler': 3.2.4
      '@smithy/protocol-http': 4.1.4
      '@smithy/smithy-client': 3.4.0
      '@smithy/types': 3.5.0
      '@smithy/url-parser': 3.0.7
      '@smithy/util-base64': 3.0.0
      '@smithy/util-body-length-browser': 3.0.0
      '@smithy/util-body-length-node': 3.0.0
      '@smithy/util-defaults-mode-browser': 3.0.23
      '@smithy/util-defaults-mode-node': 3.0.23
      '@smithy/util-endpoints': 2.1.3
      '@smithy/util-middleware': 3.0.7
      '@smithy/util-retry': 3.0.7
      '@smithy/util-stream': 3.1.9
      '@smithy/util-utf8': 3.0.0
      '@smithy/util-waiter': 3.1.6
      tslib: 2.7.0
    transitivePeerDependencies:
      - aws-crt

  '@aws-sdk/client-s3@3.685.0':
    dependencies:
      '@aws-crypto/sha1-browser': 5.2.0
      '@aws-crypto/sha256-browser': 5.2.0
      '@aws-crypto/sha256-js': 5.2.0
      '@aws-sdk/client-sso-oidc': 3.682.0(@aws-sdk/client-sts@3.682.0)
      '@aws-sdk/client-sts': 3.682.0
      '@aws-sdk/core': 3.679.0
      '@aws-sdk/credential-provider-node': 3.682.0(@aws-sdk/client-sso-oidc@3.682.0(@aws-sdk/client-sts@3.682.0))(@aws-sdk/client-sts@3.682.0)
      '@aws-sdk/middleware-bucket-endpoint': 3.679.0
      '@aws-sdk/middleware-expect-continue': 3.679.0
      '@aws-sdk/middleware-flexible-checksums': 3.682.0
      '@aws-sdk/middleware-host-header': 3.679.0
      '@aws-sdk/middleware-location-constraint': 3.679.0
      '@aws-sdk/middleware-logger': 3.679.0
      '@aws-sdk/middleware-recursion-detection': 3.679.0
      '@aws-sdk/middleware-sdk-s3': 3.685.0
      '@aws-sdk/middleware-ssec': 3.679.0
      '@aws-sdk/middleware-user-agent': 3.682.0
      '@aws-sdk/region-config-resolver': 3.679.0
      '@aws-sdk/signature-v4-multi-region': 3.685.0
      '@aws-sdk/types': 3.679.0
      '@aws-sdk/util-endpoints': 3.679.0
      '@aws-sdk/util-user-agent-browser': 3.679.0
      '@aws-sdk/util-user-agent-node': 3.682.0
      '@aws-sdk/xml-builder': 3.679.0
      '@smithy/config-resolver': 3.0.9
      '@smithy/core': 2.4.8
      '@smithy/eventstream-serde-browser': 3.0.10
      '@smithy/eventstream-serde-config-resolver': 3.0.7
      '@smithy/eventstream-serde-node': 3.0.9
      '@smithy/fetch-http-handler': 3.2.9
      '@smithy/hash-blob-browser': 3.1.6
      '@smithy/hash-node': 3.0.7
      '@smithy/hash-stream-node': 3.1.6
      '@smithy/invalid-dependency': 3.0.7
      '@smithy/md5-js': 3.0.7
      '@smithy/middleware-content-length': 3.0.9
      '@smithy/middleware-endpoint': 3.1.4
      '@smithy/middleware-retry': 3.0.23
      '@smithy/middleware-serde': 3.0.7
      '@smithy/middleware-stack': 3.0.7
      '@smithy/node-config-provider': 3.1.8
      '@smithy/node-http-handler': 3.2.4
      '@smithy/protocol-http': 4.1.4
      '@smithy/smithy-client': 3.4.0
      '@smithy/types': 3.5.0
      '@smithy/url-parser': 3.0.7
      '@smithy/util-base64': 3.0.0
      '@smithy/util-body-length-browser': 3.0.0
      '@smithy/util-body-length-node': 3.0.0
      '@smithy/util-defaults-mode-browser': 3.0.23
      '@smithy/util-defaults-mode-node': 3.0.23
      '@smithy/util-endpoints': 2.1.3
      '@smithy/util-middleware': 3.0.7
      '@smithy/util-retry': 3.0.7
      '@smithy/util-stream': 3.1.9
      '@smithy/util-utf8': 3.0.0
      '@smithy/util-waiter': 3.1.6
      tslib: 2.7.0
    transitivePeerDependencies:
      - aws-crt

  '@aws-sdk/client-sso-oidc@3.682.0(@aws-sdk/client-sts@3.682.0)':
    dependencies:
      '@aws-crypto/sha256-browser': 5.2.0
      '@aws-crypto/sha256-js': 5.2.0
      '@aws-sdk/client-sts': 3.682.0
      '@aws-sdk/core': 3.679.0
      '@aws-sdk/credential-provider-node': 3.682.0(@aws-sdk/client-sso-oidc@3.682.0(@aws-sdk/client-sts@3.682.0))(@aws-sdk/client-sts@3.682.0)
      '@aws-sdk/middleware-host-header': 3.679.0
      '@aws-sdk/middleware-logger': 3.679.0
      '@aws-sdk/middleware-recursion-detection': 3.679.0
      '@aws-sdk/middleware-user-agent': 3.682.0
      '@aws-sdk/region-config-resolver': 3.679.0
      '@aws-sdk/types': 3.679.0
      '@aws-sdk/util-endpoints': 3.679.0
      '@aws-sdk/util-user-agent-browser': 3.679.0
      '@aws-sdk/util-user-agent-node': 3.682.0
      '@smithy/config-resolver': 3.0.9
      '@smithy/core': 2.4.8
      '@smithy/fetch-http-handler': 3.2.9
      '@smithy/hash-node': 3.0.7
      '@smithy/invalid-dependency': 3.0.7
      '@smithy/middleware-content-length': 3.0.9
      '@smithy/middleware-endpoint': 3.1.4
      '@smithy/middleware-retry': 3.0.23
      '@smithy/middleware-serde': 3.0.7
      '@smithy/middleware-stack': 3.0.7
      '@smithy/node-config-provider': 3.1.8
      '@smithy/node-http-handler': 3.2.4
      '@smithy/protocol-http': 4.1.4
      '@smithy/smithy-client': 3.4.0
      '@smithy/types': 3.5.0
      '@smithy/url-parser': 3.0.7
      '@smithy/util-base64': 3.0.0
      '@smithy/util-body-length-browser': 3.0.0
      '@smithy/util-body-length-node': 3.0.0
      '@smithy/util-defaults-mode-browser': 3.0.23
      '@smithy/util-defaults-mode-node': 3.0.23
      '@smithy/util-endpoints': 2.1.3
      '@smithy/util-middleware': 3.0.7
      '@smithy/util-retry': 3.0.7
      '@smithy/util-utf8': 3.0.0
      tslib: 2.7.0
    transitivePeerDependencies:
      - aws-crt

  '@aws-sdk/client-sso@3.682.0':
    dependencies:
      '@aws-crypto/sha256-browser': 5.2.0
      '@aws-crypto/sha256-js': 5.2.0
      '@aws-sdk/core': 3.679.0
      '@aws-sdk/middleware-host-header': 3.679.0
      '@aws-sdk/middleware-logger': 3.679.0
      '@aws-sdk/middleware-recursion-detection': 3.679.0
      '@aws-sdk/middleware-user-agent': 3.682.0
      '@aws-sdk/region-config-resolver': 3.679.0
      '@aws-sdk/types': 3.679.0
      '@aws-sdk/util-endpoints': 3.679.0
      '@aws-sdk/util-user-agent-browser': 3.679.0
      '@aws-sdk/util-user-agent-node': 3.682.0
      '@smithy/config-resolver': 3.0.9
      '@smithy/core': 2.4.8
      '@smithy/fetch-http-handler': 3.2.9
      '@smithy/hash-node': 3.0.7
      '@smithy/invalid-dependency': 3.0.7
      '@smithy/middleware-content-length': 3.0.9
      '@smithy/middleware-endpoint': 3.1.4
      '@smithy/middleware-retry': 3.0.23
      '@smithy/middleware-serde': 3.0.7
      '@smithy/middleware-stack': 3.0.7
      '@smithy/node-config-provider': 3.1.8
      '@smithy/node-http-handler': 3.2.4
      '@smithy/protocol-http': 4.1.4
      '@smithy/smithy-client': 3.4.0
      '@smithy/types': 3.5.0
      '@smithy/url-parser': 3.0.7
      '@smithy/util-base64': 3.0.0
      '@smithy/util-body-length-browser': 3.0.0
      '@smithy/util-body-length-node': 3.0.0
      '@smithy/util-defaults-mode-browser': 3.0.23
      '@smithy/util-defaults-mode-node': 3.0.23
      '@smithy/util-endpoints': 2.1.3
      '@smithy/util-middleware': 3.0.7
      '@smithy/util-retry': 3.0.7
      '@smithy/util-utf8': 3.0.0
      tslib: 2.7.0
    transitivePeerDependencies:
      - aws-crt

  '@aws-sdk/client-sts@3.682.0':
    dependencies:
      '@aws-crypto/sha256-browser': 5.2.0
      '@aws-crypto/sha256-js': 5.2.0
      '@aws-sdk/client-sso-oidc': 3.682.0(@aws-sdk/client-sts@3.682.0)
      '@aws-sdk/core': 3.679.0
      '@aws-sdk/credential-provider-node': 3.682.0(@aws-sdk/client-sso-oidc@3.682.0(@aws-sdk/client-sts@3.682.0))(@aws-sdk/client-sts@3.682.0)
      '@aws-sdk/middleware-host-header': 3.679.0
      '@aws-sdk/middleware-logger': 3.679.0
      '@aws-sdk/middleware-recursion-detection': 3.679.0
      '@aws-sdk/middleware-user-agent': 3.682.0
      '@aws-sdk/region-config-resolver': 3.679.0
      '@aws-sdk/types': 3.679.0
      '@aws-sdk/util-endpoints': 3.679.0
      '@aws-sdk/util-user-agent-browser': 3.679.0
      '@aws-sdk/util-user-agent-node': 3.682.0
      '@smithy/config-resolver': 3.0.9
      '@smithy/core': 2.4.8
      '@smithy/fetch-http-handler': 3.2.9
      '@smithy/hash-node': 3.0.7
      '@smithy/invalid-dependency': 3.0.7
      '@smithy/middleware-content-length': 3.0.9
      '@smithy/middleware-endpoint': 3.1.4
      '@smithy/middleware-retry': 3.0.23
      '@smithy/middleware-serde': 3.0.7
      '@smithy/middleware-stack': 3.0.7
      '@smithy/node-config-provider': 3.1.8
      '@smithy/node-http-handler': 3.2.4
      '@smithy/protocol-http': 4.1.4
      '@smithy/smithy-client': 3.4.0
      '@smithy/types': 3.5.0
      '@smithy/url-parser': 3.0.7
      '@smithy/util-base64': 3.0.0
      '@smithy/util-body-length-browser': 3.0.0
      '@smithy/util-body-length-node': 3.0.0
      '@smithy/util-defaults-mode-browser': 3.0.23
      '@smithy/util-defaults-mode-node': 3.0.23
      '@smithy/util-endpoints': 2.1.3
      '@smithy/util-middleware': 3.0.7
      '@smithy/util-retry': 3.0.7
      '@smithy/util-utf8': 3.0.0
      tslib: 2.7.0
    transitivePeerDependencies:
      - aws-crt

  '@aws-sdk/core@3.679.0':
    dependencies:
      '@aws-sdk/types': 3.679.0
      '@smithy/core': 2.4.8
      '@smithy/node-config-provider': 3.1.8
      '@smithy/property-provider': 3.1.7
      '@smithy/protocol-http': 4.1.4
      '@smithy/signature-v4': 4.2.0
      '@smithy/smithy-client': 3.4.0
      '@smithy/types': 3.5.0
      '@smithy/util-middleware': 3.0.7
      fast-xml-parser: 4.4.1
      tslib: 2.7.0

  '@aws-sdk/credential-provider-env@3.679.0':
    dependencies:
      '@aws-sdk/core': 3.679.0
      '@aws-sdk/types': 3.679.0
      '@smithy/property-provider': 3.1.7
      '@smithy/types': 3.5.0
      tslib: 2.7.0

  '@aws-sdk/credential-provider-http@3.679.0':
    dependencies:
      '@aws-sdk/core': 3.679.0
      '@aws-sdk/types': 3.679.0
      '@smithy/fetch-http-handler': 3.2.9
      '@smithy/node-http-handler': 3.2.4
      '@smithy/property-provider': 3.1.7
      '@smithy/protocol-http': 4.1.4
      '@smithy/smithy-client': 3.4.0
      '@smithy/types': 3.5.0
      '@smithy/util-stream': 3.1.9
      tslib: 2.7.0

  '@aws-sdk/credential-provider-ini@3.682.0(@aws-sdk/client-sso-oidc@3.682.0(@aws-sdk/client-sts@3.682.0))(@aws-sdk/client-sts@3.682.0)':
    dependencies:
      '@aws-sdk/client-sts': 3.682.0
      '@aws-sdk/core': 3.679.0
      '@aws-sdk/credential-provider-env': 3.679.0
      '@aws-sdk/credential-provider-http': 3.679.0
      '@aws-sdk/credential-provider-process': 3.679.0
      '@aws-sdk/credential-provider-sso': 3.682.0(@aws-sdk/client-sso-oidc@3.682.0(@aws-sdk/client-sts@3.682.0))
      '@aws-sdk/credential-provider-web-identity': 3.679.0(@aws-sdk/client-sts@3.682.0)
      '@aws-sdk/types': 3.679.0
      '@smithy/credential-provider-imds': 3.2.4
      '@smithy/property-provider': 3.1.7
      '@smithy/shared-ini-file-loader': 3.1.8
      '@smithy/types': 3.5.0
      tslib: 2.7.0
    transitivePeerDependencies:
      - '@aws-sdk/client-sso-oidc'
      - aws-crt

  '@aws-sdk/credential-provider-node@3.682.0(@aws-sdk/client-sso-oidc@3.682.0(@aws-sdk/client-sts@3.682.0))(@aws-sdk/client-sts@3.682.0)':
    dependencies:
      '@aws-sdk/credential-provider-env': 3.679.0
      '@aws-sdk/credential-provider-http': 3.679.0
      '@aws-sdk/credential-provider-ini': 3.682.0(@aws-sdk/client-sso-oidc@3.682.0(@aws-sdk/client-sts@3.682.0))(@aws-sdk/client-sts@3.682.0)
      '@aws-sdk/credential-provider-process': 3.679.0
      '@aws-sdk/credential-provider-sso': 3.682.0(@aws-sdk/client-sso-oidc@3.682.0(@aws-sdk/client-sts@3.682.0))
      '@aws-sdk/credential-provider-web-identity': 3.679.0(@aws-sdk/client-sts@3.682.0)
      '@aws-sdk/types': 3.679.0
      '@smithy/credential-provider-imds': 3.2.4
      '@smithy/property-provider': 3.1.7
      '@smithy/shared-ini-file-loader': 3.1.8
      '@smithy/types': 3.5.0
      tslib: 2.7.0
    transitivePeerDependencies:
      - '@aws-sdk/client-sso-oidc'
      - '@aws-sdk/client-sts'
      - aws-crt

  '@aws-sdk/credential-provider-process@3.679.0':
    dependencies:
      '@aws-sdk/core': 3.679.0
      '@aws-sdk/types': 3.679.0
      '@smithy/property-provider': 3.1.7
      '@smithy/shared-ini-file-loader': 3.1.8
      '@smithy/types': 3.5.0
      tslib: 2.7.0

  '@aws-sdk/credential-provider-sso@3.682.0(@aws-sdk/client-sso-oidc@3.682.0(@aws-sdk/client-sts@3.682.0))':
    dependencies:
      '@aws-sdk/client-sso': 3.682.0
      '@aws-sdk/core': 3.679.0
      '@aws-sdk/token-providers': 3.679.0(@aws-sdk/client-sso-oidc@3.682.0(@aws-sdk/client-sts@3.682.0))
      '@aws-sdk/types': 3.679.0
      '@smithy/property-provider': 3.1.7
      '@smithy/shared-ini-file-loader': 3.1.8
      '@smithy/types': 3.5.0
      tslib: 2.7.0
    transitivePeerDependencies:
      - '@aws-sdk/client-sso-oidc'
      - aws-crt

  '@aws-sdk/credential-provider-web-identity@3.679.0(@aws-sdk/client-sts@3.682.0)':
    dependencies:
      '@aws-sdk/client-sts': 3.682.0
      '@aws-sdk/core': 3.679.0
      '@aws-sdk/types': 3.679.0
      '@smithy/property-provider': 3.1.7
      '@smithy/types': 3.5.0
      tslib: 2.7.0

  '@aws-sdk/middleware-bucket-endpoint@3.679.0':
    dependencies:
      '@aws-sdk/types': 3.679.0
      '@aws-sdk/util-arn-parser': 3.679.0
      '@smithy/node-config-provider': 3.1.8
      '@smithy/protocol-http': 4.1.4
      '@smithy/types': 3.5.0
      '@smithy/util-config-provider': 3.0.0
      tslib: 2.7.0

  '@aws-sdk/middleware-expect-continue@3.679.0':
    dependencies:
      '@aws-sdk/types': 3.679.0
      '@smithy/protocol-http': 4.1.4
      '@smithy/types': 3.5.0
      tslib: 2.7.0

  '@aws-sdk/middleware-flexible-checksums@3.682.0':
    dependencies:
      '@aws-crypto/crc32': 5.2.0
      '@aws-crypto/crc32c': 5.2.0
      '@aws-sdk/core': 3.679.0
      '@aws-sdk/types': 3.679.0
      '@smithy/is-array-buffer': 3.0.0
      '@smithy/node-config-provider': 3.1.8
      '@smithy/protocol-http': 4.1.4
      '@smithy/types': 3.5.0
      '@smithy/util-middleware': 3.0.7
      '@smithy/util-utf8': 3.0.0
      tslib: 2.7.0

  '@aws-sdk/middleware-host-header@3.679.0':
    dependencies:
      '@aws-sdk/types': 3.679.0
      '@smithy/protocol-http': 4.1.4
      '@smithy/types': 3.5.0
      tslib: 2.7.0

  '@aws-sdk/middleware-location-constraint@3.679.0':
    dependencies:
      '@aws-sdk/types': 3.679.0
      '@smithy/types': 3.5.0
      tslib: 2.7.0

  '@aws-sdk/middleware-logger@3.679.0':
    dependencies:
      '@aws-sdk/types': 3.679.0
      '@smithy/types': 3.5.0
      tslib: 2.7.0

  '@aws-sdk/middleware-recursion-detection@3.679.0':
    dependencies:
      '@aws-sdk/types': 3.679.0
      '@smithy/protocol-http': 4.1.4
      '@smithy/types': 3.5.0
      tslib: 2.7.0

  '@aws-sdk/middleware-sdk-s3@3.685.0':
    dependencies:
      '@aws-sdk/core': 3.679.0
      '@aws-sdk/types': 3.679.0
      '@aws-sdk/util-arn-parser': 3.679.0
      '@smithy/core': 2.4.8
      '@smithy/node-config-provider': 3.1.8
      '@smithy/protocol-http': 4.1.4
      '@smithy/signature-v4': 4.2.0
      '@smithy/smithy-client': 3.4.0
      '@smithy/types': 3.5.0
      '@smithy/util-config-provider': 3.0.0
      '@smithy/util-middleware': 3.0.7
      '@smithy/util-stream': 3.1.9
      '@smithy/util-utf8': 3.0.0
      tslib: 2.7.0

  '@aws-sdk/middleware-ssec@3.679.0':
    dependencies:
      '@aws-sdk/types': 3.679.0
      '@smithy/types': 3.5.0
      tslib: 2.7.0

  '@aws-sdk/middleware-user-agent@3.682.0':
    dependencies:
      '@aws-sdk/core': 3.679.0
      '@aws-sdk/types': 3.679.0
      '@aws-sdk/util-endpoints': 3.679.0
      '@smithy/core': 2.4.8
      '@smithy/protocol-http': 4.1.4
      '@smithy/types': 3.5.0
      tslib: 2.7.0

  '@aws-sdk/region-config-resolver@3.679.0':
    dependencies:
      '@aws-sdk/types': 3.679.0
      '@smithy/node-config-provider': 3.1.8
      '@smithy/types': 3.5.0
      '@smithy/util-config-provider': 3.0.0
      '@smithy/util-middleware': 3.0.7
      tslib: 2.7.0

  '@aws-sdk/signature-v4-multi-region@3.685.0':
    dependencies:
      '@aws-sdk/middleware-sdk-s3': 3.685.0
      '@aws-sdk/types': 3.679.0
      '@smithy/protocol-http': 4.1.4
      '@smithy/signature-v4': 4.2.0
      '@smithy/types': 3.5.0
      tslib: 2.7.0

  '@aws-sdk/token-providers@3.679.0(@aws-sdk/client-sso-oidc@3.682.0(@aws-sdk/client-sts@3.682.0))':
    dependencies:
      '@aws-sdk/client-sso-oidc': 3.682.0(@aws-sdk/client-sts@3.682.0)
      '@aws-sdk/types': 3.679.0
      '@smithy/property-provider': 3.1.7
      '@smithy/shared-ini-file-loader': 3.1.8
      '@smithy/types': 3.5.0
      tslib: 2.7.0

  '@aws-sdk/types@3.679.0':
    dependencies:
      '@smithy/types': 3.5.0
      tslib: 2.7.0

  '@aws-sdk/util-arn-parser@3.679.0':
    dependencies:
      tslib: 2.7.0

  '@aws-sdk/util-endpoints@3.679.0':
    dependencies:
      '@aws-sdk/types': 3.679.0
      '@smithy/types': 3.5.0
      '@smithy/util-endpoints': 2.1.3
      tslib: 2.7.0

  '@aws-sdk/util-locate-window@3.568.0':
    dependencies:
      tslib: 2.7.0

  '@aws-sdk/util-user-agent-browser@3.679.0':
    dependencies:
      '@aws-sdk/types': 3.679.0
      '@smithy/types': 3.5.0
      bowser: 2.11.0
      tslib: 2.7.0

  '@aws-sdk/util-user-agent-node@3.682.0':
    dependencies:
      '@aws-sdk/middleware-user-agent': 3.682.0
      '@aws-sdk/types': 3.679.0
      '@smithy/node-config-provider': 3.1.8
      '@smithy/types': 3.5.0
      tslib: 2.7.0

  '@aws-sdk/xml-builder@3.679.0':
    dependencies:
      '@smithy/types': 3.5.0
      tslib: 2.7.0

  '@babel/code-frame@7.24.7':
    dependencies:
      '@babel/highlight': 7.24.7
      picocolors: 1.1.0

  '@babel/compat-data@7.25.4': {}

  '@babel/core@7.25.2':
    dependencies:
      '@ampproject/remapping': 2.3.0
      '@babel/code-frame': 7.24.7
      '@babel/generator': 7.25.6
      '@babel/helper-compilation-targets': 7.25.2
      '@babel/helper-module-transforms': 7.25.2(@babel/core@7.25.2)
      '@babel/helpers': 7.25.6
      '@babel/parser': 7.25.6
      '@babel/template': 7.25.0
      '@babel/traverse': 7.25.6
      '@babel/types': 7.25.6
      convert-source-map: 2.0.0
      debug: 4.3.7(supports-color@8.1.1)
      gensync: 1.0.0-beta.2
      json5: 2.2.3
      semver: 6.3.1
    transitivePeerDependencies:
      - supports-color

  '@babel/generator@7.25.6':
    dependencies:
      '@babel/types': 7.25.6
      '@jridgewell/gen-mapping': 0.3.5
      '@jridgewell/trace-mapping': 0.3.25
      jsesc: 2.5.2

  '@babel/helper-compilation-targets@7.25.2':
    dependencies:
      '@babel/compat-data': 7.25.4
      '@babel/helper-validator-option': 7.24.8
      browserslist: 4.23.3
      lru-cache: 5.1.1
      semver: 6.3.1

  '@babel/helper-module-imports@7.24.7':
    dependencies:
      '@babel/traverse': 7.25.6
      '@babel/types': 7.25.6
    transitivePeerDependencies:
      - supports-color

  '@babel/helper-module-transforms@7.25.2(@babel/core@7.25.2)':
    dependencies:
      '@babel/core': 7.25.2
      '@babel/helper-module-imports': 7.24.7
      '@babel/helper-simple-access': 7.24.7
      '@babel/helper-validator-identifier': 7.24.7
      '@babel/traverse': 7.25.6
    transitivePeerDependencies:
      - supports-color

  '@babel/helper-plugin-utils@7.24.8': {}

  '@babel/helper-simple-access@7.24.7':
    dependencies:
      '@babel/traverse': 7.25.6
      '@babel/types': 7.25.6
    transitivePeerDependencies:
      - supports-color

  '@babel/helper-string-parser@7.24.8': {}

  '@babel/helper-validator-identifier@7.24.7': {}

  '@babel/helper-validator-option@7.24.8': {}

  '@babel/helpers@7.25.6':
    dependencies:
      '@babel/template': 7.25.0
      '@babel/types': 7.25.6

  '@babel/highlight@7.24.7':
    dependencies:
      '@babel/helper-validator-identifier': 7.24.7
      chalk: 2.4.2
      js-tokens: 4.0.0
      picocolors: 1.1.0

  '@babel/parser@7.25.6':
    dependencies:
      '@babel/types': 7.25.6

  '@babel/plugin-syntax-async-generators@7.8.4(@babel/core@7.25.2)':
    dependencies:
      '@babel/core': 7.25.2
      '@babel/helper-plugin-utils': 7.24.8

  '@babel/plugin-syntax-bigint@7.8.3(@babel/core@7.25.2)':
    dependencies:
      '@babel/core': 7.25.2
      '@babel/helper-plugin-utils': 7.24.8

  '@babel/plugin-syntax-class-properties@7.12.13(@babel/core@7.25.2)':
    dependencies:
      '@babel/core': 7.25.2
      '@babel/helper-plugin-utils': 7.24.8

  '@babel/plugin-syntax-class-static-block@7.14.5(@babel/core@7.25.2)':
    dependencies:
      '@babel/core': 7.25.2
      '@babel/helper-plugin-utils': 7.24.8

  '@babel/plugin-syntax-import-attributes@7.25.6(@babel/core@7.25.2)':
    dependencies:
      '@babel/core': 7.25.2
      '@babel/helper-plugin-utils': 7.24.8

  '@babel/plugin-syntax-import-meta@7.10.4(@babel/core@7.25.2)':
    dependencies:
      '@babel/core': 7.25.2
      '@babel/helper-plugin-utils': 7.24.8

  '@babel/plugin-syntax-json-strings@7.8.3(@babel/core@7.25.2)':
    dependencies:
      '@babel/core': 7.25.2
      '@babel/helper-plugin-utils': 7.24.8

  '@babel/plugin-syntax-jsx@7.24.7(@babel/core@7.25.2)':
    dependencies:
      '@babel/core': 7.25.2
      '@babel/helper-plugin-utils': 7.24.8

  '@babel/plugin-syntax-logical-assignment-operators@7.10.4(@babel/core@7.25.2)':
    dependencies:
      '@babel/core': 7.25.2
      '@babel/helper-plugin-utils': 7.24.8

  '@babel/plugin-syntax-nullish-coalescing-operator@7.8.3(@babel/core@7.25.2)':
    dependencies:
      '@babel/core': 7.25.2
      '@babel/helper-plugin-utils': 7.24.8

  '@babel/plugin-syntax-numeric-separator@7.10.4(@babel/core@7.25.2)':
    dependencies:
      '@babel/core': 7.25.2
      '@babel/helper-plugin-utils': 7.24.8

  '@babel/plugin-syntax-object-rest-spread@7.8.3(@babel/core@7.25.2)':
    dependencies:
      '@babel/core': 7.25.2
      '@babel/helper-plugin-utils': 7.24.8

  '@babel/plugin-syntax-optional-catch-binding@7.8.3(@babel/core@7.25.2)':
    dependencies:
      '@babel/core': 7.25.2
      '@babel/helper-plugin-utils': 7.24.8

  '@babel/plugin-syntax-optional-chaining@7.8.3(@babel/core@7.25.2)':
    dependencies:
      '@babel/core': 7.25.2
      '@babel/helper-plugin-utils': 7.24.8

  '@babel/plugin-syntax-private-property-in-object@7.14.5(@babel/core@7.25.2)':
    dependencies:
      '@babel/core': 7.25.2
      '@babel/helper-plugin-utils': 7.24.8

  '@babel/plugin-syntax-top-level-await@7.14.5(@babel/core@7.25.2)':
    dependencies:
      '@babel/core': 7.25.2
      '@babel/helper-plugin-utils': 7.24.8

  '@babel/plugin-syntax-typescript@7.25.4(@babel/core@7.25.2)':
    dependencies:
      '@babel/core': 7.25.2
      '@babel/helper-plugin-utils': 7.24.8

  '@babel/runtime@7.25.6':
    dependencies:
      regenerator-runtime: 0.14.1

  '@babel/template@7.25.0':
    dependencies:
      '@babel/code-frame': 7.24.7
      '@babel/parser': 7.25.6
      '@babel/types': 7.25.6

  '@babel/traverse@7.25.6':
    dependencies:
      '@babel/code-frame': 7.24.7
      '@babel/generator': 7.25.6
      '@babel/parser': 7.25.6
      '@babel/template': 7.25.0
      '@babel/types': 7.25.6
      debug: 4.3.7(supports-color@8.1.1)
      globals: 11.12.0
    transitivePeerDependencies:
      - supports-color

  '@babel/types@7.25.6':
    dependencies:
      '@babel/helper-string-parser': 7.24.8
      '@babel/helper-validator-identifier': 7.24.7
      to-fast-properties: 2.0.0

  '@bcoe/v8-coverage@0.2.3': {}

  '@changesets/apply-release-plan@7.0.5':
    dependencies:
      '@changesets/config': 3.0.3
      '@changesets/get-version-range-type': 0.4.0
      '@changesets/git': 3.0.1
      '@changesets/should-skip-package': 0.1.1
      '@changesets/types': 6.0.0
      '@manypkg/get-packages': 1.1.3
      detect-indent: 6.1.0
      fs-extra: 7.0.1
      lodash.startcase: 4.4.0
      outdent: 0.5.0
      prettier: 2.8.8
      resolve-from: 5.0.0
      semver: 7.6.3

  '@changesets/assemble-release-plan@6.0.4':
    dependencies:
      '@changesets/errors': 0.2.0
      '@changesets/get-dependents-graph': 2.1.2
      '@changesets/should-skip-package': 0.1.1
      '@changesets/types': 6.0.0
      '@manypkg/get-packages': 1.1.3
      semver: 7.6.3

  '@changesets/changelog-git@0.2.0':
    dependencies:
      '@changesets/types': 6.0.0

  '@changesets/cli@2.27.9':
    dependencies:
      '@changesets/apply-release-plan': 7.0.5
      '@changesets/assemble-release-plan': 6.0.4
      '@changesets/changelog-git': 0.2.0
      '@changesets/config': 3.0.3
      '@changesets/errors': 0.2.0
      '@changesets/get-dependents-graph': 2.1.2
      '@changesets/get-release-plan': 4.0.4
      '@changesets/git': 3.0.1
      '@changesets/logger': 0.1.1
      '@changesets/pre': 2.0.1
      '@changesets/read': 0.6.1
      '@changesets/should-skip-package': 0.1.1
      '@changesets/types': 6.0.0
      '@changesets/write': 0.3.2
      '@manypkg/get-packages': 1.1.3
      ansi-colors: 4.1.3
      ci-info: 3.9.0
      enquirer: 2.4.1
      external-editor: 3.1.0
      fs-extra: 7.0.1
      mri: 1.2.0
      p-limit: 2.3.0
      package-manager-detector: 0.2.0
      picocolors: 1.1.0
      resolve-from: 5.0.0
      semver: 7.6.3
      spawndamnit: 2.0.0
      term-size: 2.2.1

  '@changesets/config@3.0.3':
    dependencies:
      '@changesets/errors': 0.2.0
      '@changesets/get-dependents-graph': 2.1.2
      '@changesets/logger': 0.1.1
      '@changesets/types': 6.0.0
      '@manypkg/get-packages': 1.1.3
      fs-extra: 7.0.1
      micromatch: 4.0.8

  '@changesets/errors@0.2.0':
    dependencies:
      extendable-error: 0.1.7

  '@changesets/get-dependents-graph@2.1.2':
    dependencies:
      '@changesets/types': 6.0.0
      '@manypkg/get-packages': 1.1.3
      picocolors: 1.1.0
      semver: 7.6.3

  '@changesets/get-release-plan@4.0.4':
    dependencies:
      '@changesets/assemble-release-plan': 6.0.4
      '@changesets/config': 3.0.3
      '@changesets/pre': 2.0.1
      '@changesets/read': 0.6.1
      '@changesets/types': 6.0.0
      '@manypkg/get-packages': 1.1.3

  '@changesets/get-version-range-type@0.4.0': {}

  '@changesets/git@3.0.1':
    dependencies:
      '@changesets/errors': 0.2.0
      '@manypkg/get-packages': 1.1.3
      is-subdir: 1.2.0
      micromatch: 4.0.8
      spawndamnit: 2.0.0

  '@changesets/logger@0.1.1':
    dependencies:
      picocolors: 1.1.0

  '@changesets/parse@0.4.0':
    dependencies:
      '@changesets/types': 6.0.0
      js-yaml: 3.14.1

  '@changesets/pre@2.0.1':
    dependencies:
      '@changesets/errors': 0.2.0
      '@changesets/types': 6.0.0
      '@manypkg/get-packages': 1.1.3
      fs-extra: 7.0.1

  '@changesets/read@0.6.1':
    dependencies:
      '@changesets/git': 3.0.1
      '@changesets/logger': 0.1.1
      '@changesets/parse': 0.4.0
      '@changesets/types': 6.0.0
      fs-extra: 7.0.1
      p-filter: 2.1.0
      picocolors: 1.1.0

  '@changesets/should-skip-package@0.1.1':
    dependencies:
      '@changesets/types': 6.0.0
      '@manypkg/get-packages': 1.1.3

  '@changesets/types@4.1.0': {}

  '@changesets/types@6.0.0': {}

  '@changesets/write@0.3.2':
    dependencies:
      '@changesets/types': 6.0.0
      fs-extra: 7.0.1
      human-id: 1.0.2
      prettier: 2.8.8

  '@colors/colors@1.6.0': {}

  '@cspotcode/source-map-support@0.8.1':
    dependencies:
      '@jridgewell/trace-mapping': 0.3.9

  '@dabh/diagnostics@2.0.3':
    dependencies:
      colorspace: 1.1.4
      enabled: 2.0.0
      kuler: 2.0.0

  '@docsearch/css@3.6.2': {}

  '@docsearch/js@3.6.2(@algolia/client-search@4.24.0)(search-insights@2.17.2)':
    dependencies:
      '@docsearch/react': 3.6.2(@algolia/client-search@4.24.0)(search-insights@2.17.2)
      preact: 10.24.2
    transitivePeerDependencies:
      - '@algolia/client-search'
      - '@types/react'
      - react
      - react-dom
      - search-insights

  '@docsearch/react@3.6.2(@algolia/client-search@4.24.0)(search-insights@2.17.2)':
    dependencies:
      '@algolia/autocomplete-core': 1.9.3(@algolia/client-search@4.24.0)(algoliasearch@4.24.0)(search-insights@2.17.2)
      '@algolia/autocomplete-preset-algolia': 1.9.3(@algolia/client-search@4.24.0)(algoliasearch@4.24.0)
      '@docsearch/css': 3.6.2
      algoliasearch: 4.24.0
    optionalDependencies:
      search-insights: 2.17.2
    transitivePeerDependencies:
      - '@algolia/client-search'

  '@esbuild/aix-ppc64@0.21.5':
    optional: true

  '@esbuild/aix-ppc64@0.23.1':
    optional: true

  '@esbuild/android-arm64@0.21.5':
    optional: true

  '@esbuild/android-arm64@0.23.1':
    optional: true

  '@esbuild/android-arm@0.21.5':
    optional: true

  '@esbuild/android-arm@0.23.1':
    optional: true

  '@esbuild/android-x64@0.21.5':
    optional: true

  '@esbuild/android-x64@0.23.1':
    optional: true

  '@esbuild/darwin-arm64@0.21.5':
    optional: true

  '@esbuild/darwin-arm64@0.23.1':
    optional: true

  '@esbuild/darwin-x64@0.21.5':
    optional: true

  '@esbuild/darwin-x64@0.23.1':
    optional: true

  '@esbuild/freebsd-arm64@0.21.5':
    optional: true

  '@esbuild/freebsd-arm64@0.23.1':
    optional: true

  '@esbuild/freebsd-x64@0.21.5':
    optional: true

  '@esbuild/freebsd-x64@0.23.1':
    optional: true

  '@esbuild/linux-arm64@0.21.5':
    optional: true

  '@esbuild/linux-arm64@0.23.1':
    optional: true

  '@esbuild/linux-arm@0.21.5':
    optional: true

  '@esbuild/linux-arm@0.23.1':
    optional: true

  '@esbuild/linux-ia32@0.21.5':
    optional: true

  '@esbuild/linux-ia32@0.23.1':
    optional: true

  '@esbuild/linux-loong64@0.21.5':
    optional: true

  '@esbuild/linux-loong64@0.23.1':
    optional: true

  '@esbuild/linux-mips64el@0.21.5':
    optional: true

  '@esbuild/linux-mips64el@0.23.1':
    optional: true

  '@esbuild/linux-ppc64@0.21.5':
    optional: true

  '@esbuild/linux-ppc64@0.23.1':
    optional: true

  '@esbuild/linux-riscv64@0.21.5':
    optional: true

  '@esbuild/linux-riscv64@0.23.1':
    optional: true

  '@esbuild/linux-s390x@0.21.5':
    optional: true

  '@esbuild/linux-s390x@0.23.1':
    optional: true

  '@esbuild/linux-x64@0.21.5':
    optional: true

  '@esbuild/linux-x64@0.23.1':
    optional: true

  '@esbuild/netbsd-x64@0.21.5':
    optional: true

  '@esbuild/netbsd-x64@0.23.1':
    optional: true

  '@esbuild/openbsd-arm64@0.23.1':
    optional: true

  '@esbuild/openbsd-x64@0.21.5':
    optional: true

  '@esbuild/openbsd-x64@0.23.1':
    optional: true

  '@esbuild/sunos-x64@0.21.5':
    optional: true

  '@esbuild/sunos-x64@0.23.1':
    optional: true

  '@esbuild/win32-arm64@0.21.5':
    optional: true

  '@esbuild/win32-arm64@0.23.1':
    optional: true

  '@esbuild/win32-ia32@0.21.5':
    optional: true

  '@esbuild/win32-ia32@0.23.1':
    optional: true

  '@esbuild/win32-x64@0.21.5':
    optional: true

  '@esbuild/win32-x64@0.23.1':
    optional: true

  '@eslint-community/eslint-utils@4.4.0(eslint@8.57.1)':
    dependencies:
      eslint: 8.57.1
      eslint-visitor-keys: 3.4.3

  '@eslint-community/regexpp@4.11.1': {}

  '@eslint/eslintrc@2.1.4':
    dependencies:
      ajv: 6.12.6
      debug: 4.3.7(supports-color@8.1.1)
      espree: 9.6.1
      globals: 13.24.0
      ignore: 5.3.2
      import-fresh: 3.3.0
      js-yaml: 4.1.0
      minimatch: 3.1.2
      strip-json-comments: 3.1.1
    transitivePeerDependencies:
      - supports-color

  '@eslint/js@8.57.1': {}

  '@faker-js/faker@8.4.1': {}

  '@faker-js/faker@9.0.3': {}

  '@grpc/grpc-js@1.12.2':
    dependencies:
      '@grpc/proto-loader': 0.7.13
      '@js-sdsl/ordered-map': 4.4.2

  '@grpc/proto-loader@0.7.13':
    dependencies:
      lodash.camelcase: 4.3.0
      long: 5.2.3
      protobufjs: 7.4.0
      yargs: 17.7.2

  '@humanwhocodes/config-array@0.13.0':
    dependencies:
      '@humanwhocodes/object-schema': 2.0.3
      debug: 4.3.7(supports-color@8.1.1)
      minimatch: 3.1.2
    transitivePeerDependencies:
      - supports-color

  '@humanwhocodes/module-importer@1.0.1': {}

  '@humanwhocodes/object-schema@2.0.3': {}

  '@inquirer/checkbox@4.0.1(@types/node@20.16.15)':
    dependencies:
      '@inquirer/core': 10.0.1(@types/node@20.16.15)
      '@inquirer/figures': 1.0.7
      '@inquirer/type': 3.0.0(@types/node@20.16.15)
      '@types/node': 20.16.15
      ansi-escapes: 4.3.2
      yoctocolors-cjs: 2.1.2

  '@inquirer/confirm@3.2.0':
    dependencies:
      '@inquirer/core': 9.2.1
      '@inquirer/type': 1.5.5

  '@inquirer/confirm@5.0.1(@types/node@20.16.15)':
    dependencies:
      '@inquirer/core': 10.0.1(@types/node@20.16.15)
      '@inquirer/type': 3.0.0(@types/node@20.16.15)
      '@types/node': 20.16.15

  '@inquirer/core@10.0.1(@types/node@20.16.15)':
    dependencies:
      '@inquirer/figures': 1.0.7
      '@inquirer/type': 3.0.0(@types/node@20.16.15)
      ansi-escapes: 4.3.2
      cli-width: 4.1.0
      mute-stream: 2.0.0
      signal-exit: 4.1.0
      strip-ansi: 6.0.1
      wrap-ansi: 6.2.0
      yoctocolors-cjs: 2.1.2
    transitivePeerDependencies:
      - '@types/node'

  '@inquirer/core@9.2.1':
    dependencies:
      '@inquirer/figures': 1.0.6
      '@inquirer/type': 2.0.0
      '@types/mute-stream': 0.0.4
      '@types/node': 22.5.5
      '@types/wrap-ansi': 3.0.0
      ansi-escapes: 4.3.2
      cli-width: 4.1.0
      mute-stream: 1.0.0
      signal-exit: 4.1.0
      strip-ansi: 6.0.1
      wrap-ansi: 6.2.0
      yoctocolors-cjs: 2.1.2

  '@inquirer/editor@4.0.1(@types/node@20.16.15)':
    dependencies:
      '@inquirer/core': 10.0.1(@types/node@20.16.15)
      '@inquirer/type': 3.0.0(@types/node@20.16.15)
      '@types/node': 20.16.15
      external-editor: 3.1.0

  '@inquirer/expand@4.0.1(@types/node@20.16.15)':
    dependencies:
      '@inquirer/core': 10.0.1(@types/node@20.16.15)
      '@inquirer/type': 3.0.0(@types/node@20.16.15)
      '@types/node': 20.16.15
      yoctocolors-cjs: 2.1.2

  '@inquirer/figures@1.0.6': {}

  '@inquirer/figures@1.0.7': {}

  '@inquirer/input@2.3.0':
    dependencies:
      '@inquirer/core': 9.2.1
      '@inquirer/type': 1.5.5

  '@inquirer/input@4.0.1(@types/node@20.16.15)':
    dependencies:
      '@inquirer/core': 10.0.1(@types/node@20.16.15)
      '@inquirer/type': 3.0.0(@types/node@20.16.15)
      '@types/node': 20.16.15

  '@inquirer/number@3.0.1(@types/node@20.16.15)':
    dependencies:
      '@inquirer/core': 10.0.1(@types/node@20.16.15)
      '@inquirer/type': 3.0.0(@types/node@20.16.15)
      '@types/node': 20.16.15

  '@inquirer/password@4.0.1(@types/node@20.16.15)':
    dependencies:
      '@inquirer/core': 10.0.1(@types/node@20.16.15)
      '@inquirer/type': 3.0.0(@types/node@20.16.15)
      '@types/node': 20.16.15
      ansi-escapes: 4.3.2

  '@inquirer/prompts@7.0.1(@types/node@20.16.15)':
    dependencies:
      '@inquirer/checkbox': 4.0.1(@types/node@20.16.15)
      '@inquirer/confirm': 5.0.1(@types/node@20.16.15)
      '@inquirer/editor': 4.0.1(@types/node@20.16.15)
      '@inquirer/expand': 4.0.1(@types/node@20.16.15)
      '@inquirer/input': 4.0.1(@types/node@20.16.15)
      '@inquirer/number': 3.0.1(@types/node@20.16.15)
      '@inquirer/password': 4.0.1(@types/node@20.16.15)
      '@inquirer/rawlist': 4.0.1(@types/node@20.16.15)
      '@inquirer/search': 3.0.1(@types/node@20.16.15)
      '@inquirer/select': 4.0.1(@types/node@20.16.15)
      '@types/node': 20.16.15

  '@inquirer/rawlist@4.0.1(@types/node@20.16.15)':
    dependencies:
      '@inquirer/core': 10.0.1(@types/node@20.16.15)
      '@inquirer/type': 3.0.0(@types/node@20.16.15)
      '@types/node': 20.16.15
      yoctocolors-cjs: 2.1.2

  '@inquirer/search@3.0.1(@types/node@20.16.15)':
    dependencies:
      '@inquirer/core': 10.0.1(@types/node@20.16.15)
      '@inquirer/figures': 1.0.7
      '@inquirer/type': 3.0.0(@types/node@20.16.15)
      '@types/node': 20.16.15
      yoctocolors-cjs: 2.1.2

  '@inquirer/select@2.5.0':
    dependencies:
      '@inquirer/core': 9.2.1
      '@inquirer/figures': 1.0.6
      '@inquirer/type': 1.5.5
      ansi-escapes: 4.3.2
      yoctocolors-cjs: 2.1.2

  '@inquirer/select@4.0.1(@types/node@20.16.15)':
    dependencies:
      '@inquirer/core': 10.0.1(@types/node@20.16.15)
      '@inquirer/figures': 1.0.7
      '@inquirer/type': 3.0.0(@types/node@20.16.15)
      '@types/node': 20.16.15
      ansi-escapes: 4.3.2
      yoctocolors-cjs: 2.1.2

  '@inquirer/type@1.5.5':
    dependencies:
      mute-stream: 1.0.0

  '@inquirer/type@2.0.0':
    dependencies:
      mute-stream: 1.0.0

  '@inquirer/type@3.0.0(@types/node@20.16.15)':
    dependencies:
      '@types/node': 20.16.15

  '@isaacs/cliui@8.0.2':
    dependencies:
      string-width: 5.1.2
      string-width-cjs: string-width@4.2.3
      strip-ansi: 7.1.0
      strip-ansi-cjs: strip-ansi@6.0.1
      wrap-ansi: 8.1.0
      wrap-ansi-cjs: wrap-ansi@7.0.0

  '@isaacs/fs-minipass@4.0.1':
    dependencies:
      minipass: 7.1.2

  '@istanbuljs/load-nyc-config@1.1.0':
    dependencies:
      camelcase: 5.3.1
      find-up: 4.1.0
      get-package-type: 0.1.0
      js-yaml: 3.14.1
      resolve-from: 5.0.0

  '@istanbuljs/schema@0.1.3': {}

  '@jest/console@29.7.0':
    dependencies:
      '@jest/types': 29.6.3
      '@types/node': 20.16.15
      chalk: 4.1.2
      jest-message-util: 29.7.0
      jest-util: 29.7.0
      slash: 3.0.0

  '@jest/core@29.7.0(ts-node@10.9.2(@types/node@20.16.15)(typescript@5.5.4))':
    dependencies:
      '@jest/console': 29.7.0
      '@jest/reporters': 29.7.0
      '@jest/test-result': 29.7.0
      '@jest/transform': 29.7.0
      '@jest/types': 29.6.3
      '@types/node': 20.16.15
      ansi-escapes: 4.3.2
      chalk: 4.1.2
      ci-info: 3.9.0
      exit: 0.1.2
      graceful-fs: 4.2.11
      jest-changed-files: 29.7.0
      jest-config: 29.7.0(@types/node@20.16.15)(ts-node@10.9.2(@types/node@20.16.15)(typescript@5.5.4))
      jest-haste-map: 29.7.0
      jest-message-util: 29.7.0
      jest-regex-util: 29.6.3
      jest-resolve: 29.7.0
      jest-resolve-dependencies: 29.7.0
      jest-runner: 29.7.0
      jest-runtime: 29.7.0
      jest-snapshot: 29.7.0
      jest-util: 29.7.0
      jest-validate: 29.7.0
      jest-watcher: 29.7.0
      micromatch: 4.0.8
      pretty-format: 29.7.0
      slash: 3.0.0
      strip-ansi: 6.0.1
    transitivePeerDependencies:
      - babel-plugin-macros
      - supports-color
      - ts-node

  '@jest/core@29.7.0(ts-node@10.9.2(@types/node@22.5.5)(typescript@5.5.4))':
    dependencies:
      '@jest/console': 29.7.0
      '@jest/reporters': 29.7.0
      '@jest/test-result': 29.7.0
      '@jest/transform': 29.7.0
      '@jest/types': 29.6.3
      '@types/node': 20.16.15
      ansi-escapes: 4.3.2
      chalk: 4.1.2
      ci-info: 3.9.0
      exit: 0.1.2
      graceful-fs: 4.2.11
      jest-changed-files: 29.7.0
      jest-config: 29.7.0(@types/node@20.16.15)(ts-node@10.9.2(@types/node@22.5.5)(typescript@5.5.4))
      jest-haste-map: 29.7.0
      jest-message-util: 29.7.0
      jest-regex-util: 29.6.3
      jest-resolve: 29.7.0
      jest-resolve-dependencies: 29.7.0
      jest-runner: 29.7.0
      jest-runtime: 29.7.0
      jest-snapshot: 29.7.0
      jest-util: 29.7.0
      jest-validate: 29.7.0
      jest-watcher: 29.7.0
      micromatch: 4.0.8
      pretty-format: 29.7.0
      slash: 3.0.0
      strip-ansi: 6.0.1
    transitivePeerDependencies:
      - babel-plugin-macros
      - supports-color
      - ts-node

  '@jest/environment@29.7.0':
    dependencies:
      '@jest/fake-timers': 29.7.0
      '@jest/types': 29.6.3
      '@types/node': 20.16.15
      jest-mock: 29.7.0

  '@jest/expect-utils@29.7.0':
    dependencies:
      jest-get-type: 29.6.3

  '@jest/expect@29.7.0':
    dependencies:
      expect: 29.7.0
      jest-snapshot: 29.7.0
    transitivePeerDependencies:
      - supports-color

  '@jest/fake-timers@29.7.0':
    dependencies:
      '@jest/types': 29.6.3
      '@sinonjs/fake-timers': 10.3.0
      '@types/node': 20.16.15
      jest-message-util: 29.7.0
      jest-mock: 29.7.0
      jest-util: 29.7.0

  '@jest/globals@29.7.0':
    dependencies:
      '@jest/environment': 29.7.0
      '@jest/expect': 29.7.0
      '@jest/types': 29.6.3
      jest-mock: 29.7.0
    transitivePeerDependencies:
      - supports-color

  '@jest/reporters@29.7.0':
    dependencies:
      '@bcoe/v8-coverage': 0.2.3
      '@jest/console': 29.7.0
      '@jest/test-result': 29.7.0
      '@jest/transform': 29.7.0
      '@jest/types': 29.6.3
      '@jridgewell/trace-mapping': 0.3.25
      '@types/node': 20.16.15
      chalk: 4.1.2
      collect-v8-coverage: 1.0.2
      exit: 0.1.2
      glob: 7.2.3
      graceful-fs: 4.2.11
      istanbul-lib-coverage: 3.2.2
      istanbul-lib-instrument: 6.0.3
      istanbul-lib-report: 3.0.1
      istanbul-lib-source-maps: 4.0.1
      istanbul-reports: 3.1.7
      jest-message-util: 29.7.0
      jest-util: 29.7.0
      jest-worker: 29.7.0
      slash: 3.0.0
      string-length: 4.0.2
      strip-ansi: 6.0.1
      v8-to-istanbul: 9.3.0
    transitivePeerDependencies:
      - supports-color

  '@jest/schemas@29.6.3':
    dependencies:
      '@sinclair/typebox': 0.27.8

  '@jest/source-map@29.6.3':
    dependencies:
      '@jridgewell/trace-mapping': 0.3.25
      callsites: 3.1.0
      graceful-fs: 4.2.11

  '@jest/test-result@29.7.0':
    dependencies:
      '@jest/console': 29.7.0
      '@jest/types': 29.6.3
      '@types/istanbul-lib-coverage': 2.0.6
      collect-v8-coverage: 1.0.2

  '@jest/test-sequencer@29.7.0':
    dependencies:
      '@jest/test-result': 29.7.0
      graceful-fs: 4.2.11
      jest-haste-map: 29.7.0
      slash: 3.0.0

  '@jest/transform@29.7.0':
    dependencies:
      '@babel/core': 7.25.2
      '@jest/types': 29.6.3
      '@jridgewell/trace-mapping': 0.3.25
      babel-plugin-istanbul: 6.1.1
      chalk: 4.1.2
      convert-source-map: 2.0.0
      fast-json-stable-stringify: 2.1.0
      graceful-fs: 4.2.11
      jest-haste-map: 29.7.0
      jest-regex-util: 29.6.3
      jest-util: 29.7.0
      micromatch: 4.0.8
      pirates: 4.0.6
      slash: 3.0.0
      write-file-atomic: 4.0.2
    transitivePeerDependencies:
      - supports-color

  '@jest/types@29.6.3':
    dependencies:
      '@jest/schemas': 29.6.3
      '@types/istanbul-lib-coverage': 2.0.6
      '@types/istanbul-reports': 3.0.4
      '@types/node': 20.16.15
      '@types/yargs': 17.0.33
      chalk: 4.1.2

  '@jitl/quickjs-ffi-types@0.31.0': {}

  '@jitl/quickjs-wasmfile-debug-asyncify@0.31.0':
    dependencies:
      '@jitl/quickjs-ffi-types': 0.31.0

  '@jitl/quickjs-wasmfile-debug-sync@0.31.0':
    dependencies:
      '@jitl/quickjs-ffi-types': 0.31.0

  '@jitl/quickjs-wasmfile-release-asyncify@0.31.0':
    dependencies:
      '@jitl/quickjs-ffi-types': 0.31.0

  '@jitl/quickjs-wasmfile-release-sync@0.31.0':
    dependencies:
      '@jitl/quickjs-ffi-types': 0.31.0

  '@jridgewell/gen-mapping@0.3.5':
    dependencies:
      '@jridgewell/set-array': 1.2.1
      '@jridgewell/sourcemap-codec': 1.5.0
      '@jridgewell/trace-mapping': 0.3.25

  '@jridgewell/resolve-uri@3.1.2': {}

  '@jridgewell/set-array@1.2.1': {}

  '@jridgewell/sourcemap-codec@1.5.0': {}

  '@jridgewell/trace-mapping@0.3.25':
    dependencies:
      '@jridgewell/resolve-uri': 3.1.2
      '@jridgewell/sourcemap-codec': 1.5.0

  '@jridgewell/trace-mapping@0.3.9':
    dependencies:
      '@jridgewell/resolve-uri': 3.1.2
      '@jridgewell/sourcemap-codec': 1.5.0

  '@js-sdsl/ordered-map@4.4.2': {}

  '@manypkg/find-root@1.1.0':
    dependencies:
      '@babel/runtime': 7.25.6
      '@types/node': 12.20.55
      find-up: 4.1.0
      fs-extra: 8.1.0

  '@manypkg/get-packages@1.1.3':
    dependencies:
      '@babel/runtime': 7.25.6
      '@changesets/types': 4.1.0
      '@manypkg/find-root': 1.1.0
      fs-extra: 8.1.0
      globby: 11.1.0
      read-yaml-file: 1.1.0

  '@mapbox/node-pre-gyp@1.0.11(encoding@0.1.13)':
    dependencies:
      detect-libc: 2.0.3
      https-proxy-agent: 5.0.1
      make-dir: 3.1.0
      node-fetch: 2.7.0(encoding@0.1.13)
      nopt: 5.0.0
      npmlog: 5.0.1
      rimraf: 3.0.2
      semver: 7.6.3
      tar: 6.2.1
    transitivePeerDependencies:
      - encoding
      - supports-color

  '@microsoft/api-extractor-model@7.29.8(@types/node@20.16.15)':
    dependencies:
      '@microsoft/tsdoc': 0.15.0
      '@microsoft/tsdoc-config': 0.17.0
      '@rushstack/node-core-library': 5.9.0(@types/node@20.16.15)
    transitivePeerDependencies:
      - '@types/node'

  '@microsoft/api-extractor-model@7.29.8(@types/node@22.5.5)':
    dependencies:
      '@microsoft/tsdoc': 0.15.0
      '@microsoft/tsdoc-config': 0.17.0
      '@rushstack/node-core-library': 5.9.0(@types/node@22.5.5)
    transitivePeerDependencies:
      - '@types/node'
    optional: true

  '@microsoft/api-extractor@7.47.11(@types/node@20.16.15)':
    dependencies:
      '@microsoft/api-extractor-model': 7.29.8(@types/node@20.16.15)
      '@microsoft/tsdoc': 0.15.0
      '@microsoft/tsdoc-config': 0.17.0
      '@rushstack/node-core-library': 5.9.0(@types/node@20.16.15)
      '@rushstack/rig-package': 0.5.3
      '@rushstack/terminal': 0.14.2(@types/node@20.16.15)
      '@rushstack/ts-command-line': 4.23.0(@types/node@20.16.15)
      lodash: 4.17.21
      minimatch: 3.0.8
      resolve: 1.22.8
      semver: 7.5.4
      source-map: 0.6.1
      typescript: 5.5.4
    transitivePeerDependencies:
      - '@types/node'

  '@microsoft/api-extractor@7.47.11(@types/node@22.5.5)':
    dependencies:
      '@microsoft/api-extractor-model': 7.29.8(@types/node@22.5.5)
      '@microsoft/tsdoc': 0.15.0
      '@microsoft/tsdoc-config': 0.17.0
      '@rushstack/node-core-library': 5.9.0(@types/node@22.5.5)
      '@rushstack/rig-package': 0.5.3
      '@rushstack/terminal': 0.14.2(@types/node@22.5.5)
      '@rushstack/ts-command-line': 4.23.0(@types/node@22.5.5)
      lodash: 4.17.21
      minimatch: 3.0.8
      resolve: 1.22.8
      semver: 7.5.4
      source-map: 0.6.1
      typescript: 5.5.4
    transitivePeerDependencies:
      - '@types/node'
    optional: true

  '@microsoft/tsdoc-config@0.17.0':
    dependencies:
      '@microsoft/tsdoc': 0.15.0
      ajv: 8.12.0
      jju: 1.4.0
      resolve: 1.22.8

  '@microsoft/tsdoc@0.15.0': {}

  '@milaboratories/pframes-node@1.6.8(@milaboratories/pl-model-common@lib+model+common)(encoding@0.1.13)':
    dependencies:
      '@mapbox/node-pre-gyp': 1.0.11(encoding@0.1.13)
      '@milaboratories/pl-model-common': link:lib/model/common
      '@milaboratories/pl-model-middle-layer': 1.5.0
    transitivePeerDependencies:
      - encoding
      - supports-color

  '@milaboratories/pl-model-common@1.3.14':
    dependencies:
      zod: 3.23.8

  '@milaboratories/pl-model-middle-layer@1.5.0':
    dependencies:
      '@milaboratories/pl-model-common': 1.3.14
      utility-types: 3.11.0
      zod: 3.23.8

  '@milaboratories/software-pframes-conv@1.6.8': {}

  '@milaboratories/tengo-tester@1.4.5': {}

  '@nodelib/fs.scandir@2.1.5':
    dependencies:
      '@nodelib/fs.stat': 2.0.5
      run-parallel: 1.2.0

  '@nodelib/fs.stat@2.0.5': {}

  '@nodelib/fs.walk@1.2.8':
    dependencies:
      '@nodelib/fs.scandir': 2.1.5
      fastq: 1.17.1

  '@oclif/core@4.0.31':
    dependencies:
      ansi-escapes: 4.3.2
      ansis: 3.3.2
      clean-stack: 3.0.1
      cli-spinners: 2.9.2
      debug: 4.3.7(supports-color@8.1.1)
      ejs: 3.1.10
      get-package-type: 0.1.0
      globby: 11.1.0
      indent-string: 4.0.0
      is-wsl: 2.2.0
      lilconfig: 3.1.2
      minimatch: 9.0.5
      semver: 7.6.3
      string-width: 4.2.3
      supports-color: 8.1.1
      widest-line: 3.1.0
      wordwrap: 1.0.0
      wrap-ansi: 7.0.0

  '@oclif/plugin-help@6.2.16':
    dependencies:
      '@oclif/core': 4.0.31

  '@oclif/plugin-not-found@3.2.25(@types/node@20.16.15)':
    dependencies:
      '@inquirer/prompts': 7.0.1(@types/node@20.16.15)
      '@oclif/core': 4.0.31
      ansis: 3.3.2
      fast-levenshtein: 3.0.0
    transitivePeerDependencies:
      - '@types/node'

  '@oclif/plugin-warn-if-update-available@3.1.21':
    dependencies:
      '@oclif/core': 4.0.31
      ansis: 3.3.2
      debug: 4.3.7(supports-color@8.1.1)
      http-call: 5.3.0
      lodash: 4.17.21
      registry-auth-token: 5.0.2
    transitivePeerDependencies:
      - supports-color

  '@one-ini/wasm@0.1.1': {}

  '@pkgjs/parseargs@0.11.0':
    optional: true

  '@pkgr/core@0.1.1': {}

  '@platforma-open/milaboratories.software-small-binaries@1.14.5': {}

  '@pnpm/config.env-replace@1.1.0': {}

  '@pnpm/network.ca-file@1.0.2':
    dependencies:
      graceful-fs: 4.2.10

  '@pnpm/npm-conf@2.3.1':
    dependencies:
      '@pnpm/config.env-replace': 1.1.0
      '@pnpm/network.ca-file': 1.0.2
      config-chain: 1.1.13

  '@protobuf-ts/grpc-transport@2.9.4(@grpc/grpc-js@1.12.2)':
    dependencies:
      '@grpc/grpc-js': 1.12.2
      '@protobuf-ts/runtime': 2.9.4
      '@protobuf-ts/runtime-rpc': 2.9.4

  '@protobuf-ts/plugin-framework@2.9.4':
    dependencies:
      '@protobuf-ts/runtime': 2.9.4
      typescript: 3.9.10

  '@protobuf-ts/plugin@2.9.4':
    dependencies:
      '@protobuf-ts/plugin-framework': 2.9.4
      '@protobuf-ts/protoc': 2.9.4
      '@protobuf-ts/runtime': 2.9.4
      '@protobuf-ts/runtime-rpc': 2.9.4
      typescript: 3.9.10

  '@protobuf-ts/protoc@2.9.4': {}

  '@protobuf-ts/runtime-rpc@2.9.4':
    dependencies:
      '@protobuf-ts/runtime': 2.9.4

  '@protobuf-ts/runtime@2.9.4': {}

  '@protobufjs/aspromise@1.1.2': {}

  '@protobufjs/base64@1.1.2': {}

  '@protobufjs/codegen@2.0.4': {}

  '@protobufjs/eventemitter@1.1.0': {}

  '@protobufjs/fetch@1.1.0':
    dependencies:
      '@protobufjs/aspromise': 1.1.2
      '@protobufjs/inquire': 1.1.0

  '@protobufjs/float@1.0.2': {}

  '@protobufjs/inquire@1.1.0': {}

  '@protobufjs/path@1.1.2': {}

  '@protobufjs/pool@1.1.0': {}

  '@protobufjs/utf8@1.1.0': {}

  '@rollup/plugin-node-resolve@15.3.0(rollup@4.21.3)':
    dependencies:
      '@rollup/pluginutils': 5.1.0(rollup@4.21.3)
      '@types/resolve': 1.20.2
      deepmerge: 4.3.1
      is-module: 1.0.0
      resolve: 1.22.8
    optionalDependencies:
      rollup: 4.21.3

  '@rollup/pluginutils@5.1.0(rollup@4.21.3)':
    dependencies:
      '@types/estree': 1.0.5
      estree-walker: 2.0.2
      picomatch: 2.3.1
    optionalDependencies:
      rollup: 4.21.3

  '@rollup/rollup-android-arm-eabi@4.21.3':
    optional: true

  '@rollup/rollup-android-arm64@4.21.3':
    optional: true

  '@rollup/rollup-darwin-arm64@4.21.3':
    optional: true

  '@rollup/rollup-darwin-x64@4.21.3':
    optional: true

  '@rollup/rollup-linux-arm-gnueabihf@4.21.3':
    optional: true

  '@rollup/rollup-linux-arm-musleabihf@4.21.3':
    optional: true

  '@rollup/rollup-linux-arm64-gnu@4.21.3':
    optional: true

  '@rollup/rollup-linux-arm64-musl@4.21.3':
    optional: true

  '@rollup/rollup-linux-powerpc64le-gnu@4.21.3':
    optional: true

  '@rollup/rollup-linux-riscv64-gnu@4.21.3':
    optional: true

  '@rollup/rollup-linux-s390x-gnu@4.21.3':
    optional: true

  '@rollup/rollup-linux-x64-gnu@4.21.3':
    optional: true

  '@rollup/rollup-linux-x64-musl@4.21.3':
    optional: true

  '@rollup/rollup-win32-arm64-msvc@4.21.3':
    optional: true

  '@rollup/rollup-win32-ia32-msvc@4.21.3':
    optional: true

  '@rollup/rollup-win32-x64-msvc@4.21.3':
    optional: true

  '@rushstack/node-core-library@5.9.0(@types/node@20.16.15)':
    dependencies:
      ajv: 8.13.0
      ajv-draft-04: 1.0.0(ajv@8.13.0)
      ajv-formats: 3.0.1(ajv@8.13.0)
      fs-extra: 7.0.1
      import-lazy: 4.0.0
      jju: 1.4.0
      resolve: 1.22.8
      semver: 7.5.4
    optionalDependencies:
      '@types/node': 20.16.15

  '@rushstack/node-core-library@5.9.0(@types/node@22.5.5)':
    dependencies:
      ajv: 8.13.0
      ajv-draft-04: 1.0.0(ajv@8.13.0)
      ajv-formats: 3.0.1(ajv@8.13.0)
      fs-extra: 7.0.1
      import-lazy: 4.0.0
      jju: 1.4.0
      resolve: 1.22.8
      semver: 7.5.4
    optionalDependencies:
      '@types/node': 22.5.5
    optional: true

  '@rushstack/rig-package@0.5.3':
    dependencies:
      resolve: 1.22.8
      strip-json-comments: 3.1.1

  '@rushstack/terminal@0.14.2(@types/node@20.16.15)':
    dependencies:
      '@rushstack/node-core-library': 5.9.0(@types/node@20.16.15)
      supports-color: 8.1.1
    optionalDependencies:
      '@types/node': 20.16.15

  '@rushstack/terminal@0.14.2(@types/node@22.5.5)':
    dependencies:
      '@rushstack/node-core-library': 5.9.0(@types/node@22.5.5)
      supports-color: 8.1.1
    optionalDependencies:
      '@types/node': 22.5.5
    optional: true

  '@rushstack/ts-command-line@4.23.0(@types/node@20.16.15)':
    dependencies:
      '@rushstack/terminal': 0.14.2(@types/node@20.16.15)
      '@types/argparse': 1.0.38
      argparse: 1.0.10
      string-argv: 0.3.2
    transitivePeerDependencies:
      - '@types/node'

  '@rushstack/ts-command-line@4.23.0(@types/node@22.5.5)':
    dependencies:
      '@rushstack/terminal': 0.14.2(@types/node@22.5.5)
      '@types/argparse': 1.0.38
      argparse: 1.0.10
      string-argv: 0.3.2
    transitivePeerDependencies:
      - '@types/node'
    optional: true

  '@shikijs/core@1.22.0':
    dependencies:
      '@shikijs/engine-javascript': 1.22.0
      '@shikijs/engine-oniguruma': 1.22.0
      '@shikijs/types': 1.22.0
      '@shikijs/vscode-textmate': 9.3.0
      '@types/hast': 3.0.4
      hast-util-to-html: 9.0.3

  '@shikijs/engine-javascript@1.22.0':
    dependencies:
      '@shikijs/types': 1.22.0
      '@shikijs/vscode-textmate': 9.3.0
      oniguruma-to-js: 0.4.3

  '@shikijs/engine-oniguruma@1.22.0':
    dependencies:
      '@shikijs/types': 1.22.0
      '@shikijs/vscode-textmate': 9.3.0

  '@shikijs/transformers@1.22.0':
    dependencies:
      shiki: 1.22.0

  '@shikijs/types@1.22.0':
    dependencies:
      '@shikijs/vscode-textmate': 9.3.0
      '@types/hast': 3.0.4

  '@shikijs/vscode-textmate@9.3.0': {}

  '@sinclair/typebox@0.27.8': {}

  '@sindresorhus/is@5.6.0': {}

  '@sinonjs/commons@3.0.1':
    dependencies:
      type-detect: 4.0.8

  '@sinonjs/fake-timers@10.3.0':
    dependencies:
      '@sinonjs/commons': 3.0.1

  '@smithy/abort-controller@3.1.5':
    dependencies:
      '@smithy/types': 3.5.0
      tslib: 2.7.0

  '@smithy/chunked-blob-reader-native@3.0.0':
    dependencies:
      '@smithy/util-base64': 3.0.0
      tslib: 2.7.0

  '@smithy/chunked-blob-reader@3.0.0':
    dependencies:
      tslib: 2.7.0

  '@smithy/config-resolver@3.0.9':
    dependencies:
      '@smithy/node-config-provider': 3.1.8
      '@smithy/types': 3.5.0
      '@smithy/util-config-provider': 3.0.0
      '@smithy/util-middleware': 3.0.7
      tslib: 2.7.0

  '@smithy/core@2.4.8':
    dependencies:
      '@smithy/middleware-endpoint': 3.1.4
      '@smithy/middleware-retry': 3.0.23
      '@smithy/middleware-serde': 3.0.7
      '@smithy/protocol-http': 4.1.4
      '@smithy/smithy-client': 3.4.0
      '@smithy/types': 3.5.0
      '@smithy/util-body-length-browser': 3.0.0
      '@smithy/util-middleware': 3.0.7
      '@smithy/util-utf8': 3.0.0
      tslib: 2.7.0

  '@smithy/credential-provider-imds@3.2.4':
    dependencies:
      '@smithy/node-config-provider': 3.1.8
      '@smithy/property-provider': 3.1.7
      '@smithy/types': 3.5.0
      '@smithy/url-parser': 3.0.7
      tslib: 2.7.0

  '@smithy/eventstream-codec@3.1.6':
    dependencies:
      '@aws-crypto/crc32': 5.2.0
      '@smithy/types': 3.5.0
      '@smithy/util-hex-encoding': 3.0.0
      tslib: 2.7.0

  '@smithy/eventstream-serde-browser@3.0.10':
    dependencies:
      '@smithy/eventstream-serde-universal': 3.0.9
      '@smithy/types': 3.5.0
      tslib: 2.7.0

  '@smithy/eventstream-serde-config-resolver@3.0.7':
    dependencies:
      '@smithy/types': 3.5.0
      tslib: 2.7.0

  '@smithy/eventstream-serde-node@3.0.9':
    dependencies:
      '@smithy/eventstream-serde-universal': 3.0.9
      '@smithy/types': 3.5.0
      tslib: 2.7.0

  '@smithy/eventstream-serde-universal@3.0.9':
    dependencies:
      '@smithy/eventstream-codec': 3.1.6
      '@smithy/types': 3.5.0
      tslib: 2.7.0

  '@smithy/fetch-http-handler@3.2.9':
    dependencies:
      '@smithy/protocol-http': 4.1.4
      '@smithy/querystring-builder': 3.0.7
      '@smithy/types': 3.5.0
      '@smithy/util-base64': 3.0.0
      tslib: 2.7.0

  '@smithy/hash-blob-browser@3.1.6':
    dependencies:
      '@smithy/chunked-blob-reader': 3.0.0
      '@smithy/chunked-blob-reader-native': 3.0.0
      '@smithy/types': 3.5.0
      tslib: 2.7.0

  '@smithy/hash-node@3.0.7':
    dependencies:
      '@smithy/types': 3.5.0
      '@smithy/util-buffer-from': 3.0.0
      '@smithy/util-utf8': 3.0.0
      tslib: 2.7.0

  '@smithy/hash-stream-node@3.1.6':
    dependencies:
      '@smithy/types': 3.5.0
      '@smithy/util-utf8': 3.0.0
      tslib: 2.7.0

  '@smithy/invalid-dependency@3.0.7':
    dependencies:
      '@smithy/types': 3.5.0
      tslib: 2.7.0

  '@smithy/is-array-buffer@2.2.0':
    dependencies:
      tslib: 2.7.0

  '@smithy/is-array-buffer@3.0.0':
    dependencies:
      tslib: 2.7.0

  '@smithy/md5-js@3.0.7':
    dependencies:
      '@smithy/types': 3.5.0
      '@smithy/util-utf8': 3.0.0
      tslib: 2.7.0

  '@smithy/middleware-content-length@3.0.9':
    dependencies:
      '@smithy/protocol-http': 4.1.4
      '@smithy/types': 3.5.0
      tslib: 2.7.0

  '@smithy/middleware-endpoint@3.1.4':
    dependencies:
      '@smithy/middleware-serde': 3.0.7
      '@smithy/node-config-provider': 3.1.8
      '@smithy/shared-ini-file-loader': 3.1.8
      '@smithy/types': 3.5.0
      '@smithy/url-parser': 3.0.7
      '@smithy/util-middleware': 3.0.7
      tslib: 2.7.0

  '@smithy/middleware-retry@3.0.23':
    dependencies:
      '@smithy/node-config-provider': 3.1.8
      '@smithy/protocol-http': 4.1.4
      '@smithy/service-error-classification': 3.0.7
      '@smithy/smithy-client': 3.4.0
      '@smithy/types': 3.5.0
      '@smithy/util-middleware': 3.0.7
      '@smithy/util-retry': 3.0.7
      tslib: 2.7.0
      uuid: 9.0.1

  '@smithy/middleware-serde@3.0.7':
    dependencies:
      '@smithy/types': 3.5.0
      tslib: 2.7.0

  '@smithy/middleware-stack@3.0.7':
    dependencies:
      '@smithy/types': 3.5.0
      tslib: 2.7.0

  '@smithy/node-config-provider@3.1.8':
    dependencies:
      '@smithy/property-provider': 3.1.7
      '@smithy/shared-ini-file-loader': 3.1.8
      '@smithy/types': 3.5.0
      tslib: 2.7.0

  '@smithy/node-http-handler@3.2.4':
    dependencies:
      '@smithy/abort-controller': 3.1.5
      '@smithy/protocol-http': 4.1.4
      '@smithy/querystring-builder': 3.0.7
      '@smithy/types': 3.5.0
      tslib: 2.7.0

  '@smithy/property-provider@3.1.7':
    dependencies:
      '@smithy/types': 3.5.0
      tslib: 2.7.0

  '@smithy/protocol-http@4.1.4':
    dependencies:
      '@smithy/types': 3.5.0
      tslib: 2.7.0

  '@smithy/querystring-builder@3.0.7':
    dependencies:
      '@smithy/types': 3.5.0
      '@smithy/util-uri-escape': 3.0.0
      tslib: 2.7.0

  '@smithy/querystring-parser@3.0.7':
    dependencies:
      '@smithy/types': 3.5.0
      tslib: 2.7.0

  '@smithy/service-error-classification@3.0.7':
    dependencies:
      '@smithy/types': 3.5.0

  '@smithy/shared-ini-file-loader@3.1.8':
    dependencies:
      '@smithy/types': 3.5.0
      tslib: 2.7.0

  '@smithy/signature-v4@4.2.0':
    dependencies:
      '@smithy/is-array-buffer': 3.0.0
      '@smithy/protocol-http': 4.1.4
      '@smithy/types': 3.5.0
      '@smithy/util-hex-encoding': 3.0.0
      '@smithy/util-middleware': 3.0.7
      '@smithy/util-uri-escape': 3.0.0
      '@smithy/util-utf8': 3.0.0
      tslib: 2.7.0

  '@smithy/smithy-client@3.4.0':
    dependencies:
      '@smithy/middleware-endpoint': 3.1.4
      '@smithy/middleware-stack': 3.0.7
      '@smithy/protocol-http': 4.1.4
      '@smithy/types': 3.5.0
      '@smithy/util-stream': 3.1.9
      tslib: 2.7.0

  '@smithy/types@3.5.0':
    dependencies:
      tslib: 2.7.0

  '@smithy/url-parser@3.0.7':
    dependencies:
      '@smithy/querystring-parser': 3.0.7
      '@smithy/types': 3.5.0
      tslib: 2.7.0

  '@smithy/util-base64@3.0.0':
    dependencies:
      '@smithy/util-buffer-from': 3.0.0
      '@smithy/util-utf8': 3.0.0
      tslib: 2.7.0

  '@smithy/util-body-length-browser@3.0.0':
    dependencies:
      tslib: 2.7.0

  '@smithy/util-body-length-node@3.0.0':
    dependencies:
      tslib: 2.7.0

  '@smithy/util-buffer-from@2.2.0':
    dependencies:
      '@smithy/is-array-buffer': 2.2.0
      tslib: 2.7.0

  '@smithy/util-buffer-from@3.0.0':
    dependencies:
      '@smithy/is-array-buffer': 3.0.0
      tslib: 2.7.0

  '@smithy/util-config-provider@3.0.0':
    dependencies:
      tslib: 2.7.0

  '@smithy/util-defaults-mode-browser@3.0.23':
    dependencies:
      '@smithy/property-provider': 3.1.7
      '@smithy/smithy-client': 3.4.0
      '@smithy/types': 3.5.0
      bowser: 2.11.0
      tslib: 2.7.0

  '@smithy/util-defaults-mode-node@3.0.23':
    dependencies:
      '@smithy/config-resolver': 3.0.9
      '@smithy/credential-provider-imds': 3.2.4
      '@smithy/node-config-provider': 3.1.8
      '@smithy/property-provider': 3.1.7
      '@smithy/smithy-client': 3.4.0
      '@smithy/types': 3.5.0
      tslib: 2.7.0

  '@smithy/util-endpoints@2.1.3':
    dependencies:
      '@smithy/node-config-provider': 3.1.8
      '@smithy/types': 3.5.0
      tslib: 2.7.0

  '@smithy/util-hex-encoding@3.0.0':
    dependencies:
      tslib: 2.7.0

  '@smithy/util-middleware@3.0.7':
    dependencies:
      '@smithy/types': 3.5.0
      tslib: 2.7.0

  '@smithy/util-retry@3.0.7':
    dependencies:
      '@smithy/service-error-classification': 3.0.7
      '@smithy/types': 3.5.0
      tslib: 2.7.0

  '@smithy/util-stream@3.1.9':
    dependencies:
      '@smithy/fetch-http-handler': 3.2.9
      '@smithy/node-http-handler': 3.2.4
      '@smithy/types': 3.5.0
      '@smithy/util-base64': 3.0.0
      '@smithy/util-buffer-from': 3.0.0
      '@smithy/util-hex-encoding': 3.0.0
      '@smithy/util-utf8': 3.0.0
      tslib: 2.7.0

  '@smithy/util-uri-escape@3.0.0':
    dependencies:
      tslib: 2.7.0

  '@smithy/util-utf8@2.3.0':
    dependencies:
      '@smithy/util-buffer-from': 2.2.0
      tslib: 2.7.0

  '@smithy/util-utf8@3.0.0':
    dependencies:
      '@smithy/util-buffer-from': 3.0.0
      tslib: 2.7.0

  '@smithy/util-waiter@3.1.6':
    dependencies:
      '@smithy/abort-controller': 3.1.5
      '@smithy/types': 3.5.0
      tslib: 2.7.0

  '@szmarczak/http-timer@5.0.1':
    dependencies:
      defer-to-connect: 2.0.1

  '@trysound/sax@0.2.0': {}

  '@tsconfig/node10@1.0.11': {}

  '@tsconfig/node12@1.0.11': {}

  '@tsconfig/node14@1.0.3': {}

  '@tsconfig/node16@1.0.4': {}

  '@types/archiver@6.0.3':
    dependencies:
      '@types/readdir-glob': 1.1.5

  '@types/argparse@1.0.38': {}

  '@types/babel__core@7.20.5':
    dependencies:
      '@babel/parser': 7.25.6
      '@babel/types': 7.25.6
      '@types/babel__generator': 7.6.8
      '@types/babel__template': 7.4.4
      '@types/babel__traverse': 7.20.6

  '@types/babel__generator@7.6.8':
    dependencies:
      '@babel/types': 7.25.6

  '@types/babel__template@7.4.4':
    dependencies:
      '@babel/parser': 7.25.6
      '@babel/types': 7.25.6

  '@types/babel__traverse@7.20.6':
    dependencies:
      '@babel/types': 7.25.6

  '@types/decompress@4.2.7':
    dependencies:
      '@types/node': 20.16.15

  '@types/estree@1.0.5': {}

  '@types/graceful-fs@4.1.9':
    dependencies:
      '@types/node': 20.16.15

  '@types/hast@3.0.4':
    dependencies:
      '@types/unist': 3.0.3

  '@types/http-cache-semantics@4.0.4': {}

  '@types/http-proxy@1.17.15':
    dependencies:
      '@types/node': 20.16.15

  '@types/istanbul-lib-coverage@2.0.6': {}

  '@types/istanbul-lib-report@3.0.3':
    dependencies:
      '@types/istanbul-lib-coverage': 2.0.6

  '@types/istanbul-reports@3.0.4':
    dependencies:
      '@types/istanbul-lib-report': 3.0.3

  '@types/jest@29.5.14':
    dependencies:
      expect: 29.7.0
      pretty-format: 29.7.0

  '@types/linkify-it@5.0.0': {}

  '@types/lodash@4.17.12': {}

  '@types/markdown-it@14.1.2':
    dependencies:
      '@types/linkify-it': 5.0.0
      '@types/mdurl': 2.0.0

  '@types/mdast@4.0.4':
    dependencies:
      '@types/unist': 3.0.3

  '@types/mdurl@2.0.0': {}

  '@types/mime-types@2.1.4': {}

  '@types/mute-stream@0.0.4':
    dependencies:
      '@types/node': 22.5.5

  '@types/node@12.20.55': {}

  '@types/node@20.16.15':
    dependencies:
      undici-types: 6.19.8

  '@types/node@22.5.5':
    dependencies:
      undici-types: 6.19.8

  '@types/readdir-glob@1.1.5':
    dependencies:
      '@types/node': 20.16.15

  '@types/readline-sync@1.4.8': {}

  '@types/resolve@1.20.2': {}

  '@types/semver@7.5.8': {}

  '@types/stack-utils@2.0.3': {}

  '@types/tar-fs@2.0.4':
    dependencies:
      '@types/node': 20.16.15
      '@types/tar-stream': 3.1.3

  '@types/tar-stream@3.1.3':
    dependencies:
      '@types/node': 20.16.15

  '@types/triple-beam@1.3.5': {}

  '@types/unist@3.0.3': {}

  '@types/web-bluetooth@0.0.20': {}

  '@types/wrap-ansi@3.0.0': {}

  '@types/yargs-parser@21.0.3': {}

  '@types/yargs@17.0.33':
    dependencies:
      '@types/yargs-parser': 21.0.3

  '@typescript-eslint/eslint-plugin@7.18.0(@typescript-eslint/parser@7.18.0(eslint@8.57.1)(typescript@5.5.4))(eslint@8.57.1)(typescript@5.5.4)':
    dependencies:
      '@eslint-community/regexpp': 4.11.1
      '@typescript-eslint/parser': 7.18.0(eslint@8.57.1)(typescript@5.5.4)
      '@typescript-eslint/scope-manager': 7.18.0
      '@typescript-eslint/type-utils': 7.18.0(eslint@8.57.1)(typescript@5.5.4)
      '@typescript-eslint/utils': 7.18.0(eslint@8.57.1)(typescript@5.5.4)
      '@typescript-eslint/visitor-keys': 7.18.0
      eslint: 8.57.1
      graphemer: 1.4.0
      ignore: 5.3.2
      natural-compare: 1.4.0
      ts-api-utils: 1.3.0(typescript@5.5.4)
    optionalDependencies:
      typescript: 5.5.4
    transitivePeerDependencies:
      - supports-color

  '@typescript-eslint/parser@7.18.0(eslint@8.57.1)(typescript@5.5.4)':
    dependencies:
      '@typescript-eslint/scope-manager': 7.18.0
      '@typescript-eslint/types': 7.18.0
      '@typescript-eslint/typescript-estree': 7.18.0(typescript@5.5.4)
      '@typescript-eslint/visitor-keys': 7.18.0
      debug: 4.3.7(supports-color@8.1.1)
      eslint: 8.57.1
    optionalDependencies:
      typescript: 5.5.4
    transitivePeerDependencies:
      - supports-color

  '@typescript-eslint/scope-manager@7.18.0':
    dependencies:
      '@typescript-eslint/types': 7.18.0
      '@typescript-eslint/visitor-keys': 7.18.0

  '@typescript-eslint/type-utils@7.18.0(eslint@8.57.1)(typescript@5.5.4)':
    dependencies:
      '@typescript-eslint/typescript-estree': 7.18.0(typescript@5.5.4)
      '@typescript-eslint/utils': 7.18.0(eslint@8.57.1)(typescript@5.5.4)
      debug: 4.3.7(supports-color@8.1.1)
      eslint: 8.57.1
      ts-api-utils: 1.3.0(typescript@5.5.4)
    optionalDependencies:
      typescript: 5.5.4
    transitivePeerDependencies:
      - supports-color

  '@typescript-eslint/types@7.18.0': {}

  '@typescript-eslint/typescript-estree@7.18.0(typescript@5.5.4)':
    dependencies:
      '@typescript-eslint/types': 7.18.0
      '@typescript-eslint/visitor-keys': 7.18.0
      debug: 4.3.7(supports-color@8.1.1)
      globby: 11.1.0
      is-glob: 4.0.3
      minimatch: 9.0.5
      semver: 7.6.3
      ts-api-utils: 1.3.0(typescript@5.5.4)
    optionalDependencies:
      typescript: 5.5.4
    transitivePeerDependencies:
      - supports-color

  '@typescript-eslint/utils@7.18.0(eslint@8.57.1)(typescript@5.5.4)':
    dependencies:
      '@eslint-community/eslint-utils': 4.4.0(eslint@8.57.1)
      '@typescript-eslint/scope-manager': 7.18.0
      '@typescript-eslint/types': 7.18.0
      '@typescript-eslint/typescript-estree': 7.18.0(typescript@5.5.4)
      eslint: 8.57.1
    transitivePeerDependencies:
      - supports-color
      - typescript

  '@typescript-eslint/visitor-keys@7.18.0':
    dependencies:
      '@typescript-eslint/types': 7.18.0
      eslint-visitor-keys: 3.4.3

  '@ungap/structured-clone@1.2.0': {}

  '@vitejs/plugin-vue@5.1.4(vite@5.4.10(@types/node@20.16.15)(sass@1.77.8))(vue@3.5.12(typescript@5.5.4))':
    dependencies:
      vite: 5.4.10(@types/node@20.16.15)(sass@1.77.8)
      vue: 3.5.12(typescript@5.5.4)

  '@vitejs/plugin-vue@5.1.4(vite@5.4.10(@types/node@22.5.5)(sass@1.77.8))(vue@3.5.12(typescript@5.5.4))':
    dependencies:
      vite: 5.4.10(@types/node@22.5.5)(sass@1.77.8)
      vue: 3.5.12(typescript@5.5.4)

  '@vitejs/plugin-vue@5.1.4(vite@5.4.8(@types/node@22.5.5)(sass@1.77.8))(vue@3.5.12(typescript@5.5.4))':
    dependencies:
      vite: 5.4.8(@types/node@22.5.5)(sass@1.77.8)
      vue: 3.5.12(typescript@5.5.4)

  '@vitest/expect@2.1.4':
    dependencies:
      '@vitest/spy': 2.1.4
      '@vitest/utils': 2.1.4
      chai: 5.1.2
      tinyrainbow: 1.2.0

  '@vitest/mocker@2.1.4(vite@5.4.10(@types/node@20.16.15)(sass@1.77.8))':
    dependencies:
      '@vitest/spy': 2.1.4
      estree-walker: 3.0.3
      magic-string: 0.30.12
    optionalDependencies:
      vite: 5.4.10(@types/node@20.16.15)(sass@1.77.8)

  '@vitest/mocker@2.1.4(vite@5.4.10(@types/node@22.5.5)(sass@1.77.8))':
    dependencies:
      '@vitest/spy': 2.1.4
      estree-walker: 3.0.3
      magic-string: 0.30.12
    optionalDependencies:
      vite: 5.4.10(@types/node@22.5.5)(sass@1.77.8)

  '@vitest/pretty-format@2.1.4':
    dependencies:
      tinyrainbow: 1.2.0

  '@vitest/runner@2.1.4':
    dependencies:
      '@vitest/utils': 2.1.4
      pathe: 1.1.2

  '@vitest/snapshot@2.1.4':
    dependencies:
      '@vitest/pretty-format': 2.1.4
      magic-string: 0.30.12
      pathe: 1.1.2

  '@vitest/spy@2.1.4':
    dependencies:
      tinyspy: 3.0.2

  '@vitest/utils@2.1.4':
    dependencies:
      '@vitest/pretty-format': 2.1.4
      loupe: 3.1.2
      tinyrainbow: 1.2.0

  '@volar/language-core@2.4.5':
    dependencies:
      '@volar/source-map': 2.4.5

  '@volar/source-map@2.4.5': {}

  '@volar/typescript@2.4.5':
    dependencies:
      '@volar/language-core': 2.4.5
      path-browserify: 1.0.1
      vscode-uri: 3.0.8

  '@vue/compiler-core@3.5.11':
    dependencies:
      '@babel/parser': 7.25.6
      '@vue/shared': 3.5.11
      entities: 4.5.0
      estree-walker: 2.0.2
      source-map-js: 1.2.1

  '@vue/compiler-core@3.5.12':
    dependencies:
      '@babel/parser': 7.25.6
      '@vue/shared': 3.5.12
      entities: 4.5.0
      estree-walker: 2.0.2
      source-map-js: 1.2.1

  '@vue/compiler-dom@3.5.11':
    dependencies:
      '@vue/compiler-core': 3.5.11
      '@vue/shared': 3.5.11

  '@vue/compiler-dom@3.5.12':
    dependencies:
      '@vue/compiler-core': 3.5.12
      '@vue/shared': 3.5.12

  '@vue/compiler-sfc@3.5.12':
    dependencies:
      '@babel/parser': 7.25.6
      '@vue/compiler-core': 3.5.12
      '@vue/compiler-dom': 3.5.12
      '@vue/compiler-ssr': 3.5.12
      '@vue/shared': 3.5.12
      estree-walker: 2.0.2
      magic-string: 0.30.11
      postcss: 8.4.47
      source-map-js: 1.2.1

  '@vue/compiler-ssr@3.5.12':
    dependencies:
      '@vue/compiler-dom': 3.5.12
      '@vue/shared': 3.5.12

  '@vue/compiler-vue2@2.7.16':
    dependencies:
      de-indent: 1.0.2
      he: 1.2.0

  '@vue/devtools-api@6.6.4': {}

  '@vue/devtools-api@7.4.6':
    dependencies:
      '@vue/devtools-kit': 7.4.6

  '@vue/devtools-kit@7.4.6':
    dependencies:
      '@vue/devtools-shared': 7.4.6
      birpc: 0.2.17
      hookable: 5.5.3
      mitt: 3.0.1
      perfect-debounce: 1.0.0
      speakingurl: 14.0.1
      superjson: 2.2.1

  '@vue/devtools-shared@7.4.6':
    dependencies:
      rfdc: 1.4.1

  '@vue/language-core@2.1.6(typescript@5.5.4)':
    dependencies:
      '@volar/language-core': 2.4.5
      '@vue/compiler-dom': 3.5.11
      '@vue/compiler-vue2': 2.7.16
      '@vue/shared': 3.5.11
      computeds: 0.0.1
      minimatch: 9.0.5
      muggle-string: 0.4.1
      path-browserify: 1.0.1
    optionalDependencies:
      typescript: 5.5.4

  '@vue/reactivity@3.5.12':
    dependencies:
      '@vue/shared': 3.5.12

  '@vue/runtime-core@3.5.12':
    dependencies:
      '@vue/reactivity': 3.5.12
      '@vue/shared': 3.5.12

  '@vue/runtime-dom@3.5.12':
    dependencies:
      '@vue/reactivity': 3.5.12
      '@vue/runtime-core': 3.5.12
      '@vue/shared': 3.5.12
      csstype: 3.1.3

  '@vue/server-renderer@3.5.12(vue@3.5.12(typescript@5.5.4))':
    dependencies:
      '@vue/compiler-ssr': 3.5.12
      '@vue/shared': 3.5.12
      vue: 3.5.12(typescript@5.5.4)

  '@vue/shared@3.5.11': {}

  '@vue/shared@3.5.12': {}

  '@vue/test-utils@2.4.6':
    dependencies:
      js-beautify: 1.15.1
      vue-component-type-helpers: 2.1.6

  '@vueuse/core@11.1.0(vue@3.5.12(typescript@5.5.4))':
    dependencies:
      '@types/web-bluetooth': 0.0.20
      '@vueuse/metadata': 11.1.0
      '@vueuse/shared': 11.1.0(vue@3.5.12(typescript@5.5.4))
      vue-demi: 0.14.10(vue@3.5.12(typescript@5.5.4))
    transitivePeerDependencies:
      - '@vue/composition-api'
      - vue

  '@vueuse/core@11.2.0(vue@3.5.12(typescript@5.5.4))':
    dependencies:
      '@types/web-bluetooth': 0.0.20
      '@vueuse/metadata': 11.2.0
      '@vueuse/shared': 11.2.0(vue@3.5.12(typescript@5.5.4))
      vue-demi: 0.14.10(vue@3.5.12(typescript@5.5.4))
    transitivePeerDependencies:
      - '@vue/composition-api'
      - vue

  '@vueuse/integrations@11.1.0(focus-trap@7.6.0)(vue@3.5.12(typescript@5.5.4))':
    dependencies:
      '@vueuse/core': 11.1.0(vue@3.5.12(typescript@5.5.4))
      '@vueuse/shared': 11.1.0(vue@3.5.12(typescript@5.5.4))
      vue-demi: 0.14.10(vue@3.5.12(typescript@5.5.4))
    optionalDependencies:
      focus-trap: 7.6.0
    transitivePeerDependencies:
      - '@vue/composition-api'
      - vue

  '@vueuse/metadata@11.1.0': {}

  '@vueuse/metadata@11.2.0': {}

  '@vueuse/shared@11.1.0(vue@3.5.12(typescript@5.5.4))':
    dependencies:
      vue-demi: 0.14.10(vue@3.5.12(typescript@5.5.4))
    transitivePeerDependencies:
      - '@vue/composition-api'
      - vue

  '@vueuse/shared@11.2.0(vue@3.5.12(typescript@5.5.4))':
    dependencies:
      vue-demi: 0.14.10(vue@3.5.12(typescript@5.5.4))
    transitivePeerDependencies:
      - '@vue/composition-api'
      - vue

  abbrev@1.1.1: {}

  abbrev@2.0.0: {}

  abort-controller@3.0.0:
    dependencies:
      event-target-shim: 5.0.1

  acorn-jsx@5.3.2(acorn@8.12.1):
    dependencies:
      acorn: 8.12.1

  acorn-walk@8.3.4:
    dependencies:
      acorn: 8.12.1

  acorn@8.12.1: {}

  ag-charts-types@10.3.1: {}

  agent-base@6.0.2:
    dependencies:
      debug: 4.3.7(supports-color@8.1.1)
    transitivePeerDependencies:
      - supports-color

  agent-base@7.1.1:
    dependencies:
      debug: 4.3.7(supports-color@8.1.1)
    transitivePeerDependencies:
      - supports-color

  ajv-draft-04@1.0.0(ajv@8.13.0):
    optionalDependencies:
      ajv: 8.13.0

  ajv-formats@3.0.1(ajv@8.13.0):
    optionalDependencies:
      ajv: 8.13.0

  ajv@6.12.6:
    dependencies:
      fast-deep-equal: 3.1.3
      fast-json-stable-stringify: 2.1.0
      json-schema-traverse: 0.4.1
      uri-js: 4.4.1

  ajv@8.12.0:
    dependencies:
      fast-deep-equal: 3.1.3
      json-schema-traverse: 1.0.0
      require-from-string: 2.0.2
      uri-js: 4.4.1

  ajv@8.13.0:
    dependencies:
      fast-deep-equal: 3.1.3
      json-schema-traverse: 1.0.0
      require-from-string: 2.0.2
      uri-js: 4.4.1

  algoliasearch@4.24.0:
    dependencies:
      '@algolia/cache-browser-local-storage': 4.24.0
      '@algolia/cache-common': 4.24.0
      '@algolia/cache-in-memory': 4.24.0
      '@algolia/client-account': 4.24.0
      '@algolia/client-analytics': 4.24.0
      '@algolia/client-common': 4.24.0
      '@algolia/client-personalization': 4.24.0
      '@algolia/client-search': 4.24.0
      '@algolia/logger-common': 4.24.0
      '@algolia/logger-console': 4.24.0
      '@algolia/recommend': 4.24.0
      '@algolia/requester-browser-xhr': 4.24.0
      '@algolia/requester-common': 4.24.0
      '@algolia/requester-node-http': 4.24.0
      '@algolia/transporter': 4.24.0

  ansi-colors@4.1.3: {}

  ansi-escapes@4.3.2:
    dependencies:
      type-fest: 0.21.3

  ansi-regex@5.0.1: {}

  ansi-regex@6.1.0: {}

  ansi-styles@3.2.1:
    dependencies:
      color-convert: 1.9.3

  ansi-styles@4.3.0:
    dependencies:
      color-convert: 2.0.1

  ansi-styles@5.2.0: {}

  ansi-styles@6.2.1: {}

  ansis@3.3.2: {}

  any-promise@1.3.0: {}

  anymatch@3.1.3:
    dependencies:
      normalize-path: 3.0.0
      picomatch: 2.3.1

  aproba@2.0.0: {}

  archiver-utils@5.0.2:
    dependencies:
      glob: 10.4.5
      graceful-fs: 4.2.11
      is-stream: 2.0.1
      lazystream: 1.0.1
      lodash: 4.17.21
      normalize-path: 3.0.0
      readable-stream: 4.5.2

  archiver@7.0.1:
    dependencies:
      archiver-utils: 5.0.2
      async: 3.2.6
      buffer-crc32: 1.0.0
      readable-stream: 4.5.2
      readdir-glob: 1.1.3
      tar-stream: 3.1.7
      zip-stream: 6.0.1

  are-we-there-yet@2.0.0:
    dependencies:
      delegates: 1.0.0
      readable-stream: 3.6.2

  arg@4.1.3: {}

  argparse@1.0.10:
    dependencies:
      sprintf-js: 1.0.3

  argparse@2.0.1: {}

  array-union@2.1.0: {}

  assertion-error@2.0.1: {}

  async-retry@1.3.3:
    dependencies:
      retry: 0.13.1

  async@3.2.6: {}

  asynckit@0.4.0: {}

  b4a@1.6.6: {}

  babel-jest@29.7.0(@babel/core@7.25.2):
    dependencies:
      '@babel/core': 7.25.2
      '@jest/transform': 29.7.0
      '@types/babel__core': 7.20.5
      babel-plugin-istanbul: 6.1.1
      babel-preset-jest: 29.6.3(@babel/core@7.25.2)
      chalk: 4.1.2
      graceful-fs: 4.2.11
      slash: 3.0.0
    transitivePeerDependencies:
      - supports-color

  babel-plugin-istanbul@6.1.1:
    dependencies:
      '@babel/helper-plugin-utils': 7.24.8
      '@istanbuljs/load-nyc-config': 1.1.0
      '@istanbuljs/schema': 0.1.3
      istanbul-lib-instrument: 5.2.1
      test-exclude: 6.0.0
    transitivePeerDependencies:
      - supports-color

  babel-plugin-jest-hoist@29.6.3:
    dependencies:
      '@babel/template': 7.25.0
      '@babel/types': 7.25.6
      '@types/babel__core': 7.20.5
      '@types/babel__traverse': 7.20.6

  babel-preset-current-node-syntax@1.1.0(@babel/core@7.25.2):
    dependencies:
      '@babel/core': 7.25.2
      '@babel/plugin-syntax-async-generators': 7.8.4(@babel/core@7.25.2)
      '@babel/plugin-syntax-bigint': 7.8.3(@babel/core@7.25.2)
      '@babel/plugin-syntax-class-properties': 7.12.13(@babel/core@7.25.2)
      '@babel/plugin-syntax-class-static-block': 7.14.5(@babel/core@7.25.2)
      '@babel/plugin-syntax-import-attributes': 7.25.6(@babel/core@7.25.2)
      '@babel/plugin-syntax-import-meta': 7.10.4(@babel/core@7.25.2)
      '@babel/plugin-syntax-json-strings': 7.8.3(@babel/core@7.25.2)
      '@babel/plugin-syntax-logical-assignment-operators': 7.10.4(@babel/core@7.25.2)
      '@babel/plugin-syntax-nullish-coalescing-operator': 7.8.3(@babel/core@7.25.2)
      '@babel/plugin-syntax-numeric-separator': 7.10.4(@babel/core@7.25.2)
      '@babel/plugin-syntax-object-rest-spread': 7.8.3(@babel/core@7.25.2)
      '@babel/plugin-syntax-optional-catch-binding': 7.8.3(@babel/core@7.25.2)
      '@babel/plugin-syntax-optional-chaining': 7.8.3(@babel/core@7.25.2)
      '@babel/plugin-syntax-private-property-in-object': 7.14.5(@babel/core@7.25.2)
      '@babel/plugin-syntax-top-level-await': 7.14.5(@babel/core@7.25.2)

  babel-preset-jest@29.6.3(@babel/core@7.25.2):
    dependencies:
      '@babel/core': 7.25.2
      babel-plugin-jest-hoist: 29.6.3
      babel-preset-current-node-syntax: 1.1.0(@babel/core@7.25.2)

  balanced-match@1.0.2: {}

  bare-events@2.4.2:
    optional: true

  bare-fs@2.3.5:
    dependencies:
      bare-events: 2.4.2
      bare-path: 2.1.3
      bare-stream: 2.3.0
    optional: true

  bare-os@2.4.4:
    optional: true

  bare-path@2.1.3:
    dependencies:
      bare-os: 2.4.4
    optional: true

  bare-stream@2.3.0:
    dependencies:
      b4a: 1.6.6
      streamx: 2.20.1
    optional: true

  base64-js@1.5.1: {}

  better-path-resolve@1.0.0:
    dependencies:
      is-windows: 1.0.2

  binary-extensions@2.3.0: {}

  birpc@0.2.17: {}

  bl@1.2.3:
    dependencies:
      readable-stream: 2.3.8
      safe-buffer: 5.2.1

  boolbase@1.0.0: {}

  bowser@2.11.0: {}

  brace-expansion@1.1.11:
    dependencies:
      balanced-match: 1.0.2
      concat-map: 0.0.1

  brace-expansion@2.0.1:
    dependencies:
      balanced-match: 1.0.2

  braces@3.0.3:
    dependencies:
      fill-range: 7.1.1

  browserslist@4.23.3:
    dependencies:
      caniuse-lite: 1.0.30001660
      electron-to-chromium: 1.5.24
      node-releases: 2.0.18
      update-browserslist-db: 1.1.0(browserslist@4.23.3)

  bs-logger@0.2.6:
    dependencies:
      fast-json-stable-stringify: 2.1.0

  bser@2.1.1:
    dependencies:
      node-int64: 0.4.0

  buffer-alloc-unsafe@1.1.0: {}

  buffer-alloc@1.2.0:
    dependencies:
      buffer-alloc-unsafe: 1.1.0
      buffer-fill: 1.0.0

  buffer-crc32@0.2.13: {}

  buffer-crc32@1.0.0: {}

  buffer-fill@1.0.0: {}

  buffer-from@1.1.2: {}

  buffer@5.7.1:
    dependencies:
      base64-js: 1.5.1
      ieee754: 1.2.1

  buffer@6.0.3:
    dependencies:
      base64-js: 1.5.1
      ieee754: 1.2.1

  bundle-require@5.0.0(esbuild@0.23.1):
    dependencies:
      esbuild: 0.23.1
      load-tsconfig: 0.2.5

  cac@6.7.14: {}

  cacheable-lookup@6.1.0: {}

  cacheable-lookup@7.0.0: {}

  cacheable-request@10.2.14:
    dependencies:
      '@types/http-cache-semantics': 4.0.4
      get-stream: 6.0.1
      http-cache-semantics: 4.1.1
      keyv: 4.5.4
      mimic-response: 4.0.0
      normalize-url: 8.0.1
      responselike: 3.0.0

  callsites@3.1.0: {}

  camel-case@4.1.2:
    dependencies:
      pascal-case: 3.1.2
      tslib: 2.7.0

  camelcase@5.3.1: {}

  camelcase@6.3.0: {}

  caniuse-lite@1.0.30001660: {}

  canonicalize@2.0.0: {}

  capital-case@1.0.4:
    dependencies:
      no-case: 3.0.4
      tslib: 2.7.0
      upper-case-first: 2.0.2

  ccount@2.0.1: {}

  chai@5.1.2:
    dependencies:
      assertion-error: 2.0.1
      check-error: 2.1.1
      deep-eql: 5.0.2
      loupe: 3.1.1
      pathval: 2.0.0

  chalk@2.4.2:
    dependencies:
      ansi-styles: 3.2.1
      escape-string-regexp: 1.0.5
      supports-color: 5.5.0

  chalk@4.1.2:
    dependencies:
      ansi-styles: 4.3.0
      supports-color: 7.2.0

  change-case@4.1.2:
    dependencies:
      camel-case: 4.1.2
      capital-case: 1.0.4
      constant-case: 3.0.4
      dot-case: 3.0.4
      header-case: 2.0.4
      no-case: 3.0.4
      param-case: 3.0.4
      pascal-case: 3.1.2
      path-case: 3.0.4
      sentence-case: 3.0.4
      snake-case: 3.0.4
      tslib: 2.7.0

  char-regex@1.0.2: {}

  character-entities-html4@2.1.0: {}

  character-entities-legacy@3.0.0: {}

  chardet@0.7.0: {}

  check-error@2.1.1: {}

  chokidar@3.6.0:
    dependencies:
      anymatch: 3.1.3
      braces: 3.0.3
      glob-parent: 5.1.2
      is-binary-path: 2.1.0
      is-glob: 4.0.3
      normalize-path: 3.0.0
      readdirp: 3.6.0
    optionalDependencies:
      fsevents: 2.3.3

  chownr@2.0.0: {}

  chownr@3.0.0: {}

  ci-info@3.9.0: {}

  cjs-module-lexer@1.4.1: {}

  clean-stack@3.0.1:
    dependencies:
      escape-string-regexp: 4.0.0

  cli-spinners@2.9.2: {}

  cli-width@4.1.0: {}

  cliui@8.0.1:
    dependencies:
      string-width: 4.2.3
      strip-ansi: 6.0.1
      wrap-ansi: 7.0.0

  co@4.6.0: {}

  collect-v8-coverage@1.0.2: {}

  color-convert@1.9.3:
    dependencies:
      color-name: 1.1.3

  color-convert@2.0.1:
    dependencies:
      color-name: 1.1.4

  color-name@1.1.3: {}

  color-name@1.1.4: {}

  color-string@1.9.1:
    dependencies:
      color-name: 1.1.4
      simple-swizzle: 0.2.2

  color-support@1.1.3: {}

  color@3.2.1:
    dependencies:
      color-convert: 1.9.3
      color-string: 1.9.1

  colorspace@1.1.4:
    dependencies:
      color: 3.2.1
      text-hex: 1.0.0

  combined-stream@1.0.8:
    dependencies:
      delayed-stream: 1.0.0

  comma-separated-tokens@2.0.3: {}

  command-exists@1.2.9: {}

  commander@10.0.1: {}

  commander@2.20.3: {}

  commander@4.1.1: {}

  commander@7.2.0: {}

  commander@9.5.0: {}

  compare-versions@6.1.1: {}

  compress-commons@6.0.2:
    dependencies:
      crc-32: 1.2.2
      crc32-stream: 6.0.0
      is-stream: 2.0.1
      normalize-path: 3.0.0
      readable-stream: 4.5.2

  computeds@0.0.1: {}

  concat-map@0.0.1: {}

  confbox@0.1.7: {}

  config-chain@1.1.13:
    dependencies:
      ini: 1.3.8
      proto-list: 1.2.4

  consola@3.2.3: {}

  console-control-strings@1.1.0: {}

  constant-case@3.0.4:
    dependencies:
      no-case: 3.0.4
      tslib: 2.7.0
      upper-case: 2.0.2

  content-type@1.0.5: {}

  convert-source-map@2.0.0: {}

  copy-anything@3.0.5:
    dependencies:
      is-what: 4.1.16

  core-util-is@1.0.3: {}

  crc-32@1.2.2: {}

  crc32-stream@6.0.0:
    dependencies:
      crc-32: 1.2.2
      readable-stream: 4.5.2

  create-jest@29.7.0(@types/node@20.16.15)(ts-node@10.9.2(@types/node@20.16.15)(typescript@5.5.4)):
    dependencies:
      '@jest/types': 29.6.3
      chalk: 4.1.2
      exit: 0.1.2
      graceful-fs: 4.2.11
      jest-config: 29.7.0(@types/node@20.16.15)(ts-node@10.9.2(@types/node@20.16.15)(typescript@5.5.4))
      jest-util: 29.7.0
      prompts: 2.4.2
    transitivePeerDependencies:
      - '@types/node'
      - babel-plugin-macros
      - supports-color
      - ts-node

  create-jest@29.7.0(@types/node@22.5.5)(ts-node@10.9.2(@types/node@22.5.5)(typescript@5.5.4)):
    dependencies:
      '@jest/types': 29.6.3
      chalk: 4.1.2
      exit: 0.1.2
      graceful-fs: 4.2.11
      jest-config: 29.7.0(@types/node@22.5.5)(ts-node@10.9.2(@types/node@22.5.5)(typescript@5.5.4))
      jest-util: 29.7.0
      prompts: 2.4.2
    transitivePeerDependencies:
      - '@types/node'
      - babel-plugin-macros
      - supports-color
      - ts-node

  create-require@1.1.1: {}

  cross-spawn@5.1.0:
    dependencies:
      lru-cache: 4.1.5
      shebang-command: 1.2.0
      which: 1.3.1

  cross-spawn@7.0.3:
    dependencies:
      path-key: 3.1.1
      shebang-command: 2.0.0
      which: 2.0.2

  css-select@5.1.0:
    dependencies:
      boolbase: 1.0.0
      css-what: 6.1.0
      domhandler: 5.0.3
      domutils: 3.1.0
      nth-check: 2.1.1

  css-tree@2.2.1:
    dependencies:
      mdn-data: 2.0.28
      source-map-js: 1.2.1

  css-tree@2.3.1:
    dependencies:
      mdn-data: 2.0.30
      source-map-js: 1.2.1

  css-what@6.1.0: {}

  cssesc@3.0.0: {}

  csso@5.0.5:
    dependencies:
      css-tree: 2.2.1

  cssstyle@4.1.0:
    dependencies:
      rrweb-cssom: 0.7.1

  csstype@3.1.3: {}

  data-urls@5.0.0:
    dependencies:
      whatwg-mimetype: 4.0.0
      whatwg-url: 14.0.0

  de-indent@1.0.2: {}

  debug@4.3.7(supports-color@8.1.1):
    dependencies:
      ms: 2.1.3
    optionalDependencies:
      supports-color: 8.1.1

  decimal.js@10.4.3: {}

  decompress-response@6.0.0:
    dependencies:
      mimic-response: 3.1.0

  decompress-tar@4.1.1:
    dependencies:
      file-type: 5.2.0
      is-stream: 1.1.0
      tar-stream: 1.6.2

  decompress-tarbz2@4.1.1:
    dependencies:
      decompress-tar: 4.1.1
      file-type: 6.2.0
      is-stream: 1.1.0
      seek-bzip: 1.0.6
      unbzip2-stream: 1.4.3

  decompress-targz@4.1.1:
    dependencies:
      decompress-tar: 4.1.1
      file-type: 5.2.0
      is-stream: 1.1.0

  decompress-unzip@4.0.1:
    dependencies:
      file-type: 3.9.0
      get-stream: 2.3.1
      pify: 2.3.0
      yauzl: 2.10.0

  decompress@4.2.1:
    dependencies:
      decompress-tar: 4.1.1
      decompress-tarbz2: 4.1.1
      decompress-targz: 4.1.1
      decompress-unzip: 4.0.1
      graceful-fs: 4.2.11
      make-dir: 1.3.0
      pify: 2.3.0
      strip-dirs: 2.1.0

  dedent@1.5.3: {}

  deep-eql@5.0.2: {}

  deep-is@0.1.4: {}

  deepmerge@4.3.1: {}

  defer-to-connect@2.0.1: {}

  delayed-stream@1.0.0: {}

  delegates@1.0.0: {}

  denque@2.1.0: {}

  dequal@2.0.3: {}

  detect-indent@6.1.0: {}

  detect-indent@7.0.1: {}

  detect-libc@2.0.3: {}

  detect-newline@3.1.0: {}

  detect-newline@4.0.1: {}

  devlop@1.1.0:
    dependencies:
      dequal: 2.0.3

  diff-sequences@29.6.3: {}

  diff@4.0.2: {}

  dir-glob@3.0.1:
    dependencies:
      path-type: 4.0.0

  doctrine@3.0.0:
    dependencies:
      esutils: 2.0.3

  dom-serializer@2.0.0:
    dependencies:
      domelementtype: 2.3.0
      domhandler: 5.0.3
      entities: 4.5.0

  domelementtype@2.3.0: {}

  domhandler@5.0.3:
    dependencies:
      domelementtype: 2.3.0

  domutils@3.1.0:
    dependencies:
      dom-serializer: 2.0.0
      domelementtype: 2.3.0
      domhandler: 5.0.3

  dot-case@3.0.4:
    dependencies:
      no-case: 3.0.4
      tslib: 2.7.0

  eastasianwidth@0.2.0: {}

  editorconfig@1.0.4:
    dependencies:
      '@one-ini/wasm': 0.1.1
      commander: 10.0.1
      minimatch: 9.0.1
      semver: 7.6.3

  ejs@3.1.10:
    dependencies:
      jake: 10.9.2

  electron-to-chromium@1.5.24: {}

  emittery@0.13.1: {}

  emoji-regex@8.0.0: {}

  emoji-regex@9.2.2: {}

  enabled@2.0.0: {}

  encoding@0.1.13:
    dependencies:
      iconv-lite: 0.6.3
    optional: true

  end-of-stream@1.4.4:
    dependencies:
      once: 1.4.0

  enquirer@2.4.1:
    dependencies:
      ansi-colors: 4.1.3
      strip-ansi: 6.0.1

  entities@4.5.0: {}

  error-ex@1.3.2:
    dependencies:
      is-arrayish: 0.2.1

  esbuild@0.21.5:
    optionalDependencies:
      '@esbuild/aix-ppc64': 0.21.5
      '@esbuild/android-arm': 0.21.5
      '@esbuild/android-arm64': 0.21.5
      '@esbuild/android-x64': 0.21.5
      '@esbuild/darwin-arm64': 0.21.5
      '@esbuild/darwin-x64': 0.21.5
      '@esbuild/freebsd-arm64': 0.21.5
      '@esbuild/freebsd-x64': 0.21.5
      '@esbuild/linux-arm': 0.21.5
      '@esbuild/linux-arm64': 0.21.5
      '@esbuild/linux-ia32': 0.21.5
      '@esbuild/linux-loong64': 0.21.5
      '@esbuild/linux-mips64el': 0.21.5
      '@esbuild/linux-ppc64': 0.21.5
      '@esbuild/linux-riscv64': 0.21.5
      '@esbuild/linux-s390x': 0.21.5
      '@esbuild/linux-x64': 0.21.5
      '@esbuild/netbsd-x64': 0.21.5
      '@esbuild/openbsd-x64': 0.21.5
      '@esbuild/sunos-x64': 0.21.5
      '@esbuild/win32-arm64': 0.21.5
      '@esbuild/win32-ia32': 0.21.5
      '@esbuild/win32-x64': 0.21.5

  esbuild@0.23.1:
    optionalDependencies:
      '@esbuild/aix-ppc64': 0.23.1
      '@esbuild/android-arm': 0.23.1
      '@esbuild/android-arm64': 0.23.1
      '@esbuild/android-x64': 0.23.1
      '@esbuild/darwin-arm64': 0.23.1
      '@esbuild/darwin-x64': 0.23.1
      '@esbuild/freebsd-arm64': 0.23.1
      '@esbuild/freebsd-x64': 0.23.1
      '@esbuild/linux-arm': 0.23.1
      '@esbuild/linux-arm64': 0.23.1
      '@esbuild/linux-ia32': 0.23.1
      '@esbuild/linux-loong64': 0.23.1
      '@esbuild/linux-mips64el': 0.23.1
      '@esbuild/linux-ppc64': 0.23.1
      '@esbuild/linux-riscv64': 0.23.1
      '@esbuild/linux-s390x': 0.23.1
      '@esbuild/linux-x64': 0.23.1
      '@esbuild/netbsd-x64': 0.23.1
      '@esbuild/openbsd-arm64': 0.23.1
      '@esbuild/openbsd-x64': 0.23.1
      '@esbuild/sunos-x64': 0.23.1
      '@esbuild/win32-arm64': 0.23.1
      '@esbuild/win32-ia32': 0.23.1
      '@esbuild/win32-x64': 0.23.1

  escalade@3.2.0: {}

  escape-string-regexp@1.0.5: {}

  escape-string-regexp@2.0.0: {}

  escape-string-regexp@4.0.0: {}

  eslint-config-prettier@9.1.0(eslint@8.57.1):
    dependencies:
      eslint: 8.57.1

  eslint-plugin-prettier@5.2.1(eslint-config-prettier@9.1.0(eslint@8.57.1))(eslint@8.57.1)(prettier@3.3.3):
    dependencies:
      eslint: 8.57.1
      prettier: 3.3.3
      prettier-linter-helpers: 1.0.0
      synckit: 0.9.1
    optionalDependencies:
      eslint-config-prettier: 9.1.0(eslint@8.57.1)

  eslint-plugin-vue@9.29.1(eslint@8.57.1):
    dependencies:
      '@eslint-community/eslint-utils': 4.4.0(eslint@8.57.1)
      eslint: 8.57.1
      globals: 13.24.0
      natural-compare: 1.4.0
      nth-check: 2.1.1
      postcss-selector-parser: 6.1.2
      semver: 7.6.3
      vue-eslint-parser: 9.4.3(eslint@8.57.1)
      xml-name-validator: 4.0.0
    transitivePeerDependencies:
      - supports-color

  eslint-scope@7.2.2:
    dependencies:
      esrecurse: 4.3.0
      estraverse: 5.3.0

  eslint-visitor-keys@3.4.3: {}

  eslint@8.57.1:
    dependencies:
      '@eslint-community/eslint-utils': 4.4.0(eslint@8.57.1)
      '@eslint-community/regexpp': 4.11.1
      '@eslint/eslintrc': 2.1.4
      '@eslint/js': 8.57.1
      '@humanwhocodes/config-array': 0.13.0
      '@humanwhocodes/module-importer': 1.0.1
      '@nodelib/fs.walk': 1.2.8
      '@ungap/structured-clone': 1.2.0
      ajv: 6.12.6
      chalk: 4.1.2
      cross-spawn: 7.0.3
      debug: 4.3.7(supports-color@8.1.1)
      doctrine: 3.0.0
      escape-string-regexp: 4.0.0
      eslint-scope: 7.2.2
      eslint-visitor-keys: 3.4.3
      espree: 9.6.1
      esquery: 1.6.0
      esutils: 2.0.3
      fast-deep-equal: 3.1.3
      file-entry-cache: 6.0.1
      find-up: 5.0.0
      glob-parent: 6.0.2
      globals: 13.24.0
      graphemer: 1.4.0
      ignore: 5.3.2
      imurmurhash: 0.1.4
      is-glob: 4.0.3
      is-path-inside: 3.0.3
      js-yaml: 4.1.0
      json-stable-stringify-without-jsonify: 1.0.1
      levn: 0.4.1
      lodash.merge: 4.6.2
      minimatch: 3.1.2
      natural-compare: 1.4.0
      optionator: 0.9.4
      strip-ansi: 6.0.1
      text-table: 0.2.0
    transitivePeerDependencies:
      - supports-color

  espree@9.6.1:
    dependencies:
      acorn: 8.12.1
      acorn-jsx: 5.3.2(acorn@8.12.1)
      eslint-visitor-keys: 3.4.3

  esprima@4.0.1: {}

  esquery@1.6.0:
    dependencies:
      estraverse: 5.3.0

  esrecurse@4.3.0:
    dependencies:
      estraverse: 5.3.0

  estraverse@5.3.0: {}

  estree-walker@2.0.2: {}

  estree-walker@3.0.3:
    dependencies:
      '@types/estree': 1.0.5

  esutils@2.0.3: {}

  event-target-shim@5.0.1: {}

  events@3.3.0: {}

  execa@5.1.1:
    dependencies:
      cross-spawn: 7.0.3
      get-stream: 6.0.1
      human-signals: 2.1.0
      is-stream: 2.0.1
      merge-stream: 2.0.0
      npm-run-path: 4.0.1
      onetime: 5.1.2
      signal-exit: 3.0.7
      strip-final-newline: 2.0.0

  exit@0.1.2: {}

  expect-type@1.1.0: {}

  expect@29.7.0:
    dependencies:
      '@jest/expect-utils': 29.7.0
      jest-get-type: 29.6.3
      jest-matcher-utils: 29.7.0
      jest-message-util: 29.7.0
      jest-util: 29.7.0

  extendable-error@0.1.7: {}

  external-editor@3.1.0:
    dependencies:
      chardet: 0.7.0
      iconv-lite: 0.4.24
      tmp: 0.0.33

  fast-deep-equal@3.1.3: {}

  fast-diff@1.3.0: {}

  fast-fifo@1.3.2: {}

  fast-glob@3.3.2:
    dependencies:
      '@nodelib/fs.stat': 2.0.5
      '@nodelib/fs.walk': 1.2.8
      glob-parent: 5.1.2
      merge2: 1.4.1
      micromatch: 4.0.8

  fast-json-stable-stringify@2.1.0: {}

  fast-levenshtein@2.0.6: {}

  fast-levenshtein@3.0.0:
    dependencies:
      fastest-levenshtein: 1.0.16

  fast-xml-parser@4.4.1:
    dependencies:
      strnum: 1.0.5

  fastest-levenshtein@1.0.16: {}

  fastq@1.17.1:
    dependencies:
      reusify: 1.0.4

  fb-watchman@2.0.2:
    dependencies:
      bser: 2.1.1

  fd-slicer@1.1.0:
    dependencies:
      pend: 1.2.0

  fecha@4.2.3: {}

  file-entry-cache@6.0.1:
    dependencies:
      flat-cache: 3.2.0

  file-type@3.9.0: {}

  file-type@5.2.0: {}

  file-type@6.2.0: {}

  filelist@1.0.4:
    dependencies:
      minimatch: 5.1.6

  fill-range@7.1.1:
    dependencies:
      to-regex-range: 5.0.1

  find-up@4.1.0:
    dependencies:
      locate-path: 5.0.0
      path-exists: 4.0.0

  find-up@5.0.0:
    dependencies:
      locate-path: 6.0.0
      path-exists: 4.0.0

  find-yarn-workspace-root@2.0.0:
    dependencies:
      micromatch: 4.0.8

  flat-cache@3.2.0:
    dependencies:
      flatted: 3.3.1
      keyv: 4.5.4
      rimraf: 3.0.2

  flatted@3.3.1: {}

  fn.name@1.1.0: {}

  focus-trap@7.6.0:
    dependencies:
      tabbable: 6.2.0

  foreground-child@3.3.0:
    dependencies:
      cross-spawn: 7.0.3
      signal-exit: 4.1.0

  form-data-encoder@2.1.4: {}

  form-data@4.0.0:
    dependencies:
      asynckit: 0.4.0
      combined-stream: 1.0.8
      mime-types: 2.1.35

  fs-constants@1.0.0: {}

  fs-extra@7.0.1:
    dependencies:
      graceful-fs: 4.2.11
      jsonfile: 4.0.0
      universalify: 0.1.2

  fs-extra@8.1.0:
    dependencies:
      graceful-fs: 4.2.11
      jsonfile: 4.0.0
      universalify: 0.1.2

  fs-minipass@2.1.0:
    dependencies:
      minipass: 3.3.6

  fs.realpath@1.0.0: {}

  fsevents@2.3.3:
    optional: true

  function-bind@1.1.2: {}

  gauge@3.0.2:
    dependencies:
      aproba: 2.0.0
      color-support: 1.1.3
      console-control-strings: 1.1.0
      has-unicode: 2.0.1
      object-assign: 4.1.1
      signal-exit: 3.0.7
      string-width: 4.2.3
      strip-ansi: 6.0.1
      wide-align: 1.1.5

  gensync@1.0.0-beta.2: {}

  get-caller-file@2.0.5: {}

  get-func-name@2.0.2: {}

  get-package-type@0.1.0: {}

  get-stdin@9.0.0: {}

  get-stream@2.3.1:
    dependencies:
      object-assign: 4.1.1
      pinkie-promise: 2.0.1

  get-stream@6.0.1: {}

  get-tsconfig@4.8.1:
    dependencies:
      resolve-pkg-maps: 1.0.0
    optional: true

  git-hooks-list@3.1.0: {}

  github-slugger@2.0.0: {}

  glob-parent@5.1.2:
    dependencies:
      is-glob: 4.0.3

  glob-parent@6.0.2:
    dependencies:
      is-glob: 4.0.3

  glob@10.4.5:
    dependencies:
      foreground-child: 3.3.0
      jackspeak: 3.4.3
      minimatch: 9.0.5
      minipass: 7.1.2
      package-json-from-dist: 1.0.0
      path-scurry: 1.11.1

  glob@7.2.3:
    dependencies:
      fs.realpath: 1.0.0
      inflight: 1.0.6
      inherits: 2.0.4
      minimatch: 3.1.2
      once: 1.4.0
      path-is-absolute: 1.0.1

  globals@11.12.0: {}

  globals@13.24.0:
    dependencies:
      type-fest: 0.20.2

  globby@11.1.0:
    dependencies:
      array-union: 2.1.0
      dir-glob: 3.0.1
      fast-glob: 3.3.2
      ignore: 5.3.2
      merge2: 1.4.1
      slash: 3.0.0

  globby@13.2.2:
    dependencies:
      dir-glob: 3.0.1
      fast-glob: 3.3.2
      ignore: 5.3.2
      merge2: 1.4.1
      slash: 4.0.0

  got@13.0.0:
    dependencies:
      '@sindresorhus/is': 5.6.0
      '@szmarczak/http-timer': 5.0.1
      cacheable-lookup: 7.0.0
      cacheable-request: 10.2.14
      decompress-response: 6.0.0
      form-data-encoder: 2.1.4
      get-stream: 6.0.1
      http2-wrapper: 2.2.1
      lowercase-keys: 3.0.0
      p-cancelable: 3.0.0
      responselike: 3.0.0

  graceful-fs@4.2.10: {}

  graceful-fs@4.2.11: {}

  graphemer@1.4.0: {}

  happy-dom@14.12.3:
    dependencies:
      entities: 4.5.0
      webidl-conversions: 7.0.0
      whatwg-mimetype: 3.0.0

  has-flag@3.0.0: {}

  has-flag@4.0.0: {}

  has-unicode@2.0.1: {}

  hasown@2.0.2:
    dependencies:
      function-bind: 1.1.2

  hast-util-to-html@9.0.3:
    dependencies:
      '@types/hast': 3.0.4
      '@types/unist': 3.0.3
      ccount: 2.0.1
      comma-separated-tokens: 2.0.3
      hast-util-whitespace: 3.0.0
      html-void-elements: 3.0.0
      mdast-util-to-hast: 13.2.0
      property-information: 6.5.0
      space-separated-tokens: 2.0.2
      stringify-entities: 4.0.4
      zwitch: 2.0.4

  hast-util-whitespace@3.0.0:
    dependencies:
      '@types/hast': 3.0.4

  he@1.2.0: {}

  header-case@2.0.4:
    dependencies:
      capital-case: 1.0.4
      tslib: 2.7.0

  highlight.js@11.10.0: {}

  hookable@5.5.3: {}

  hosted-git-info@7.0.2:
    dependencies:
      lru-cache: 10.4.3

  html-encoding-sniffer@4.0.0:
    dependencies:
      whatwg-encoding: 3.1.1

  html-escaper@2.0.2: {}

  html-void-elements@3.0.0: {}

  http-cache-semantics@4.1.1: {}

  http-call@5.3.0:
    dependencies:
      content-type: 1.0.5
      debug: 4.3.7(supports-color@8.1.1)
      is-retry-allowed: 1.2.0
      is-stream: 2.0.1
      parse-json: 4.0.0
      tunnel-agent: 0.6.0
    transitivePeerDependencies:
      - supports-color

  http-proxy-agent@7.0.2:
    dependencies:
      agent-base: 7.1.1
      debug: 4.3.7(supports-color@8.1.1)
    transitivePeerDependencies:
      - supports-color

  http2-wrapper@2.2.1:
    dependencies:
      quick-lru: 5.1.1
      resolve-alpn: 1.2.1

  https-proxy-agent@5.0.1:
    dependencies:
      agent-base: 6.0.2
      debug: 4.3.7(supports-color@8.1.1)
    transitivePeerDependencies:
      - supports-color

  https-proxy-agent@7.0.5:
    dependencies:
      agent-base: 7.1.1
      debug: 4.3.7(supports-color@8.1.1)
    transitivePeerDependencies:
      - supports-color

  human-id@1.0.2: {}

  human-signals@2.1.0: {}

  husky@9.1.6: {}

  iconv-lite@0.4.24:
    dependencies:
      safer-buffer: 2.1.2

  iconv-lite@0.6.3:
    dependencies:
      safer-buffer: 2.1.2

  ieee754@1.2.1: {}

  ignore@5.3.2: {}

  immutable@4.3.7: {}

  import-fresh@3.3.0:
    dependencies:
      parent-module: 1.0.1
      resolve-from: 4.0.0

  import-lazy@4.0.0: {}

  import-local@3.2.0:
    dependencies:
      pkg-dir: 4.2.0
      resolve-cwd: 3.0.0

  imurmurhash@0.1.4: {}

  indent-string@4.0.0: {}

  inflight@1.0.6:
    dependencies:
      once: 1.4.0
      wrappy: 1.0.2

  inherits@2.0.4: {}

  ini@1.3.8: {}

  is-arrayish@0.2.1: {}

  is-arrayish@0.3.2: {}

  is-binary-path@2.1.0:
    dependencies:
      binary-extensions: 2.3.0

  is-core-module@2.15.1:
    dependencies:
      hasown: 2.0.2

  is-docker@2.2.1: {}

  is-extglob@2.1.1: {}

  is-fullwidth-code-point@3.0.0: {}

  is-generator-fn@2.1.0: {}

  is-glob@4.0.3:
    dependencies:
      is-extglob: 2.1.1

  is-module@1.0.0: {}

  is-natural-number@4.0.1: {}

  is-number@7.0.0: {}

  is-path-inside@3.0.3: {}

  is-plain-obj@4.1.0: {}

  is-potential-custom-element-name@1.0.1: {}

  is-retry-allowed@1.2.0: {}

  is-stream@1.1.0: {}

  is-stream@2.0.1: {}

  is-subdir@1.2.0:
    dependencies:
      better-path-resolve: 1.0.0

  is-what@4.1.16: {}

  is-windows@1.0.2: {}

  is-wsl@2.2.0:
    dependencies:
      is-docker: 2.2.1

  isarray@1.0.0: {}

  isexe@2.0.0: {}

  istanbul-lib-coverage@3.2.2: {}

  istanbul-lib-instrument@5.2.1:
    dependencies:
      '@babel/core': 7.25.2
      '@babel/parser': 7.25.6
      '@istanbuljs/schema': 0.1.3
      istanbul-lib-coverage: 3.2.2
      semver: 6.3.1
    transitivePeerDependencies:
      - supports-color

  istanbul-lib-instrument@6.0.3:
    dependencies:
      '@babel/core': 7.25.2
      '@babel/parser': 7.25.6
      '@istanbuljs/schema': 0.1.3
      istanbul-lib-coverage: 3.2.2
      semver: 7.6.3
    transitivePeerDependencies:
      - supports-color

  istanbul-lib-report@3.0.1:
    dependencies:
      istanbul-lib-coverage: 3.2.2
      make-dir: 4.0.0
      supports-color: 7.2.0

  istanbul-lib-source-maps@4.0.1:
    dependencies:
      debug: 4.3.7(supports-color@8.1.1)
      istanbul-lib-coverage: 3.2.2
      source-map: 0.6.1
    transitivePeerDependencies:
      - supports-color

  istanbul-reports@3.1.7:
    dependencies:
      html-escaper: 2.0.2
      istanbul-lib-report: 3.0.1

  jackspeak@3.4.3:
    dependencies:
      '@isaacs/cliui': 8.0.2
    optionalDependencies:
      '@pkgjs/parseargs': 0.11.0

  jake@10.9.2:
    dependencies:
      async: 3.2.6
      chalk: 4.1.2
      filelist: 1.0.4
      minimatch: 3.1.2

  jest-changed-files@29.7.0:
    dependencies:
      execa: 5.1.1
      jest-util: 29.7.0
      p-limit: 3.1.0

  jest-circus@29.7.0:
    dependencies:
      '@jest/environment': 29.7.0
      '@jest/expect': 29.7.0
      '@jest/test-result': 29.7.0
      '@jest/types': 29.6.3
      '@types/node': 20.16.15
      chalk: 4.1.2
      co: 4.6.0
      dedent: 1.5.3
      is-generator-fn: 2.1.0
      jest-each: 29.7.0
      jest-matcher-utils: 29.7.0
      jest-message-util: 29.7.0
      jest-runtime: 29.7.0
      jest-snapshot: 29.7.0
      jest-util: 29.7.0
      p-limit: 3.1.0
      pretty-format: 29.7.0
      pure-rand: 6.1.0
      slash: 3.0.0
      stack-utils: 2.0.6
    transitivePeerDependencies:
      - babel-plugin-macros
      - supports-color

  jest-cli@29.7.0(@types/node@20.16.15)(ts-node@10.9.2(@types/node@20.16.15)(typescript@5.5.4)):
    dependencies:
      '@jest/core': 29.7.0(ts-node@10.9.2(@types/node@20.16.15)(typescript@5.5.4))
      '@jest/test-result': 29.7.0
      '@jest/types': 29.6.3
      chalk: 4.1.2
      create-jest: 29.7.0(@types/node@20.16.15)(ts-node@10.9.2(@types/node@20.16.15)(typescript@5.5.4))
      exit: 0.1.2
      import-local: 3.2.0
      jest-config: 29.7.0(@types/node@20.16.15)(ts-node@10.9.2(@types/node@20.16.15)(typescript@5.5.4))
      jest-util: 29.7.0
      jest-validate: 29.7.0
      yargs: 17.7.2
    transitivePeerDependencies:
      - '@types/node'
      - babel-plugin-macros
      - supports-color
      - ts-node

  jest-cli@29.7.0(@types/node@22.5.5)(ts-node@10.9.2(@types/node@22.5.5)(typescript@5.5.4)):
    dependencies:
      '@jest/core': 29.7.0(ts-node@10.9.2(@types/node@22.5.5)(typescript@5.5.4))
      '@jest/test-result': 29.7.0
      '@jest/types': 29.6.3
      chalk: 4.1.2
      create-jest: 29.7.0(@types/node@22.5.5)(ts-node@10.9.2(@types/node@22.5.5)(typescript@5.5.4))
      exit: 0.1.2
      import-local: 3.2.0
      jest-config: 29.7.0(@types/node@22.5.5)(ts-node@10.9.2(@types/node@22.5.5)(typescript@5.5.4))
      jest-util: 29.7.0
      jest-validate: 29.7.0
      yargs: 17.7.2
    transitivePeerDependencies:
      - '@types/node'
      - babel-plugin-macros
      - supports-color
      - ts-node

  jest-config@29.7.0(@types/node@20.16.15)(ts-node@10.9.2(@types/node@20.16.15)(typescript@5.5.4)):
    dependencies:
      '@babel/core': 7.25.2
      '@jest/test-sequencer': 29.7.0
      '@jest/types': 29.6.3
      babel-jest: 29.7.0(@babel/core@7.25.2)
      chalk: 4.1.2
      ci-info: 3.9.0
      deepmerge: 4.3.1
      glob: 7.2.3
      graceful-fs: 4.2.11
      jest-circus: 29.7.0
      jest-environment-node: 29.7.0
      jest-get-type: 29.6.3
      jest-regex-util: 29.6.3
      jest-resolve: 29.7.0
      jest-runner: 29.7.0
      jest-util: 29.7.0
      jest-validate: 29.7.0
      micromatch: 4.0.8
      parse-json: 5.2.0
      pretty-format: 29.7.0
      slash: 3.0.0
      strip-json-comments: 3.1.1
    optionalDependencies:
      '@types/node': 20.16.15
      ts-node: 10.9.2(@types/node@20.16.15)(typescript@5.5.4)
    transitivePeerDependencies:
      - babel-plugin-macros
      - supports-color

  jest-config@29.7.0(@types/node@20.16.15)(ts-node@10.9.2(@types/node@22.5.5)(typescript@5.5.4)):
    dependencies:
      '@babel/core': 7.25.2
      '@jest/test-sequencer': 29.7.0
      '@jest/types': 29.6.3
      babel-jest: 29.7.0(@babel/core@7.25.2)
      chalk: 4.1.2
      ci-info: 3.9.0
      deepmerge: 4.3.1
      glob: 7.2.3
      graceful-fs: 4.2.11
      jest-circus: 29.7.0
      jest-environment-node: 29.7.0
      jest-get-type: 29.6.3
      jest-regex-util: 29.6.3
      jest-resolve: 29.7.0
      jest-runner: 29.7.0
      jest-util: 29.7.0
      jest-validate: 29.7.0
      micromatch: 4.0.8
      parse-json: 5.2.0
      pretty-format: 29.7.0
      slash: 3.0.0
      strip-json-comments: 3.1.1
    optionalDependencies:
      '@types/node': 20.16.15
      ts-node: 10.9.2(@types/node@22.5.5)(typescript@5.5.4)
    transitivePeerDependencies:
      - babel-plugin-macros
      - supports-color

  jest-config@29.7.0(@types/node@22.5.5)(ts-node@10.9.2(@types/node@22.5.5)(typescript@5.5.4)):
    dependencies:
      '@babel/core': 7.25.2
      '@jest/test-sequencer': 29.7.0
      '@jest/types': 29.6.3
      babel-jest: 29.7.0(@babel/core@7.25.2)
      chalk: 4.1.2
      ci-info: 3.9.0
      deepmerge: 4.3.1
      glob: 7.2.3
      graceful-fs: 4.2.11
      jest-circus: 29.7.0
      jest-environment-node: 29.7.0
      jest-get-type: 29.6.3
      jest-regex-util: 29.6.3
      jest-resolve: 29.7.0
      jest-runner: 29.7.0
      jest-util: 29.7.0
      jest-validate: 29.7.0
      micromatch: 4.0.8
      parse-json: 5.2.0
      pretty-format: 29.7.0
      slash: 3.0.0
      strip-json-comments: 3.1.1
    optionalDependencies:
      '@types/node': 22.5.5
      ts-node: 10.9.2(@types/node@22.5.5)(typescript@5.5.4)
    transitivePeerDependencies:
      - babel-plugin-macros
      - supports-color

  jest-diff@29.7.0:
    dependencies:
      chalk: 4.1.2
      diff-sequences: 29.6.3
      jest-get-type: 29.6.3
      pretty-format: 29.7.0

  jest-docblock@29.7.0:
    dependencies:
      detect-newline: 3.1.0

  jest-each@29.7.0:
    dependencies:
      '@jest/types': 29.6.3
      chalk: 4.1.2
      jest-get-type: 29.6.3
      jest-util: 29.7.0
      pretty-format: 29.7.0

  jest-environment-node@29.7.0:
    dependencies:
      '@jest/environment': 29.7.0
      '@jest/fake-timers': 29.7.0
      '@jest/types': 29.6.3
      '@types/node': 20.16.15
      jest-mock: 29.7.0
      jest-util: 29.7.0

  jest-get-type@29.6.3: {}

  jest-haste-map@29.7.0:
    dependencies:
      '@jest/types': 29.6.3
      '@types/graceful-fs': 4.1.9
      '@types/node': 20.16.15
      anymatch: 3.1.3
      fb-watchman: 2.0.2
      graceful-fs: 4.2.11
      jest-regex-util: 29.6.3
      jest-util: 29.7.0
      jest-worker: 29.7.0
      micromatch: 4.0.8
      walker: 1.0.8
    optionalDependencies:
      fsevents: 2.3.3

  jest-leak-detector@29.7.0:
    dependencies:
      jest-get-type: 29.6.3
      pretty-format: 29.7.0

  jest-matcher-utils@29.7.0:
    dependencies:
      chalk: 4.1.2
      jest-diff: 29.7.0
      jest-get-type: 29.6.3
      pretty-format: 29.7.0

  jest-message-util@29.7.0:
    dependencies:
      '@babel/code-frame': 7.24.7
      '@jest/types': 29.6.3
      '@types/stack-utils': 2.0.3
      chalk: 4.1.2
      graceful-fs: 4.2.11
      micromatch: 4.0.8
      pretty-format: 29.7.0
      slash: 3.0.0
      stack-utils: 2.0.6

  jest-mock@29.7.0:
    dependencies:
      '@jest/types': 29.6.3
      '@types/node': 20.16.15
      jest-util: 29.7.0

  jest-pnp-resolver@1.2.3(jest-resolve@29.7.0):
    optionalDependencies:
      jest-resolve: 29.7.0

  jest-regex-util@29.6.3: {}

  jest-resolve-dependencies@29.7.0:
    dependencies:
      jest-regex-util: 29.6.3
      jest-snapshot: 29.7.0
    transitivePeerDependencies:
      - supports-color

  jest-resolve@29.7.0:
    dependencies:
      chalk: 4.1.2
      graceful-fs: 4.2.11
      jest-haste-map: 29.7.0
      jest-pnp-resolver: 1.2.3(jest-resolve@29.7.0)
      jest-util: 29.7.0
      jest-validate: 29.7.0
      resolve: 1.22.8
      resolve.exports: 2.0.2
      slash: 3.0.0

  jest-runner@29.7.0:
    dependencies:
      '@jest/console': 29.7.0
      '@jest/environment': 29.7.0
      '@jest/test-result': 29.7.0
      '@jest/transform': 29.7.0
      '@jest/types': 29.6.3
      '@types/node': 20.16.15
      chalk: 4.1.2
      emittery: 0.13.1
      graceful-fs: 4.2.11
      jest-docblock: 29.7.0
      jest-environment-node: 29.7.0
      jest-haste-map: 29.7.0
      jest-leak-detector: 29.7.0
      jest-message-util: 29.7.0
      jest-resolve: 29.7.0
      jest-runtime: 29.7.0
      jest-util: 29.7.0
      jest-watcher: 29.7.0
      jest-worker: 29.7.0
      p-limit: 3.1.0
      source-map-support: 0.5.13
    transitivePeerDependencies:
      - supports-color

  jest-runtime@29.7.0:
    dependencies:
      '@jest/environment': 29.7.0
      '@jest/fake-timers': 29.7.0
      '@jest/globals': 29.7.0
      '@jest/source-map': 29.6.3
      '@jest/test-result': 29.7.0
      '@jest/transform': 29.7.0
      '@jest/types': 29.6.3
      '@types/node': 20.16.15
      chalk: 4.1.2
      cjs-module-lexer: 1.4.1
      collect-v8-coverage: 1.0.2
      glob: 7.2.3
      graceful-fs: 4.2.11
      jest-haste-map: 29.7.0
      jest-message-util: 29.7.0
      jest-mock: 29.7.0
      jest-regex-util: 29.6.3
      jest-resolve: 29.7.0
      jest-snapshot: 29.7.0
      jest-util: 29.7.0
      slash: 3.0.0
      strip-bom: 4.0.0
    transitivePeerDependencies:
      - supports-color

  jest-snapshot@29.7.0:
    dependencies:
      '@babel/core': 7.25.2
      '@babel/generator': 7.25.6
      '@babel/plugin-syntax-jsx': 7.24.7(@babel/core@7.25.2)
      '@babel/plugin-syntax-typescript': 7.25.4(@babel/core@7.25.2)
      '@babel/types': 7.25.6
      '@jest/expect-utils': 29.7.0
      '@jest/transform': 29.7.0
      '@jest/types': 29.6.3
      babel-preset-current-node-syntax: 1.1.0(@babel/core@7.25.2)
      chalk: 4.1.2
      expect: 29.7.0
      graceful-fs: 4.2.11
      jest-diff: 29.7.0
      jest-get-type: 29.6.3
      jest-matcher-utils: 29.7.0
      jest-message-util: 29.7.0
      jest-util: 29.7.0
      natural-compare: 1.4.0
      pretty-format: 29.7.0
      semver: 7.6.3
    transitivePeerDependencies:
      - supports-color

  jest-util@29.7.0:
    dependencies:
      '@jest/types': 29.6.3
      '@types/node': 20.16.15
      chalk: 4.1.2
      ci-info: 3.9.0
      graceful-fs: 4.2.11
      picomatch: 2.3.1

  jest-validate@29.7.0:
    dependencies:
      '@jest/types': 29.6.3
      camelcase: 6.3.0
      chalk: 4.1.2
      jest-get-type: 29.6.3
      leven: 3.1.0
      pretty-format: 29.7.0

  jest-watcher@29.7.0:
    dependencies:
      '@jest/test-result': 29.7.0
      '@jest/types': 29.6.3
      '@types/node': 20.16.15
      ansi-escapes: 4.3.2
      chalk: 4.1.2
      emittery: 0.13.1
      jest-util: 29.7.0
      string-length: 4.0.2

  jest-worker@29.7.0:
    dependencies:
      '@types/node': 20.16.15
      jest-util: 29.7.0
      merge-stream: 2.0.0
      supports-color: 8.1.1

  jest@29.7.0(@types/node@20.16.15)(ts-node@10.9.2(@types/node@20.16.15)(typescript@5.5.4)):
    dependencies:
      '@jest/core': 29.7.0(ts-node@10.9.2(@types/node@20.16.15)(typescript@5.5.4))
      '@jest/types': 29.6.3
      import-local: 3.2.0
      jest-cli: 29.7.0(@types/node@20.16.15)(ts-node@10.9.2(@types/node@20.16.15)(typescript@5.5.4))
    transitivePeerDependencies:
      - '@types/node'
      - babel-plugin-macros
      - supports-color
      - ts-node

  jest@29.7.0(@types/node@22.5.5)(ts-node@10.9.2(@types/node@22.5.5)(typescript@5.5.4)):
    dependencies:
      '@jest/core': 29.7.0(ts-node@10.9.2(@types/node@22.5.5)(typescript@5.5.4))
      '@jest/types': 29.6.3
      import-local: 3.2.0
      jest-cli: 29.7.0(@types/node@22.5.5)(ts-node@10.9.2(@types/node@22.5.5)(typescript@5.5.4))
    transitivePeerDependencies:
      - '@types/node'
      - babel-plugin-macros
      - supports-color
      - ts-node

  jju@1.4.0: {}

  joycon@3.1.1: {}

  js-beautify@1.15.1:
    dependencies:
      config-chain: 1.1.13
      editorconfig: 1.0.4
      glob: 10.4.5
      js-cookie: 3.0.5
      nopt: 7.2.1

  js-cookie@3.0.5: {}

  js-tokens@4.0.0: {}

  js-yaml@3.14.1:
    dependencies:
      argparse: 1.0.10
      esprima: 4.0.1

  js-yaml@4.1.0:
    dependencies:
      argparse: 2.0.1

  jsdom@24.1.3:
    dependencies:
      cssstyle: 4.1.0
      data-urls: 5.0.0
      decimal.js: 10.4.3
      form-data: 4.0.0
      html-encoding-sniffer: 4.0.0
      http-proxy-agent: 7.0.2
      https-proxy-agent: 7.0.5
      is-potential-custom-element-name: 1.0.1
      nwsapi: 2.2.12
      parse5: 7.1.2
      rrweb-cssom: 0.7.1
      saxes: 6.0.0
      symbol-tree: 3.2.4
      tough-cookie: 4.1.4
      w3c-xmlserializer: 5.0.0
      webidl-conversions: 7.0.0
      whatwg-encoding: 3.1.1
      whatwg-mimetype: 4.0.0
      whatwg-url: 14.0.0
      ws: 8.18.0
      xml-name-validator: 5.0.0
    transitivePeerDependencies:
      - bufferutil
      - supports-color
      - utf-8-validate

  jsesc@2.5.2: {}

  json-buffer@3.0.1: {}

  json-parse-better-errors@1.0.2: {}

  json-parse-even-better-errors@2.3.1: {}

  json-schema-traverse@0.4.1: {}

  json-schema-traverse@1.0.0: {}

  json-stable-stringify-without-jsonify@1.0.1: {}

  json5@2.2.3: {}

  jsonfile@4.0.0:
    optionalDependencies:
      graceful-fs: 4.2.11

  keyv@4.5.4:
    dependencies:
      json-buffer: 3.0.1

  kleur@3.0.3: {}

  kolorist@1.8.0: {}

  kuler@2.0.0: {}

  lazystream@1.0.1:
    dependencies:
      readable-stream: 2.3.8

  leven@3.1.0: {}

  levn@0.4.1:
    dependencies:
      prelude-ls: 1.2.1
      type-check: 0.4.0

  lilconfig@3.1.2: {}

  lines-and-columns@1.2.4: {}

  load-tsconfig@0.2.5: {}

  local-pkg@0.5.0:
    dependencies:
      mlly: 1.7.1
      pkg-types: 1.2.0

  locate-path@5.0.0:
    dependencies:
      p-locate: 4.1.0

  locate-path@6.0.0:
    dependencies:
      p-locate: 5.0.0

  lodash.camelcase@4.3.0: {}

  lodash.memoize@4.1.2: {}

  lodash.merge@4.6.2: {}

  lodash.sortby@4.7.0: {}

  lodash.startcase@4.4.0: {}

  lodash@4.17.21: {}

  logform@2.6.1:
    dependencies:
      '@colors/colors': 1.6.0
      '@types/triple-beam': 1.3.5
      fecha: 4.2.3
      ms: 2.1.3
      safe-stable-stringify: 2.5.0
      triple-beam: 1.4.1

  long@5.2.3: {}

  loupe@3.1.1:
    dependencies:
      get-func-name: 2.0.2

  loupe@3.1.2: {}

  lower-case@2.0.2:
    dependencies:
      tslib: 2.7.0

  lowercase-keys@3.0.0: {}

  lru-cache@10.4.3: {}

  lru-cache@11.0.2: {}

  lru-cache@4.1.5:
    dependencies:
      pseudomap: 1.0.2
      yallist: 2.1.2

  lru-cache@5.1.1:
    dependencies:
      yallist: 3.1.1

  lru-cache@6.0.0:
    dependencies:
      yallist: 4.0.0

  magic-string@0.30.11:
    dependencies:
      '@jridgewell/sourcemap-codec': 1.5.0

  magic-string@0.30.12:
    dependencies:
      '@jridgewell/sourcemap-codec': 1.5.0

  make-dir@1.3.0:
    dependencies:
      pify: 3.0.0

  make-dir@3.1.0:
    dependencies:
      semver: 6.3.1

  make-dir@4.0.0:
    dependencies:
      semver: 7.6.3

  make-error@1.3.6: {}

  makeerror@1.0.12:
    dependencies:
      tmpl: 1.0.5

  mark.js@8.11.1: {}

  mdast-util-to-hast@13.2.0:
    dependencies:
      '@types/hast': 3.0.4
      '@types/mdast': 4.0.4
      '@ungap/structured-clone': 1.2.0
      devlop: 1.1.0
      micromark-util-sanitize-uri: 2.0.0
      trim-lines: 3.0.1
      unist-util-position: 5.0.0
      unist-util-visit: 5.0.0
      vfile: 6.0.3

  mdn-data@2.0.28: {}

  mdn-data@2.0.30: {}

  merge-stream@2.0.0: {}

  merge2@1.4.1: {}

  micromark-util-character@2.1.0:
    dependencies:
      micromark-util-symbol: 2.0.0
      micromark-util-types: 2.0.0

  micromark-util-encode@2.0.0: {}

  micromark-util-sanitize-uri@2.0.0:
    dependencies:
      micromark-util-character: 2.1.0
      micromark-util-encode: 2.0.0
      micromark-util-symbol: 2.0.0

  micromark-util-symbol@2.0.0: {}

  micromark-util-types@2.0.0: {}

  micromatch@4.0.8:
    dependencies:
      braces: 3.0.3
      picomatch: 2.3.1

  mime-db@1.52.0: {}

  mime-types@2.1.35:
    dependencies:
      mime-db: 1.52.0

  mimic-fn@2.1.0: {}

  mimic-response@3.1.0: {}

  mimic-response@4.0.0: {}

  minimatch@3.0.8:
    dependencies:
      brace-expansion: 1.1.11

  minimatch@3.1.2:
    dependencies:
      brace-expansion: 1.1.11

  minimatch@5.1.6:
    dependencies:
      brace-expansion: 2.0.1

  minimatch@9.0.1:
    dependencies:
      brace-expansion: 2.0.1

  minimatch@9.0.5:
    dependencies:
      brace-expansion: 2.0.1

  minimist@1.2.8: {}

  minipass@3.3.6:
    dependencies:
      yallist: 4.0.0

  minipass@5.0.0: {}

  minipass@7.1.2: {}

  minisearch@7.1.0: {}

  minizlib@2.1.2:
    dependencies:
      minipass: 3.3.6
      yallist: 4.0.0

  minizlib@3.0.1:
    dependencies:
      minipass: 7.1.2
      rimraf: 5.0.10

  mitt@3.0.1: {}

  mkdirp@1.0.4: {}

  mkdirp@3.0.1: {}

  mlly@1.7.1:
    dependencies:
      acorn: 8.12.1
      pathe: 1.1.2
      pkg-types: 1.2.0
      ufo: 1.5.4

  mri@1.2.0: {}

  ms@2.1.3: {}

  muggle-string@0.4.1: {}

  mute-stream@1.0.0: {}

  mute-stream@2.0.0: {}

  mylas@2.1.13: {}

  mz@2.7.0:
    dependencies:
      any-promise: 1.3.0
      object-assign: 4.1.1
      thenify-all: 1.6.0

  nanoid@3.3.7: {}

  natural-compare@1.4.0: {}

  no-case@3.0.4:
    dependencies:
      lower-case: 2.0.2
      tslib: 2.7.0

  node-fetch@2.7.0(encoding@0.1.13):
    dependencies:
      whatwg-url: 5.0.0
    optionalDependencies:
      encoding: 0.1.13

  node-int64@0.4.0: {}

  node-releases@2.0.18: {}

  nopt@5.0.0:
    dependencies:
      abbrev: 1.1.1

  nopt@7.2.1:
    dependencies:
      abbrev: 2.0.0

  normalize-package-data@6.0.2:
    dependencies:
      hosted-git-info: 7.0.2
      semver: 7.6.3
      validate-npm-package-license: 3.0.4

  normalize-path@3.0.0: {}

  normalize-url@8.0.1: {}

  npm-run-path@4.0.1:
    dependencies:
      path-key: 3.1.1

  npmlog@5.0.1:
    dependencies:
      are-we-there-yet: 2.0.0
      console-control-strings: 1.1.0
      gauge: 3.0.2
      set-blocking: 2.0.0

  nth-check@2.1.1:
    dependencies:
      boolbase: 1.0.0

  nwsapi@2.2.12: {}

  object-assign@4.1.1: {}

  oclif@4.15.19(@types/node@20.16.15):
    dependencies:
      '@aws-sdk/client-cloudfront': 3.682.0
      '@aws-sdk/client-s3': 3.685.0
      '@inquirer/confirm': 3.2.0
      '@inquirer/input': 2.3.0
      '@inquirer/select': 2.5.0
      '@oclif/core': 4.0.31
      '@oclif/plugin-help': 6.2.16
      '@oclif/plugin-not-found': 3.2.25(@types/node@20.16.15)
      '@oclif/plugin-warn-if-update-available': 3.1.21
      async-retry: 1.3.3
      chalk: 4.1.2
      change-case: 4.1.2
      debug: 4.3.7(supports-color@8.1.1)
      ejs: 3.1.10
      find-yarn-workspace-root: 2.0.0
      fs-extra: 8.1.0
      github-slugger: 2.0.0
      got: 13.0.0
      lodash: 4.17.21
      normalize-package-data: 6.0.2
      semver: 7.6.3
      sort-package-json: 2.10.1
      tiny-jsonc: 1.0.1
      validate-npm-package-name: 5.0.1
    transitivePeerDependencies:
      - '@types/node'
      - aws-crt
      - supports-color

  once@1.4.0:
    dependencies:
      wrappy: 1.0.2

  one-time@1.0.0:
    dependencies:
      fn.name: 1.1.0

  onetime@5.1.2:
    dependencies:
      mimic-fn: 2.1.0

  oniguruma-to-js@0.4.3:
    dependencies:
      regex: 4.3.3

  optionator@0.9.4:
    dependencies:
      deep-is: 0.1.4
      fast-levenshtein: 2.0.6
      levn: 0.4.1
      prelude-ls: 1.2.1
      type-check: 0.4.0
      word-wrap: 1.2.5

  os-tmpdir@1.0.2: {}

  outdent@0.5.0: {}

  p-cancelable@3.0.0: {}

  p-filter@2.1.0:
    dependencies:
      p-map: 2.1.0

  p-limit@2.3.0:
    dependencies:
      p-try: 2.2.0

  p-limit@3.1.0:
    dependencies:
      yocto-queue: 0.1.0

  p-locate@4.1.0:
    dependencies:
      p-limit: 2.3.0

  p-locate@5.0.0:
    dependencies:
      p-limit: 3.1.0

  p-map@2.1.0: {}

  p-try@2.2.0: {}

  package-json-from-dist@1.0.0: {}

  package-manager-detector@0.2.0: {}

  param-case@3.0.4:
    dependencies:
      dot-case: 3.0.4
      tslib: 2.7.0

  parent-module@1.0.1:
    dependencies:
      callsites: 3.1.0

  parse-json@4.0.0:
    dependencies:
      error-ex: 1.3.2
      json-parse-better-errors: 1.0.2

  parse-json@5.2.0:
    dependencies:
      '@babel/code-frame': 7.24.7
      error-ex: 1.3.2
      json-parse-even-better-errors: 2.3.1
      lines-and-columns: 1.2.4

  parse5@7.1.2:
    dependencies:
      entities: 4.5.0

  pascal-case@3.1.2:
    dependencies:
      no-case: 3.0.4
      tslib: 2.7.0

  path-browserify@1.0.1: {}

  path-case@3.0.4:
    dependencies:
      dot-case: 3.0.4
      tslib: 2.7.0

  path-exists@4.0.0: {}

  path-is-absolute@1.0.1: {}

  path-key@3.1.1: {}

  path-parse@1.0.7: {}

  path-scurry@1.11.1:
    dependencies:
      lru-cache: 10.4.3
      minipass: 7.1.2

  path-type@4.0.0: {}

  pathe@1.1.2: {}

  pathval@2.0.0: {}

  pend@1.2.0: {}

  perfect-debounce@1.0.0: {}

  picocolors@1.1.0: {}

  picomatch@2.3.1: {}

  pify@2.3.0: {}

  pify@3.0.0: {}

  pify@4.0.1: {}

  pinkie-promise@2.0.1:
    dependencies:
      pinkie: 2.0.4

  pinkie@2.0.4: {}

  pirates@4.0.6: {}

  pkg-dir@4.2.0:
    dependencies:
      find-up: 4.1.0

  pkg-types@1.2.0:
    dependencies:
      confbox: 0.1.7
      mlly: 1.7.1
      pathe: 1.1.2

  plimit-lit@1.6.1:
    dependencies:
      queue-lit: 1.5.2

  postcss-load-config@6.0.1(postcss@8.4.47)(tsx@4.19.1)(yaml@2.6.0):
    dependencies:
      lilconfig: 3.1.2
    optionalDependencies:
      postcss: 8.4.47
      tsx: 4.19.1
      yaml: 2.6.0

  postcss-selector-parser@6.1.2:
    dependencies:
      cssesc: 3.0.0
      util-deprecate: 1.0.2

  postcss@8.4.47:
    dependencies:
      nanoid: 3.3.7
      picocolors: 1.1.0
      source-map-js: 1.2.1

  preact@10.24.2: {}

  prelude-ls@1.2.1: {}

  prettier-linter-helpers@1.0.0:
    dependencies:
      fast-diff: 1.3.0

  prettier@2.8.8: {}

  prettier@3.3.3: {}

  pretty-format@29.7.0:
    dependencies:
      '@jest/schemas': 29.6.3
      ansi-styles: 5.2.0
      react-is: 18.3.1

  process-nextick-args@2.0.1: {}

  process@0.11.10: {}

  prompts@2.4.2:
    dependencies:
      kleur: 3.0.3
      sisteransi: 1.0.5

  property-information@6.5.0: {}

  proto-list@1.2.4: {}

  protobufjs@7.4.0:
    dependencies:
      '@protobufjs/aspromise': 1.1.2
      '@protobufjs/base64': 1.1.2
      '@protobufjs/codegen': 2.0.4
      '@protobufjs/eventemitter': 1.1.0
      '@protobufjs/fetch': 1.1.0
      '@protobufjs/float': 1.0.2
      '@protobufjs/inquire': 1.1.0
      '@protobufjs/path': 1.1.2
      '@protobufjs/pool': 1.1.0
      '@protobufjs/utf8': 1.1.0
      '@types/node': 20.16.15
      long: 5.2.3

  pseudomap@1.0.2: {}

  psl@1.9.0: {}

  pump@3.0.2:
    dependencies:
      end-of-stream: 1.4.4
      once: 1.4.0

  punycode@2.3.1: {}

  pure-rand@6.1.0: {}

  querystringify@2.2.0: {}

  queue-lit@1.5.2: {}

  queue-microtask@1.2.3: {}

  queue-tick@1.0.1: {}

  quick-lru@5.1.1: {}

  quickjs-emscripten-core@0.31.0:
    dependencies:
      '@jitl/quickjs-ffi-types': 0.31.0

  quickjs-emscripten@0.31.0:
    dependencies:
      '@jitl/quickjs-wasmfile-debug-asyncify': 0.31.0
      '@jitl/quickjs-wasmfile-debug-sync': 0.31.0
      '@jitl/quickjs-wasmfile-release-asyncify': 0.31.0
      '@jitl/quickjs-wasmfile-release-sync': 0.31.0
      quickjs-emscripten-core: 0.31.0

  react-is@18.3.1: {}

  read-yaml-file@1.1.0:
    dependencies:
      graceful-fs: 4.2.11
      js-yaml: 3.14.1
      pify: 4.0.1
      strip-bom: 3.0.0

  readable-stream@2.3.8:
    dependencies:
      core-util-is: 1.0.3
      inherits: 2.0.4
      isarray: 1.0.0
      process-nextick-args: 2.0.1
      safe-buffer: 5.1.2
      string_decoder: 1.1.1
      util-deprecate: 1.0.2

  readable-stream@3.6.2:
    dependencies:
      inherits: 2.0.4
      string_decoder: 1.3.0
      util-deprecate: 1.0.2

  readable-stream@4.5.2:
    dependencies:
      abort-controller: 3.0.0
      buffer: 6.0.3
      events: 3.3.0
      process: 0.11.10
      string_decoder: 1.3.0

  readdir-glob@1.1.3:
    dependencies:
      minimatch: 5.1.6

  readdirp@3.6.0:
    dependencies:
      picomatch: 2.3.1

  readline-sync@1.4.10: {}

  regenerator-runtime@0.14.1: {}

  regex@4.3.3: {}

  registry-auth-token@5.0.2:
    dependencies:
      '@pnpm/npm-conf': 2.3.1

  require-directory@2.1.1: {}

  require-from-string@2.0.2: {}

  requires-port@1.0.0: {}

  resize-observer-polyfill@1.5.1: {}

  resolve-alpn@1.2.1: {}

  resolve-cwd@3.0.0:
    dependencies:
      resolve-from: 5.0.0

  resolve-from@4.0.0: {}

  resolve-from@5.0.0: {}

  resolve-pkg-maps@1.0.0:
    optional: true

  resolve.exports@2.0.2: {}

  resolve@1.22.8:
    dependencies:
      is-core-module: 2.15.1
      path-parse: 1.0.7
      supports-preserve-symlinks-flag: 1.0.0

  responselike@3.0.0:
    dependencies:
      lowercase-keys: 3.0.0

  retry@0.13.1: {}

  reusify@1.0.4: {}

  rfdc@1.4.1: {}

  rimraf@3.0.2:
    dependencies:
      glob: 7.2.3

  rimraf@5.0.10:
    dependencies:
      glob: 10.4.5

  rollup-plugin-node-externals@7.1.3(rollup@4.21.3):
    dependencies:
      rollup: 4.21.3

  rollup@4.21.3:
    dependencies:
      '@types/estree': 1.0.5
    optionalDependencies:
      '@rollup/rollup-android-arm-eabi': 4.21.3
      '@rollup/rollup-android-arm64': 4.21.3
      '@rollup/rollup-darwin-arm64': 4.21.3
      '@rollup/rollup-darwin-x64': 4.21.3
      '@rollup/rollup-linux-arm-gnueabihf': 4.21.3
      '@rollup/rollup-linux-arm-musleabihf': 4.21.3
      '@rollup/rollup-linux-arm64-gnu': 4.21.3
      '@rollup/rollup-linux-arm64-musl': 4.21.3
      '@rollup/rollup-linux-powerpc64le-gnu': 4.21.3
      '@rollup/rollup-linux-riscv64-gnu': 4.21.3
      '@rollup/rollup-linux-s390x-gnu': 4.21.3
      '@rollup/rollup-linux-x64-gnu': 4.21.3
      '@rollup/rollup-linux-x64-musl': 4.21.3
      '@rollup/rollup-win32-arm64-msvc': 4.21.3
      '@rollup/rollup-win32-ia32-msvc': 4.21.3
      '@rollup/rollup-win32-x64-msvc': 4.21.3
      fsevents: 2.3.3

  rrweb-cssom@0.7.1: {}

  run-parallel@1.2.0:
    dependencies:
      queue-microtask: 1.2.3

  safe-buffer@5.1.2: {}

  safe-buffer@5.2.1: {}

  safe-stable-stringify@2.5.0: {}

  safer-buffer@2.1.2: {}

  sass@1.77.8:
    dependencies:
      chokidar: 3.6.0
      immutable: 4.3.7
      source-map-js: 1.2.1

  saxes@6.0.0:
    dependencies:
      xmlchars: 2.2.0

  search-insights@2.17.2: {}

  seek-bzip@1.0.6:
    dependencies:
      commander: 2.20.3

  semver@6.3.1: {}

  semver@7.5.4:
    dependencies:
      lru-cache: 6.0.0

  semver@7.6.3: {}

  sentence-case@3.0.4:
    dependencies:
      no-case: 3.0.4
      tslib: 2.7.0
      upper-case-first: 2.0.2

  set-blocking@2.0.0: {}

  shebang-command@1.2.0:
    dependencies:
      shebang-regex: 1.0.0

  shebang-command@2.0.0:
    dependencies:
      shebang-regex: 3.0.0

  shebang-regex@1.0.0: {}

  shebang-regex@3.0.0: {}

  shiki@1.22.0:
    dependencies:
      '@shikijs/core': 1.22.0
      '@shikijs/engine-javascript': 1.22.0
      '@shikijs/engine-oniguruma': 1.22.0
      '@shikijs/types': 1.22.0
      '@shikijs/vscode-textmate': 9.3.0
      '@types/hast': 3.0.4

  siginfo@2.0.0: {}

  signal-exit@3.0.7: {}

  signal-exit@4.1.0: {}

  simple-swizzle@0.2.2:
    dependencies:
      is-arrayish: 0.3.2

  sisteransi@1.0.5: {}

  slash@3.0.0: {}

  slash@4.0.0: {}

  snake-case@3.0.4:
    dependencies:
      dot-case: 3.0.4
      tslib: 2.7.0

  sort-object-keys@1.1.3: {}

  sort-package-json@2.10.1:
    dependencies:
      detect-indent: 7.0.1
      detect-newline: 4.0.1
      get-stdin: 9.0.0
      git-hooks-list: 3.1.0
      globby: 13.2.2
      is-plain-obj: 4.1.0
      semver: 7.6.3
      sort-object-keys: 1.1.3

  source-map-js@1.2.1: {}

  source-map-support@0.5.13:
    dependencies:
      buffer-from: 1.1.2
      source-map: 0.6.1

  source-map@0.6.1: {}

  source-map@0.8.0-beta.0:
    dependencies:
      whatwg-url: 7.1.0

  space-separated-tokens@2.0.2: {}

  spawndamnit@2.0.0:
    dependencies:
      cross-spawn: 5.1.0
      signal-exit: 3.0.7

  spdx-correct@3.2.0:
    dependencies:
      spdx-expression-parse: 3.0.1
      spdx-license-ids: 3.0.20

  spdx-exceptions@2.5.0: {}

  spdx-expression-parse@3.0.1:
    dependencies:
      spdx-exceptions: 2.5.0
      spdx-license-ids: 3.0.20

  spdx-license-ids@3.0.20: {}

  speakingurl@14.0.1: {}

  sprintf-js@1.0.3: {}

  stack-trace@0.0.10: {}

  stack-utils@2.0.6:
    dependencies:
      escape-string-regexp: 2.0.0

  stackback@0.0.2: {}

  std-env@3.7.0: {}

  streamx@2.20.1:
    dependencies:
      fast-fifo: 1.3.2
      queue-tick: 1.0.1
      text-decoder: 1.2.0
    optionalDependencies:
      bare-events: 2.4.2

  string-argv@0.3.2: {}

  string-length@4.0.2:
    dependencies:
      char-regex: 1.0.2
      strip-ansi: 6.0.1

  string-width@4.2.3:
    dependencies:
      emoji-regex: 8.0.0
      is-fullwidth-code-point: 3.0.0
      strip-ansi: 6.0.1

  string-width@5.1.2:
    dependencies:
      eastasianwidth: 0.2.0
      emoji-regex: 9.2.2
      strip-ansi: 7.1.0

  string_decoder@1.1.1:
    dependencies:
      safe-buffer: 5.1.2

  string_decoder@1.3.0:
    dependencies:
      safe-buffer: 5.2.1

  stringify-entities@4.0.4:
    dependencies:
      character-entities-html4: 2.1.0
      character-entities-legacy: 3.0.0

  strip-ansi@6.0.1:
    dependencies:
      ansi-regex: 5.0.1

  strip-ansi@7.1.0:
    dependencies:
      ansi-regex: 6.1.0

  strip-bom@3.0.0: {}

  strip-bom@4.0.0: {}

  strip-dirs@2.1.0:
    dependencies:
      is-natural-number: 4.0.1

  strip-final-newline@2.0.0: {}

  strip-json-comments@3.1.1: {}

  strnum@1.0.5: {}

  sucrase@3.35.0:
    dependencies:
      '@jridgewell/gen-mapping': 0.3.5
      commander: 4.1.1
      glob: 10.4.5
      lines-and-columns: 1.2.4
      mz: 2.7.0
      pirates: 4.0.6
      ts-interface-checker: 0.1.13

  superjson@2.2.1:
    dependencies:
      copy-anything: 3.0.5

  supports-color@5.5.0:
    dependencies:
      has-flag: 3.0.0

  supports-color@7.2.0:
    dependencies:
      has-flag: 4.0.0

  supports-color@8.1.1:
    dependencies:
      has-flag: 4.0.0

  supports-preserve-symlinks-flag@1.0.0: {}

  svgo@3.3.2:
    dependencies:
      '@trysound/sax': 0.2.0
      commander: 7.2.0
      css-select: 5.1.0
      css-tree: 2.3.1
      css-what: 6.1.0
      csso: 5.0.5
      picocolors: 1.1.0

  symbol-tree@3.2.4: {}

  synckit@0.9.1:
    dependencies:
      '@pkgr/core': 0.1.1
      tslib: 2.7.0

  tabbable@6.2.0: {}

  tar-fs@3.0.6:
    dependencies:
      pump: 3.0.2
      tar-stream: 3.1.7
    optionalDependencies:
      bare-fs: 2.3.5
      bare-path: 2.1.3

  tar-stream@1.6.2:
    dependencies:
      bl: 1.2.3
      buffer-alloc: 1.2.0
      end-of-stream: 1.4.4
      fs-constants: 1.0.0
      readable-stream: 2.3.8
      to-buffer: 1.1.1
      xtend: 4.0.2

  tar-stream@3.1.7:
    dependencies:
      b4a: 1.6.6
      fast-fifo: 1.3.2
      streamx: 2.20.1

  tar@6.2.1:
    dependencies:
      chownr: 2.0.0
      fs-minipass: 2.1.0
      minipass: 5.0.0
      minizlib: 2.1.2
      mkdirp: 1.0.4
      yallist: 4.0.0

  tar@7.4.3:
    dependencies:
      '@isaacs/fs-minipass': 4.0.1
      chownr: 3.0.0
      minipass: 7.1.2
      minizlib: 3.0.1
      mkdirp: 3.0.1
      yallist: 5.0.0

  term-size@2.2.1: {}

  test-exclude@6.0.0:
    dependencies:
      '@istanbuljs/schema': 0.1.3
      glob: 7.2.3
      minimatch: 3.1.2

  text-decoder@1.2.0:
    dependencies:
      b4a: 1.6.6

  text-hex@1.0.0: {}

  text-table@0.2.0: {}

  thenify-all@1.6.0:
    dependencies:
      thenify: 3.3.1

  thenify@3.3.1:
    dependencies:
      any-promise: 1.3.0

  through@2.3.8: {}

  tiny-jsonc@1.0.1: {}

  tinybench@2.9.0: {}

  tinyexec@0.3.1: {}

  tinypool@1.0.1: {}

  tinyrainbow@1.2.0: {}

  tinyspy@3.0.2: {}

  tmp@0.0.33:
    dependencies:
      os-tmpdir: 1.0.2

  tmpl@1.0.5: {}

  to-buffer@1.1.1: {}

  to-fast-properties@2.0.0: {}

  to-regex-range@5.0.1:
    dependencies:
      is-number: 7.0.0

  tough-cookie@4.1.4:
    dependencies:
      psl: 1.9.0
      punycode: 2.3.1
      universalify: 0.2.0
      url-parse: 1.5.10

  tr46@0.0.3: {}

  tr46@1.0.1:
    dependencies:
      punycode: 2.3.1

  tr46@5.0.0:
    dependencies:
      punycode: 2.3.1

  tree-kill@1.2.2: {}

  trim-lines@3.0.1: {}

  triple-beam@1.4.1: {}

  ts-api-utils@1.3.0(typescript@5.5.4):
    dependencies:
      typescript: 5.5.4

  ts-interface-checker@0.1.13: {}

  ts-jest@29.2.5(@babel/core@7.25.2)(@jest/transform@29.7.0)(@jest/types@29.6.3)(babel-jest@29.7.0(@babel/core@7.25.2))(jest@29.7.0(@types/node@20.16.15)(ts-node@10.9.2(@types/node@20.16.15)(typescript@5.5.4)))(typescript@5.5.4):
    dependencies:
      bs-logger: 0.2.6
      ejs: 3.1.10
      fast-json-stable-stringify: 2.1.0
      jest: 29.7.0(@types/node@20.16.15)(ts-node@10.9.2(@types/node@20.16.15)(typescript@5.5.4))
      jest-util: 29.7.0
      json5: 2.2.3
      lodash.memoize: 4.1.2
      make-error: 1.3.6
      semver: 7.6.3
      typescript: 5.5.4
      yargs-parser: 21.1.1
    optionalDependencies:
      '@babel/core': 7.25.2
      '@jest/transform': 29.7.0
      '@jest/types': 29.6.3
      babel-jest: 29.7.0(@babel/core@7.25.2)

  ts-jest@29.2.5(@babel/core@7.25.2)(@jest/transform@29.7.0)(@jest/types@29.6.3)(babel-jest@29.7.0(@babel/core@7.25.2))(jest@29.7.0(@types/node@22.5.5)(ts-node@10.9.2(@types/node@22.5.5)(typescript@5.5.4)))(typescript@5.5.4):
    dependencies:
      bs-logger: 0.2.6
      ejs: 3.1.10
      fast-json-stable-stringify: 2.1.0
      jest: 29.7.0(@types/node@22.5.5)(ts-node@10.9.2(@types/node@22.5.5)(typescript@5.5.4))
      jest-util: 29.7.0
      json5: 2.2.3
      lodash.memoize: 4.1.2
      make-error: 1.3.6
      semver: 7.6.3
      typescript: 5.5.4
      yargs-parser: 21.1.1
    optionalDependencies:
      '@babel/core': 7.25.2
      '@jest/transform': 29.7.0
      '@jest/types': 29.6.3
      babel-jest: 29.7.0(@babel/core@7.25.2)

  ts-node@10.9.2(@types/node@20.16.15)(typescript@5.5.4):
    dependencies:
      '@cspotcode/source-map-support': 0.8.1
      '@tsconfig/node10': 1.0.11
      '@tsconfig/node12': 1.0.11
      '@tsconfig/node14': 1.0.3
      '@tsconfig/node16': 1.0.4
      '@types/node': 20.16.15
      acorn: 8.12.1
      acorn-walk: 8.3.4
      arg: 4.1.3
      create-require: 1.1.1
      diff: 4.0.2
      make-error: 1.3.6
      typescript: 5.5.4
      v8-compile-cache-lib: 3.0.1
      yn: 3.1.1

  ts-node@10.9.2(@types/node@22.5.5)(typescript@5.5.4):
    dependencies:
      '@cspotcode/source-map-support': 0.8.1
      '@tsconfig/node10': 1.0.11
      '@tsconfig/node12': 1.0.11
      '@tsconfig/node14': 1.0.3
      '@tsconfig/node16': 1.0.4
      '@types/node': 22.5.5
      acorn: 8.12.1
      acorn-walk: 8.3.4
      arg: 4.1.3
      create-require: 1.1.1
      diff: 4.0.2
      make-error: 1.3.6
      typescript: 5.5.4
      v8-compile-cache-lib: 3.0.1
      yn: 3.1.1
    optional: true

  tsc-alias@1.8.10:
    dependencies:
      chokidar: 3.6.0
      commander: 9.5.0
      globby: 11.1.0
      mylas: 2.1.13
      normalize-path: 3.0.0
      plimit-lit: 1.6.1

  tsconfig-paths@4.2.0:
    dependencies:
      json5: 2.2.3
      minimist: 1.2.8
      strip-bom: 3.0.0

  tslib@2.7.0: {}

  tsup@8.2.4(@microsoft/api-extractor@7.47.11(@types/node@20.16.15))(postcss@8.4.47)(tsx@4.19.1)(typescript@5.5.4)(yaml@2.6.0):
    dependencies:
      bundle-require: 5.0.0(esbuild@0.23.1)
      cac: 6.7.14
      chokidar: 3.6.0
      consola: 3.2.3
      debug: 4.3.7(supports-color@8.1.1)
      esbuild: 0.23.1
      execa: 5.1.1
      globby: 11.1.0
      joycon: 3.1.1
      picocolors: 1.1.0
      postcss-load-config: 6.0.1(postcss@8.4.47)(tsx@4.19.1)(yaml@2.6.0)
      resolve-from: 5.0.0
      rollup: 4.21.3
      source-map: 0.8.0-beta.0
      sucrase: 3.35.0
      tree-kill: 1.2.2
    optionalDependencies:
      '@microsoft/api-extractor': 7.47.11(@types/node@20.16.15)
      postcss: 8.4.47
      typescript: 5.5.4
    transitivePeerDependencies:
      - jiti
      - supports-color
      - tsx
      - yaml

  tsup@8.2.4(@microsoft/api-extractor@7.47.11(@types/node@22.5.5))(postcss@8.4.47)(tsx@4.19.1)(typescript@5.5.4)(yaml@2.6.0):
    dependencies:
      bundle-require: 5.0.0(esbuild@0.23.1)
      cac: 6.7.14
      chokidar: 3.6.0
      consola: 3.2.3
      debug: 4.3.7(supports-color@8.1.1)
      esbuild: 0.23.1
      execa: 5.1.1
      globby: 11.1.0
      joycon: 3.1.1
      picocolors: 1.1.0
      postcss-load-config: 6.0.1(postcss@8.4.47)(tsx@4.19.1)(yaml@2.6.0)
      resolve-from: 5.0.0
      rollup: 4.21.3
      source-map: 0.8.0-beta.0
      sucrase: 3.35.0
      tree-kill: 1.2.2
    optionalDependencies:
      '@microsoft/api-extractor': 7.47.11(@types/node@22.5.5)
      postcss: 8.4.47
      typescript: 5.5.4
    transitivePeerDependencies:
      - jiti
      - supports-color
      - tsx
      - yaml

  tsx@4.19.1:
    dependencies:
      esbuild: 0.23.1
      get-tsconfig: 4.8.1
    optionalDependencies:
      fsevents: 2.3.3
    optional: true

  tunnel-agent@0.6.0:
    dependencies:
      safe-buffer: 5.2.1

  turbo-darwin-64@2.2.3:
    optional: true

  turbo-darwin-arm64@2.2.3:
    optional: true

  turbo-linux-64@2.2.3:
    optional: true

  turbo-linux-arm64@2.2.3:
    optional: true

  turbo-windows-64@2.2.3:
    optional: true

  turbo-windows-arm64@2.2.3:
    optional: true

  turbo@2.2.3:
    optionalDependencies:
      turbo-darwin-64: 2.2.3
      turbo-darwin-arm64: 2.2.3
      turbo-linux-64: 2.2.3
      turbo-linux-arm64: 2.2.3
      turbo-windows-64: 2.2.3
      turbo-windows-arm64: 2.2.3

  type-check@0.4.0:
    dependencies:
      prelude-ls: 1.2.1

  type-detect@4.0.8: {}

  type-fest@0.20.2: {}

  type-fest@0.21.3: {}

  typescript@3.9.10: {}

  typescript@5.5.4: {}

  ufo@1.5.4: {}

  unbzip2-stream@1.4.3:
    dependencies:
      buffer: 5.7.1
      through: 2.3.8

  undici-types@6.19.8: {}

  undici@6.20.1: {}

  unist-util-is@6.0.0:
    dependencies:
      '@types/unist': 3.0.3

  unist-util-position@5.0.0:
    dependencies:
      '@types/unist': 3.0.3

  unist-util-stringify-position@4.0.0:
    dependencies:
      '@types/unist': 3.0.3

  unist-util-visit-parents@6.0.1:
    dependencies:
      '@types/unist': 3.0.3
      unist-util-is: 6.0.0

  unist-util-visit@5.0.0:
    dependencies:
      '@types/unist': 3.0.3
      unist-util-is: 6.0.0
      unist-util-visit-parents: 6.0.1

  universalify@0.1.2: {}

  universalify@0.2.0: {}

  update-browserslist-db@1.1.0(browserslist@4.23.3):
    dependencies:
      browserslist: 4.23.3
      escalade: 3.2.0
      picocolors: 1.1.0

  upper-case-first@2.0.2:
    dependencies:
      tslib: 2.7.0

  upper-case@2.0.2:
    dependencies:
      tslib: 2.7.0

  uri-js@4.4.1:
    dependencies:
      punycode: 2.3.1

  url-parse@1.5.10:
    dependencies:
      querystringify: 2.2.0
      requires-port: 1.0.0

  util-deprecate@1.0.2: {}

  utility-types@3.11.0: {}

  uuid@9.0.1: {}

  v8-compile-cache-lib@3.0.1: {}

  v8-to-istanbul@9.3.0:
    dependencies:
      '@jridgewell/trace-mapping': 0.3.25
      '@types/istanbul-lib-coverage': 2.0.6
      convert-source-map: 2.0.0

  validate-npm-package-license@3.0.4:
    dependencies:
      spdx-correct: 3.2.0
      spdx-expression-parse: 3.0.1

  validate-npm-package-name@5.0.1: {}

  vfile-message@4.0.2:
    dependencies:
      '@types/unist': 3.0.3
      unist-util-stringify-position: 4.0.0

  vfile@6.0.3:
    dependencies:
      '@types/unist': 3.0.3
      vfile-message: 4.0.2

  vite-node@2.1.4(@types/node@20.16.15)(sass@1.77.8):
    dependencies:
      cac: 6.7.14
      debug: 4.3.7(supports-color@8.1.1)
      pathe: 1.1.2
      vite: 5.4.10(@types/node@20.16.15)(sass@1.77.8)
    transitivePeerDependencies:
      - '@types/node'
      - less
      - lightningcss
      - sass
      - sass-embedded
      - stylus
      - sugarss
      - supports-color
      - terser

  vite-node@2.1.4(@types/node@22.5.5)(sass@1.77.8):
    dependencies:
      cac: 6.7.14
      debug: 4.3.7(supports-color@8.1.1)
      pathe: 1.1.2
      vite: 5.4.10(@types/node@22.5.5)(sass@1.77.8)
    transitivePeerDependencies:
      - '@types/node'
      - less
      - lightningcss
      - sass
      - sass-embedded
      - stylus
      - sugarss
      - supports-color
      - terser

  vite-plugin-dts@4.3.0(@types/node@20.16.15)(rollup@4.21.3)(typescript@5.5.4)(vite@5.4.10(@types/node@20.16.15)(sass@1.77.8)):
    dependencies:
      '@microsoft/api-extractor': 7.47.11(@types/node@20.16.15)
      '@rollup/pluginutils': 5.1.0(rollup@4.21.3)
      '@volar/typescript': 2.4.5
      '@vue/language-core': 2.1.6(typescript@5.5.4)
      compare-versions: 6.1.1
      debug: 4.3.7(supports-color@8.1.1)
      kolorist: 1.8.0
      local-pkg: 0.5.0
      magic-string: 0.30.11
      typescript: 5.5.4
    optionalDependencies:
      vite: 5.4.10(@types/node@20.16.15)(sass@1.77.8)
    transitivePeerDependencies:
      - '@types/node'
      - rollup
      - supports-color

  vite@5.4.10(@types/node@20.16.15)(sass@1.77.8):
    dependencies:
      esbuild: 0.21.5
      postcss: 8.4.47
      rollup: 4.21.3
    optionalDependencies:
      '@types/node': 20.16.15
      fsevents: 2.3.3
      sass: 1.77.8

  vite@5.4.10(@types/node@22.5.5)(sass@1.77.8):
    dependencies:
      esbuild: 0.21.5
      postcss: 8.4.47
      rollup: 4.21.3
    optionalDependencies:
      '@types/node': 22.5.5
      fsevents: 2.3.3
      sass: 1.77.8

  vite@5.4.8(@types/node@22.5.5)(sass@1.77.8):
    dependencies:
      esbuild: 0.21.5
      postcss: 8.4.47
      rollup: 4.21.3
    optionalDependencies:
      '@types/node': 22.5.5
      fsevents: 2.3.3
      sass: 1.77.8

  vitepress@1.4.0(@algolia/client-search@4.24.0)(@types/node@22.5.5)(postcss@8.4.47)(sass@1.77.8)(search-insights@2.17.2)(typescript@5.5.4):
    dependencies:
      '@docsearch/css': 3.6.2
      '@docsearch/js': 3.6.2(@algolia/client-search@4.24.0)(search-insights@2.17.2)
      '@shikijs/core': 1.22.0
      '@shikijs/transformers': 1.22.0
      '@shikijs/types': 1.22.0
      '@types/markdown-it': 14.1.2
      '@vitejs/plugin-vue': 5.1.4(vite@5.4.8(@types/node@22.5.5)(sass@1.77.8))(vue@3.5.12(typescript@5.5.4))
      '@vue/devtools-api': 7.4.6
      '@vue/shared': 3.5.11
      '@vueuse/core': 11.1.0(vue@3.5.12(typescript@5.5.4))
      '@vueuse/integrations': 11.1.0(focus-trap@7.6.0)(vue@3.5.12(typescript@5.5.4))
      focus-trap: 7.6.0
      mark.js: 8.11.1
      minisearch: 7.1.0
      shiki: 1.22.0
      vite: 5.4.8(@types/node@22.5.5)(sass@1.77.8)
      vue: 3.5.12(typescript@5.5.4)
    optionalDependencies:
      postcss: 8.4.47
    transitivePeerDependencies:
      - '@algolia/client-search'
      - '@types/node'
      - '@types/react'
      - '@vue/composition-api'
      - async-validator
      - axios
      - change-case
      - drauu
      - fuse.js
      - idb-keyval
      - jwt-decode
      - less
      - lightningcss
      - nprogress
      - qrcode
      - react
      - react-dom
      - sass
      - sass-embedded
      - search-insights
      - sortablejs
      - stylus
      - sugarss
      - terser
      - typescript
      - universal-cookie

  vitest@2.1.4(@types/node@20.16.15)(happy-dom@14.12.3)(jsdom@24.1.3)(sass@1.77.8):
    dependencies:
      '@vitest/expect': 2.1.4
      '@vitest/mocker': 2.1.4(vite@5.4.10(@types/node@20.16.15)(sass@1.77.8))
      '@vitest/pretty-format': 2.1.4
      '@vitest/runner': 2.1.4
      '@vitest/snapshot': 2.1.4
      '@vitest/spy': 2.1.4
      '@vitest/utils': 2.1.4
      chai: 5.1.2
      debug: 4.3.7(supports-color@8.1.1)
      expect-type: 1.1.0
      magic-string: 0.30.12
      pathe: 1.1.2
      std-env: 3.7.0
      tinybench: 2.9.0
      tinyexec: 0.3.1
      tinypool: 1.0.1
      tinyrainbow: 1.2.0
      vite: 5.4.10(@types/node@20.16.15)(sass@1.77.8)
      vite-node: 2.1.4(@types/node@20.16.15)(sass@1.77.8)
      why-is-node-running: 2.3.0
    optionalDependencies:
      '@types/node': 20.16.15
      happy-dom: 14.12.3
      jsdom: 24.1.3
    transitivePeerDependencies:
      - less
      - lightningcss
      - msw
      - sass
      - sass-embedded
      - stylus
      - sugarss
      - supports-color
      - terser

  vitest@2.1.4(@types/node@22.5.5)(happy-dom@14.12.3)(jsdom@24.1.3)(sass@1.77.8):
    dependencies:
      '@vitest/expect': 2.1.4
      '@vitest/mocker': 2.1.4(vite@5.4.10(@types/node@22.5.5)(sass@1.77.8))
      '@vitest/pretty-format': 2.1.4
      '@vitest/runner': 2.1.4
      '@vitest/snapshot': 2.1.4
      '@vitest/spy': 2.1.4
      '@vitest/utils': 2.1.4
      chai: 5.1.2
      debug: 4.3.7(supports-color@8.1.1)
      expect-type: 1.1.0
      magic-string: 0.30.12
      pathe: 1.1.2
      std-env: 3.7.0
      tinybench: 2.9.0
      tinyexec: 0.3.1
      tinypool: 1.0.1
      tinyrainbow: 1.2.0
      vite: 5.4.10(@types/node@22.5.5)(sass@1.77.8)
      vite-node: 2.1.4(@types/node@22.5.5)(sass@1.77.8)
      why-is-node-running: 2.3.0
    optionalDependencies:
      '@types/node': 22.5.5
      happy-dom: 14.12.3
      jsdom: 24.1.3
    transitivePeerDependencies:
      - less
      - lightningcss
      - msw
      - sass
      - sass-embedded
      - stylus
      - sugarss
      - supports-color
      - terser

  vscode-uri@3.0.8: {}

  vue-component-type-helpers@2.1.6: {}

  vue-demi@0.14.10(vue@3.5.12(typescript@5.5.4)):
    dependencies:
      vue: 3.5.12(typescript@5.5.4)

  vue-eslint-parser@9.4.3(eslint@8.57.1):
    dependencies:
      debug: 4.3.7(supports-color@8.1.1)
      eslint: 8.57.1
      eslint-scope: 7.2.2
      eslint-visitor-keys: 3.4.3
      espree: 9.6.1
      esquery: 1.6.0
      lodash: 4.17.21
      semver: 7.6.3
    transitivePeerDependencies:
      - supports-color

  vue-router@4.2.5(vue@3.5.12(typescript@5.5.4)):
    dependencies:
      '@vue/devtools-api': 6.6.4
      vue: 3.5.12(typescript@5.5.4)

  vue-tsc@2.1.6(typescript@5.5.4):
    dependencies:
      '@volar/typescript': 2.4.5
      '@vue/language-core': 2.1.6(typescript@5.5.4)
      semver: 7.6.3
      typescript: 5.5.4

  vue@3.5.12(typescript@5.5.4):
    dependencies:
      '@vue/compiler-dom': 3.5.12
      '@vue/compiler-sfc': 3.5.12
      '@vue/runtime-dom': 3.5.12
      '@vue/server-renderer': 3.5.12(vue@3.5.12(typescript@5.5.4))
      '@vue/shared': 3.5.12
    optionalDependencies:
      typescript: 5.5.4

  w3c-xmlserializer@5.0.0:
    dependencies:
      xml-name-validator: 5.0.0

  walker@1.0.8:
    dependencies:
      makeerror: 1.0.12

  webidl-conversions@3.0.1: {}

  webidl-conversions@4.0.2: {}

  webidl-conversions@7.0.0: {}

  whatwg-encoding@3.1.1:
    dependencies:
      iconv-lite: 0.6.3

  whatwg-mimetype@3.0.0: {}

  whatwg-mimetype@4.0.0: {}

  whatwg-url@14.0.0:
    dependencies:
      tr46: 5.0.0
      webidl-conversions: 7.0.0

  whatwg-url@5.0.0:
    dependencies:
      tr46: 0.0.3
      webidl-conversions: 3.0.1

  whatwg-url@7.1.0:
    dependencies:
      lodash.sortby: 4.7.0
      tr46: 1.0.1
      webidl-conversions: 4.0.2

  which@1.3.1:
    dependencies:
      isexe: 2.0.0

  which@2.0.2:
    dependencies:
      isexe: 2.0.0

  why-is-node-running@2.3.0:
    dependencies:
      siginfo: 2.0.0
      stackback: 0.0.2

  wide-align@1.1.5:
    dependencies:
      string-width: 4.2.3

  widest-line@3.1.0:
    dependencies:
      string-width: 4.2.3

  winston-transport@4.7.1:
    dependencies:
      logform: 2.6.1
      readable-stream: 3.6.2
      triple-beam: 1.4.1

  winston@3.15.0:
    dependencies:
      '@colors/colors': 1.6.0
      '@dabh/diagnostics': 2.0.3
      async: 3.2.6
      is-stream: 2.0.1
      logform: 2.6.1
      one-time: 1.0.0
      readable-stream: 3.6.2
      safe-stable-stringify: 2.5.0
      stack-trace: 0.0.10
      triple-beam: 1.4.1
      winston-transport: 4.7.1

  word-wrap@1.2.5: {}

  wordwrap@1.0.0: {}

  wrap-ansi@6.2.0:
    dependencies:
      ansi-styles: 4.3.0
      string-width: 4.2.3
      strip-ansi: 6.0.1

  wrap-ansi@7.0.0:
    dependencies:
      ansi-styles: 4.3.0
      string-width: 4.2.3
      strip-ansi: 6.0.1

  wrap-ansi@8.1.0:
    dependencies:
      ansi-styles: 6.2.1
      string-width: 5.1.2
      strip-ansi: 7.1.0

  wrappy@1.0.2: {}

  write-file-atomic@4.0.2:
    dependencies:
      imurmurhash: 0.1.4
      signal-exit: 3.0.7

  ws@8.18.0: {}

  xml-name-validator@4.0.0: {}

  xml-name-validator@5.0.0: {}

  xmlchars@2.2.0: {}

  xtend@4.0.2: {}

  y18n@5.0.8: {}

  yallist@2.1.2: {}

  yallist@3.1.1: {}

  yallist@4.0.0: {}

  yallist@5.0.0: {}

  yaml@2.6.0: {}

  yargs-parser@21.1.1: {}

  yargs@17.7.2:
    dependencies:
      cliui: 8.0.1
      escalade: 3.2.0
      get-caller-file: 2.0.5
      require-directory: 2.1.1
      string-width: 4.2.3
      y18n: 5.0.8
      yargs-parser: 21.1.1

  yarpm@1.2.0:
    dependencies:
      command-exists: 1.2.9
      cross-spawn: 7.0.3

  yauzl@2.10.0:
    dependencies:
      buffer-crc32: 0.2.13
      fd-slicer: 1.1.0

  yn@3.1.1: {}

  yocto-queue@0.1.0: {}

  yoctocolors-cjs@2.1.2: {}

  zip-stream@6.0.1:
    dependencies:
      archiver-utils: 5.0.2
      compress-commons: 6.0.2
      readable-stream: 4.5.2

  zod@3.23.8: {}

  zwitch@2.0.4: {}<|MERGE_RESOLUTION|>--- conflicted
+++ resolved
@@ -64,17 +64,10 @@
       specifier: ^29.7.0
       version: 29.7.0
     '@milaboratories/pframes-node':
-<<<<<<< HEAD
-      specifier: ^1.6.7
-      version: 1.6.8
-    '@milaboratories/software-pframes-conv':
-      specifier: ^1.6.7
-=======
       specifier: 1.6.8
       version: 1.6.8
     '@milaboratories/software-pframes-conv':
       specifier: 1.6.8
->>>>>>> 9a062b5f
       version: 1.6.8
     '@milaboratories/tengo-tester':
       specifier: ^1.4.5
