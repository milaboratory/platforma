lockfileVersion: '9.0'

settings:
  autoInstallPeers: true
  excludeLinksFromLockfile: false

catalogs:
  default:
    '@ag-grid-community/client-side-row-model':
      specifier: ^32.2.2
      version: 32.2.2
    '@ag-grid-community/core':
      specifier: ^32.2.2
      version: 32.2.2
    '@ag-grid-community/infinite-row-model':
      specifier: ^32.2.2
      version: 32.2.2
    '@ag-grid-community/styles':
      specifier: ^32.2.2
      version: 32.2.2
    '@ag-grid-community/vue3':
      specifier: ^32.2.2
      version: 32.2.2
    '@ag-grid-enterprise/clipboard':
      specifier: ^32.2.2
      version: 32.2.2
    '@ag-grid-enterprise/core':
      specifier: ^32.2.2
      version: 32.2.2
    '@ag-grid-enterprise/range-selection':
      specifier: ^32.2.2
      version: 32.2.2
    '@aws-sdk/client-s3':
      specifier: ^3.666.0
      version: 3.666.0
    '@changesets/cli':
      specifier: ^2.27.9
      version: 2.27.9
    '@faker-js/faker':
      specifier: ^8.4.1
      version: 8.4.1
    '@grpc/grpc-js':
      specifier: ^1.12.0
      version: 1.12.0
    '@jest/globals':
      specifier: ^29.7.0
      version: 29.7.0
    '@milaboratories/pframes-node':
      specifier: ^1.6.0
      version: 1.6.0
    '@milaboratories/software-pframes-conv':
      specifier: ^1.6.0
      version: 1.6.0
    '@milaboratories/software-small-binaries':
      specifier: ^1.11.2
      version: 1.12.0
    '@milaboratories/tengo-tester':
      specifier: ^1.4.4
      version: 1.4.4
    '@oclif/core':
      specifier: ^4.0.27
      version: 4.0.27
    '@protobuf-ts/grpc-transport':
      specifier: ^2.9.4
      version: 2.9.4
    '@protobuf-ts/plugin':
      specifier: ^2.9.4
      version: 2.9.4
    '@protobuf-ts/runtime':
      specifier: ^2.9.4
      version: 2.9.4
    '@protobuf-ts/runtime-rpc':
      specifier: ^2.9.4
      version: 2.9.4
    '@rollup/plugin-node-resolve':
      specifier: ^15.3.0
      version: 15.3.0
    '@types/decompress':
      specifier: ^4.2.7
      version: 4.2.7
    '@types/http-proxy':
      specifier: ^1.17.15
      version: 1.17.15
    '@types/jest':
      specifier: ^29.5.13
      version: 29.5.13
    '@types/lodash':
      specifier: ^4.17.10
      version: 4.17.10
    '@types/mime-types':
      specifier: ^2.1.4
      version: 2.1.4
    '@types/node':
      specifier: ~20.16.10
      version: 20.16.11
    '@types/readline-sync':
      specifier: ^1.4.8
      version: 1.4.8
    '@types/semver':
      specifier: ^7.5.8
      version: 7.5.8
    '@types/tar-fs':
      specifier: ^2.0.4
      version: 2.0.4
    '@typescript-eslint/eslint-plugin':
      specifier: ^7.18.0
      version: 7.18.0
    '@vitejs/plugin-vue':
      specifier: ^5.1.4
      version: 5.1.4
    '@vue/test-utils':
      specifier: ^2.4.6
      version: 2.4.6
    '@vueuse/core':
      specifier: ^11.1.0
      version: 11.1.0
    cacheable-lookup:
      specifier: ^6.1.0
      version: 6.1.0
    canonicalize:
      specifier: ^2.0.0
      version: 2.0.0
    decompress:
      specifier: ^4.2.1
      version: 4.2.1
    denque:
      specifier: ^2.1.0
      version: 2.1.0
    eslint:
      specifier: ^8.57.1
      version: 8.57.1
    eslint-config-prettier:
      specifier: ^9.1.0
      version: 9.1.0
    eslint-plugin-prettier:
      specifier: ^5.2.1
      version: 5.2.1
    eslint-plugin-vue:
      specifier: ^9.28.0
      version: 9.28.0
    happy-dom:
      specifier: ^14.12.3
      version: 14.12.3
    https-proxy-agent:
      specifier: ^7.0.5
      version: 7.0.5
    jest:
      specifier: ^29.7.0
      version: 29.7.0
    jsdom:
      specifier: ^24.1.3
      version: 24.1.3
    lodash:
      specifier: ^4.17.21
      version: 4.17.21
    long:
      specifier: ^5.2.3
      version: 5.2.3
    lru-cache:
      specifier: ^11.0.1
      version: 11.0.1
    mime-types:
      specifier: ^2.1.35
      version: 2.1.35
    oclif:
      specifier: ^4.15.5
      version: 4.15.5
    prettier:
      specifier: ^3.3.3
      version: 3.3.3
    quickjs-emscripten:
      specifier: ^0.31.0
      version: 0.31.0
    readline-sync:
      specifier: ^1.4.10
      version: 1.4.10
    resize-observer-polyfill:
      specifier: ^1.5.1
      version: 1.5.1
    rollup-plugin-node-externals:
      specifier: ^7.1.3
      version: 7.1.3
    sass:
      specifier: ~1.77.8
      version: 1.77.8
    semver:
      specifier: ^7.6.3
      version: 7.6.3
    tar:
      specifier: ^7.4.3
      version: 7.4.3
    tar-fs:
      specifier: ^3.0.6
      version: 3.0.6
    ts-jest:
      specifier: ^29.2.5
      version: 29.2.5
    ts-node:
      specifier: ^10.9.2
      version: 10.9.2
    tsc-alias:
      specifier: ^1.8.10
      version: 1.8.10
    tsconfig-paths:
      specifier: ^4.2.0
      version: 4.2.0
    tsup:
      specifier: ~8.2.4
      version: 8.2.4
    turbo:
      specifier: ^2.1.3
      version: 2.1.3
    typescript:
      specifier: ~5.5.4
      version: 5.5.4
    undici:
      specifier: ^6.19.8
      version: 6.19.8
    utility-types:
      specifier: ^3.11.0
      version: 3.11.0
    vite:
      specifier: ^5.4.8
      version: 5.4.8
    vite-plugin-dts:
      specifier: ^4.2.3
      version: 4.2.3
    vitest:
      specifier: ^2.1.2
      version: 2.1.2
    vue:
      specifier: ^3.5.11
      version: 3.5.11
    vue-tsc:
      specifier: ^2.1.6
      version: 2.1.6
    winston:
      specifier: ^3.14.2
      version: 3.14.2
    yaml:
      specifier: ^2.5.1
      version: 2.5.1
    yarpm:
      specifier: ^1.2.0
      version: 1.2.0
    zod:
      specifier: ^3.23.8
      version: 3.23.8

overrides:
  '@microsoft/api-extractor>typescript': ~5.5.4

importers:

  .:
    devDependencies:
      '@changesets/cli':
        specifier: 'catalog:'
        version: 2.27.9
      husky:
        specifier: ^9.1.6
        version: 9.1.6
      prettier:
        specifier: 'catalog:'
        version: 3.3.3
      turbo:
        specifier: 'catalog:'
        version: 2.1.3

  etc/block-components/enter-numbers/model:
    dependencies:
      '@platforma-sdk/model':
        specifier: workspace:*
        version: link:../../../../sdk/model
      zod:
        specifier: 'catalog:'
        version: 3.23.8
    devDependencies:
      '@platforma-sdk/block-tools':
        specifier: workspace:*
        version: link:../../../../tools/block-tools
      tsup:
        specifier: 'catalog:'
        version: 8.2.4(@microsoft/api-extractor@7.47.7(@types/node@22.5.5))(postcss@8.4.47)(tsx@4.19.1)(typescript@5.5.4)(yaml@2.5.1)
      typescript:
        specifier: 'catalog:'
        version: 5.5.4
      vite:
        specifier: 'catalog:'
        version: 5.4.8(@types/node@22.5.5)(sass@1.77.8)

  etc/block-components/enter-numbers/ui:
    dependencies:
      '@milaboratories/milaboratories.test-enter-numbers.model':
        specifier: workspace:*
        version: link:../model
      '@platforma-sdk/ui-vue':
        specifier: workspace:^
        version: link:../../../../sdk/ui-vue
      vue:
        specifier: 'catalog:'
        version: 3.5.11(typescript@5.5.4)
    devDependencies:
      '@faker-js/faker':
        specifier: 'catalog:'
        version: 8.4.1
      '@milaboratories/helpers':
        specifier: workspace:^
        version: link:../../../../lib/util/helpers
      '@vitejs/plugin-vue':
        specifier: 'catalog:'
        version: 5.1.4(vite@5.4.8(@types/node@22.5.5)(sass@1.77.8))(vue@3.5.11(typescript@5.5.4))
      typescript:
        specifier: 'catalog:'
        version: 5.5.4
      vite:
        specifier: 'catalog:'
        version: 5.4.8(@types/node@22.5.5)(sass@1.77.8)
      vue-tsc:
        specifier: 'catalog:'
        version: 2.1.6(typescript@5.5.4)
      zod:
        specifier: 'catalog:'
        version: 3.23.8

  etc/block-components/enter-numbers/workflow:
    devDependencies:
      '@platforma-sdk/tengo-builder':
        specifier: workspace:*
        version: link:../../../../tools/tengo-builder
      '@platforma-sdk/workflow-tengo':
        specifier: workspace:*
        version: link:../../../../sdk/workflow-tengo

  etc/block-components/ui-examples/model:
    dependencies:
      '@platforma-sdk/model':
        specifier: workspace:*
        version: link:../../../../sdk/model
      zod:
        specifier: 'catalog:'
        version: 3.23.8
    devDependencies:
      '@platforma-sdk/block-tools':
        specifier: workspace:*
        version: link:../../../../tools/block-tools
      tsup:
        specifier: 'catalog:'
        version: 8.2.4(@microsoft/api-extractor@7.47.7(@types/node@22.5.5))(postcss@8.4.47)(tsx@4.19.1)(typescript@5.5.4)(yaml@2.5.1)
      typescript:
        specifier: 'catalog:'
        version: 5.5.4
      vite:
        specifier: 'catalog:'
        version: 5.4.8(@types/node@22.5.5)(sass@1.77.8)

  etc/block-components/ui-examples/ui:
    dependencies:
      '@milaboratories/milaboratories.test-enter-numbers.model':
        specifier: workspace:*
        version: link:../../enter-numbers/model
      '@platforma-sdk/model':
        specifier: workspace:^
        version: link:../../../../sdk/model
      '@platforma-sdk/ui-vue':
        specifier: workspace:^
        version: link:../../../../sdk/ui-vue
      vue:
        specifier: 'catalog:'
        version: 3.5.11(typescript@5.5.4)
    devDependencies:
      '@faker-js/faker':
        specifier: 'catalog:'
        version: 8.4.1
      '@milaboratories/helpers':
        specifier: workspace:^
        version: link:../../../../lib/util/helpers
      '@vitejs/plugin-vue':
        specifier: 'catalog:'
        version: 5.1.4(vite@5.4.8(@types/node@22.5.5)(sass@1.77.8))(vue@3.5.11(typescript@5.5.4))
      typescript:
        specifier: 'catalog:'
        version: 5.5.4
      vite:
        specifier: 'catalog:'
        version: 5.4.8(@types/node@22.5.5)(sass@1.77.8)
      vue-tsc:
        specifier: 'catalog:'
        version: 2.1.6(typescript@5.5.4)
      zod:
        specifier: 'catalog:'
        version: 3.23.8

  etc/block-components/ui-examples/workflow:
    devDependencies:
      '@platforma-sdk/tengo-builder':
        specifier: workspace:*
        version: link:../../../../tools/tengo-builder
      '@platforma-sdk/workflow-tengo':
        specifier: workspace:*
        version: link:../../../../sdk/workflow-tengo

  etc/blocks/enter-numbers:
    dependencies:
      '@milaboratories/milaboratories.test-enter-numbers.model':
        specifier: workspace:*
        version: link:../../block-components/enter-numbers/model
      '@milaboratories/milaboratories.test-enter-numbers.ui':
        specifier: workspace:*
        version: link:../../block-components/enter-numbers/ui
      '@milaboratories/milaboratories.test-enter-numbers.workflow':
        specifier: workspace:*
        version: link:../../block-components/enter-numbers/workflow
      '@platforma-sdk/model':
        specifier: workspace:*
        version: link:../../../sdk/model
    devDependencies:
      '@platforma-sdk/block-tools':
        specifier: workspace:*
        version: link:../../../tools/block-tools

  etc/blocks/ui-examples:
    dependencies:
      '@milaboratories/milaboratories.ui-examples.model':
        specifier: workspace:*
        version: link:../../block-components/ui-examples/model
      '@milaboratories/milaboratories.ui-examples.ui':
        specifier: workspace:*
        version: link:../../block-components/ui-examples/ui
      '@milaboratories/milaboratories.ui-examples.workflow':
        specifier: workspace:*
        version: link:../../block-components/ui-examples/workflow
      '@platforma-sdk/model':
        specifier: workspace:*
        version: link:../../../sdk/model
    devDependencies:
      '@platforma-sdk/block-tools':
        specifier: workspace:*
        version: link:../../../tools/block-tools

  etc/ui-vue-playground:
    dependencies:
      '@milaboratories/helpers':
        specifier: workspace:^
        version: link:../../lib/util/helpers
      '@milaboratories/uikit':
        specifier: workspace:^
        version: link:../../lib/ui/uikit
      '@platforma-sdk/model':
        specifier: workspace:^
        version: link:../../sdk/model
      '@platforma-sdk/ui-vue':
        specifier: workspace:^
        version: link:../../sdk/ui-vue
      vue:
        specifier: 'catalog:'
        version: 3.5.11(typescript@5.5.4)
      vue-router:
        specifier: '4'
        version: 4.2.5(vue@3.5.11(typescript@5.5.4))
    devDependencies:
      '@ag-grid-community/client-side-row-model':
        specifier: 'catalog:'
        version: 32.2.2
      '@ag-grid-community/core':
        specifier: 'catalog:'
        version: 32.2.2
      '@ag-grid-community/infinite-row-model':
        specifier: 'catalog:'
        version: 32.2.2
      '@ag-grid-community/styles':
        specifier: 'catalog:'
        version: 32.2.2
      '@ag-grid-community/vue3':
        specifier: 'catalog:'
        version: 32.2.2(typescript@5.5.4)
      '@ag-grid-enterprise/clipboard':
        specifier: 'catalog:'
        version: 32.2.2
      '@ag-grid-enterprise/range-selection':
        specifier: 'catalog:'
        version: 32.2.2
      '@faker-js/faker':
        specifier: 'catalog:'
        version: 8.4.1
      '@types/lodash':
        specifier: 'catalog:'
        version: 4.17.10
      '@types/node':
        specifier: 'catalog:'
        version: 20.16.11
      '@typescript-eslint/eslint-plugin':
        specifier: 'catalog:'
        version: 7.18.0(@typescript-eslint/parser@7.18.0(eslint@8.57.1)(typescript@5.5.4))(eslint@8.57.1)(typescript@5.5.4)
      '@vitejs/plugin-vue':
        specifier: 'catalog:'
        version: 5.1.4(vite@5.4.8(@types/node@20.16.11)(sass@1.77.8))(vue@3.5.11(typescript@5.5.4))
      '@vue/test-utils':
        specifier: 'catalog:'
        version: 2.4.6
      canonicalize:
        specifier: 'catalog:'
        version: 2.0.0
      eslint:
        specifier: 'catalog:'
        version: 8.57.1
      eslint-config-prettier:
        specifier: 'catalog:'
        version: 9.1.0(eslint@8.57.1)
      eslint-plugin-prettier:
        specifier: 'catalog:'
        version: 5.2.1(eslint-config-prettier@9.1.0(eslint@8.57.1))(eslint@8.57.1)(prettier@3.3.3)
      eslint-plugin-vue:
        specifier: 'catalog:'
        version: 9.28.0(eslint@8.57.1)
      happy-dom:
        specifier: 'catalog:'
        version: 14.12.3
      lodash:
        specifier: 'catalog:'
        version: 4.17.21
      resize-observer-polyfill:
        specifier: 'catalog:'
        version: 1.5.1
      sass:
        specifier: 'catalog:'
        version: 1.77.8
      typescript:
        specifier: 'catalog:'
        version: 5.5.4
      vite:
        specifier: 'catalog:'
        version: 5.4.8(@types/node@20.16.11)(sass@1.77.8)
      vitest:
        specifier: 'catalog:'
        version: 2.1.2(@types/node@20.16.11)(happy-dom@14.12.3)(jsdom@24.1.3)(sass@1.77.8)
      vue-tsc:
        specifier: 'catalog:'
        version: 2.1.6(typescript@5.5.4)

  etc/uikit-playground:
    dependencies:
      '@milaboratories/uikit':
        specifier: workspace:*
        version: link:../../lib/ui/uikit
    devDependencies:
      '@faker-js/faker':
        specifier: 'catalog:'
        version: 8.4.1
      '@milaboratories/helpers':
        specifier: workspace:^
        version: link:../../lib/util/helpers
      '@vitejs/plugin-vue':
        specifier: 'catalog:'
        version: 5.1.4(vite@5.4.8(@types/node@22.5.5)(sass@1.77.8))(vue@3.5.11(typescript@5.5.4))
      typescript:
        specifier: 'catalog:'
        version: 5.5.4
      vite:
        specifier: 'catalog:'
        version: 5.4.8(@types/node@22.5.5)(sass@1.77.8)
      vitest:
        specifier: 'catalog:'
        version: 2.1.2(@types/node@22.5.5)(happy-dom@14.12.3)(jsdom@24.1.3)(sass@1.77.8)
      vue:
        specifier: 'catalog:'
        version: 3.5.11(typescript@5.5.4)
      vue-router:
        specifier: ~4.2.5
        version: 4.2.5(vue@3.5.11(typescript@5.5.4))
      vue-tsc:
        specifier: 'catalog:'
        version: 2.1.6(typescript@5.5.4)

  lib/model/common:
    dependencies:
      zod:
        specifier: 'catalog:'
        version: 3.23.8
    devDependencies:
      '@milaboratories/platforma-build-configs':
        specifier: workspace:*
        version: link:../../util/build-configs
      typescript:
        specifier: 'catalog:'
        version: 5.5.4
      vite:
        specifier: 'catalog:'
        version: 5.4.8(@types/node@22.5.5)(sass@1.77.8)

  lib/model/middle-layer:
    dependencies:
      '@milaboratories/pl-model-common':
        specifier: workspace:^
        version: link:../common
      utility-types:
        specifier: 'catalog:'
        version: 3.11.0
      zod:
        specifier: 'catalog:'
        version: 3.23.8
    devDependencies:
      '@milaboratories/platforma-build-configs':
        specifier: workspace:*
        version: link:../../util/build-configs
      typescript:
        specifier: 'catalog:'
        version: 5.5.4
      vite:
        specifier: 'catalog:'
        version: 5.4.8(@types/node@22.5.5)(sass@1.77.8)

  lib/node/computable:
    dependencies:
      '@milaboratories/ts-helpers':
        specifier: workspace:^
        version: link:../ts-helpers
      '@types/node':
        specifier: 'catalog:'
        version: 20.16.11
      utility-types:
        specifier: 'catalog:'
        version: 3.11.0
    devDependencies:
      '@jest/globals':
        specifier: 'catalog:'
        version: 29.7.0
      '@milaboratories/platforma-build-configs':
        specifier: workspace:*
        version: link:../../util/build-configs
      '@types/jest':
        specifier: 'catalog:'
        version: 29.5.13
      jest:
        specifier: 'catalog:'
        version: 29.7.0(@types/node@20.16.11)(ts-node@10.9.2(@types/node@20.16.11)(typescript@5.5.4))
      ts-jest:
        specifier: 'catalog:'
        version: 29.2.5(@babel/core@7.25.2)(@jest/transform@29.7.0)(@jest/types@29.6.3)(babel-jest@29.7.0(@babel/core@7.25.2))(jest@29.7.0(@types/node@20.16.11)(ts-node@10.9.2(@types/node@20.16.11)(typescript@5.5.4)))(typescript@5.5.4)
      typescript:
        specifier: 'catalog:'
        version: 5.5.4
      vite:
        specifier: 'catalog:'
        version: 5.4.8(@types/node@20.16.11)(sass@1.77.8)

  lib/node/node-streams:
    devDependencies:
      '@milaboratories/platforma-build-configs':
        specifier: workspace:*
        version: link:../../util/build-configs
      '@types/node':
        specifier: 'catalog:'
        version: 20.16.11
      typescript:
        specifier: 'catalog:'
        version: 5.5.4
      vite:
        specifier: 'catalog:'
        version: 5.4.8(@types/node@20.16.11)(sass@1.77.8)

  lib/node/pl-client:
    dependencies:
      '@grpc/grpc-js':
        specifier: 'catalog:'
        version: 1.12.0
      '@milaboratories/ts-helpers':
        specifier: workspace:^
        version: link:../ts-helpers
      '@protobuf-ts/grpc-transport':
        specifier: 'catalog:'
        version: 2.9.4(@grpc/grpc-js@1.12.0)
      '@protobuf-ts/runtime':
        specifier: 'catalog:'
        version: 2.9.4
      '@protobuf-ts/runtime-rpc':
        specifier: 'catalog:'
        version: 2.9.4
      cacheable-lookup:
        specifier: 'catalog:'
        version: 6.1.0
      canonicalize:
        specifier: 'catalog:'
        version: 2.0.0
      denque:
        specifier: 'catalog:'
        version: 2.1.0
      https-proxy-agent:
        specifier: 'catalog:'
        version: 7.0.5
      long:
        specifier: 'catalog:'
        version: 5.2.3
      lru-cache:
        specifier: 'catalog:'
        version: 11.0.1
      undici:
        specifier: 'catalog:'
        version: 6.19.8
      utility-types:
        specifier: 'catalog:'
        version: 3.11.0
      yaml:
        specifier: 'catalog:'
        version: 2.5.1
    devDependencies:
      '@jest/globals':
        specifier: 'catalog:'
        version: 29.7.0
      '@milaboratories/platforma-build-configs':
        specifier: workspace:*
        version: link:../../util/build-configs
      '@protobuf-ts/plugin':
        specifier: 'catalog:'
        version: 2.9.4
      '@types/http-proxy':
        specifier: 'catalog:'
        version: 1.17.15
      '@types/jest':
        specifier: 'catalog:'
        version: 29.5.13
      '@types/node':
        specifier: 'catalog:'
        version: 20.16.11
      jest:
        specifier: 'catalog:'
        version: 29.7.0(@types/node@20.16.11)(ts-node@10.9.2(@types/node@20.16.11)(typescript@5.5.4))
      ts-jest:
        specifier: 'catalog:'
        version: 29.2.5(@babel/core@7.25.2)(@jest/transform@29.7.0)(@jest/types@29.6.3)(babel-jest@29.7.0(@babel/core@7.25.2))(jest@29.7.0(@types/node@20.16.11)(ts-node@10.9.2(@types/node@20.16.11)(typescript@5.5.4)))(typescript@5.5.4)
      typescript:
        specifier: 'catalog:'
        version: 5.5.4
      vite:
        specifier: 'catalog:'
        version: 5.4.8(@types/node@20.16.11)(sass@1.77.8)

  lib/node/pl-config:
    dependencies:
      '@milaboratories/ts-helpers':
        specifier: workspace:^
        version: link:../ts-helpers
      undici:
        specifier: 'catalog:'
        version: 6.19.8
      yaml:
        specifier: 'catalog:'
        version: 2.5.1
      zod:
        specifier: 'catalog:'
        version: 3.23.8
    devDependencies:
      '@milaboratories/platforma-build-configs':
        specifier: workspace:*
        version: link:../../util/build-configs
      '@types/jest':
        specifier: 'catalog:'
        version: 29.5.13
      '@types/node':
        specifier: 'catalog:'
        version: 20.16.11
      jest:
        specifier: 'catalog:'
        version: 29.7.0(@types/node@20.16.11)(ts-node@10.9.2(@types/node@20.16.11)(typescript@5.5.4))
      prettier:
        specifier: 'catalog:'
        version: 3.3.3
      ts-jest:
        specifier: 'catalog:'
        version: 29.2.5(@babel/core@7.25.2)(@jest/transform@29.7.0)(@jest/types@29.6.3)(babel-jest@29.7.0(@babel/core@7.25.2))(jest@29.7.0(@types/node@20.16.11)(ts-node@10.9.2(@types/node@20.16.11)(typescript@5.5.4)))(typescript@5.5.4)
      tsconfig-paths:
        specifier: 'catalog:'
        version: 4.2.0
      typescript:
        specifier: 'catalog:'
        version: 5.5.4
      vite:
        specifier: 'catalog:'
        version: 5.4.8(@types/node@20.16.11)(sass@1.77.8)
      vitest:
        specifier: 'catalog:'
        version: 2.1.2(@types/node@20.16.11)(happy-dom@14.12.3)(jsdom@24.1.3)(sass@1.77.8)

  lib/node/pl-drivers:
    dependencies:
      '@grpc/grpc-js':
        specifier: 'catalog:'
        version: 1.12.0
      '@milaboratories/computable':
        specifier: workspace:^
        version: link:../computable
      '@milaboratories/pl-client':
        specifier: workspace:^
        version: link:../pl-client
      '@milaboratories/pl-model-common':
        specifier: workspace:^
        version: link:../../model/common
      '@milaboratories/pl-tree':
        specifier: workspace:^
        version: link:../pl-tree
      '@milaboratories/ts-helpers':
        specifier: workspace:^
        version: link:../ts-helpers
      '@protobuf-ts/grpc-transport':
        specifier: 'catalog:'
        version: 2.9.4(@grpc/grpc-js@1.12.0)
      '@protobuf-ts/plugin':
        specifier: 'catalog:'
        version: 2.9.4
      '@protobuf-ts/runtime':
        specifier: 'catalog:'
        version: 2.9.4
      '@protobuf-ts/runtime-rpc':
        specifier: 'catalog:'
        version: 2.9.4
      denque:
        specifier: 'catalog:'
        version: 2.1.0
      tar-fs:
        specifier: 'catalog:'
        version: 3.0.6
      undici:
        specifier: 'catalog:'
        version: 6.19.8
      zod:
        specifier: 'catalog:'
        version: 3.23.8
    devDependencies:
      '@jest/globals':
        specifier: 'catalog:'
        version: 29.7.0
      '@milaboratories/platforma-build-configs':
        specifier: workspace:*
        version: link:../../util/build-configs
      '@types/jest':
        specifier: 'catalog:'
        version: 29.5.13
      '@types/node':
        specifier: 'catalog:'
        version: 20.16.11
      '@types/tar-fs':
        specifier: 'catalog:'
        version: 2.0.4
      jest:
        specifier: 'catalog:'
        version: 29.7.0(@types/node@20.16.11)(ts-node@10.9.2(@types/node@20.16.11)(typescript@5.5.4))
      ts-jest:
        specifier: 'catalog:'
        version: 29.2.5(@babel/core@7.25.2)(@jest/transform@29.7.0)(@jest/types@29.6.3)(babel-jest@29.7.0(@babel/core@7.25.2))(jest@29.7.0(@types/node@20.16.11)(ts-node@10.9.2(@types/node@20.16.11)(typescript@5.5.4)))(typescript@5.5.4)
      typescript:
        specifier: 'catalog:'
        version: 5.5.4
      vite:
        specifier: 'catalog:'
        version: 5.4.8(@types/node@20.16.11)(sass@1.77.8)

  lib/node/pl-local:
    dependencies:
      '@milaboratories/ts-helpers':
        specifier: workspace:^
        version: link:../ts-helpers
      tar:
        specifier: 'catalog:'
        version: 7.4.3
      undici:
        specifier: 'catalog:'
        version: 6.19.8
      yaml:
        specifier: 'catalog:'
        version: 2.5.1
      zod:
        specifier: 'catalog:'
        version: 3.23.8
    devDependencies:
      '@milaboratories/platforma-build-configs':
        specifier: workspace:*
        version: link:../../util/build-configs
      '@types/jest':
        specifier: 'catalog:'
        version: 29.5.13
      '@types/node':
        specifier: 'catalog:'
        version: 20.16.11
      jest:
        specifier: 'catalog:'
        version: 29.7.0(@types/node@20.16.11)(ts-node@10.9.2(@types/node@20.16.11)(typescript@5.5.4))
      prettier:
        specifier: 'catalog:'
        version: 3.3.3
      ts-jest:
        specifier: 'catalog:'
        version: 29.2.5(@babel/core@7.25.2)(@jest/transform@29.7.0)(@jest/types@29.6.3)(babel-jest@29.7.0(@babel/core@7.25.2))(jest@29.7.0(@types/node@20.16.11)(ts-node@10.9.2(@types/node@20.16.11)(typescript@5.5.4)))(typescript@5.5.4)
      tsconfig-paths:
        specifier: 'catalog:'
        version: 4.2.0
      typescript:
        specifier: 'catalog:'
        version: 5.5.4
      vite:
        specifier: 'catalog:'
        version: 5.4.8(@types/node@20.16.11)(sass@1.77.8)
      vitest:
        specifier: 'catalog:'
        version: 2.1.2(@types/node@20.16.11)(happy-dom@14.12.3)(jsdom@24.1.3)(sass@1.77.8)

  lib/node/pl-middle-layer:
    dependencies:
      '@milaboratories/computable':
        specifier: workspace:^
        version: link:../computable
      '@milaboratories/pframes-node':
        specifier: 'catalog:'
        version: 1.6.0(@milaboratories/pl-model-common@lib+model+common)
      '@milaboratories/pl-client':
        specifier: workspace:^
        version: link:../pl-client
      '@milaboratories/pl-config':
        specifier: workspace:^
        version: link:../pl-config
      '@milaboratories/pl-drivers':
        specifier: workspace:^
        version: link:../pl-drivers
      '@milaboratories/pl-local':
        specifier: workspace:^
        version: link:../pl-local
      '@milaboratories/pl-model-common':
        specifier: workspace:^
        version: link:../../model/common
      '@milaboratories/pl-model-middle-layer':
        specifier: workspace:^
        version: link:../../model/middle-layer
      '@milaboratories/pl-tree':
        specifier: workspace:^
        version: link:../pl-tree
      '@milaboratories/resolve-helper':
        specifier: workspace:^
        version: link:../resolve-helper
      '@milaboratories/ts-helpers':
        specifier: workspace:^
        version: link:../ts-helpers
      '@platforma-sdk/block-tools':
        specifier: workspace:^
        version: link:../../../tools/block-tools
      '@platforma-sdk/model':
        specifier: workspace:^
        version: link:../../../sdk/model
      '@platforma-sdk/workflow-tengo':
        specifier: workspace:*
        version: link:../../../sdk/workflow-tengo
      canonicalize:
        specifier: 'catalog:'
        version: 2.0.0
      denque:
        specifier: 'catalog:'
        version: 2.1.0
      lru-cache:
        specifier: 'catalog:'
        version: 11.0.1
      quickjs-emscripten:
        specifier: 'catalog:'
        version: 0.31.0
      undici:
        specifier: 'catalog:'
        version: 6.19.8
      utility-types:
        specifier: 'catalog:'
        version: 3.11.0
      yaml:
        specifier: 'catalog:'
        version: 2.5.1
      zod:
        specifier: 'catalog:'
        version: 3.23.8
    devDependencies:
      '@jest/globals':
        specifier: 'catalog:'
        version: 29.7.0
      '@milaboratories/platforma-build-configs':
        specifier: workspace:*
        version: link:../../util/build-configs
      '@types/jest':
        specifier: 'catalog:'
        version: 29.5.13
      '@types/node':
        specifier: 'catalog:'
        version: 20.16.11
      jest:
        specifier: 'catalog:'
        version: 29.7.0(@types/node@20.16.11)(ts-node@10.9.2(@types/node@20.16.11)(typescript@5.5.4))
      ts-jest:
        specifier: 'catalog:'
        version: 29.2.5(@babel/core@7.25.2)(@jest/transform@29.7.0)(@jest/types@29.6.3)(babel-jest@29.7.0(@babel/core@7.25.2))(jest@29.7.0(@types/node@20.16.11)(ts-node@10.9.2(@types/node@20.16.11)(typescript@5.5.4)))(typescript@5.5.4)
      typescript:
        specifier: 'catalog:'
        version: 5.5.4
      vite:
        specifier: 'catalog:'
        version: 5.4.8(@types/node@20.16.11)(sass@1.77.8)

  lib/node/pl-tree:
    dependencies:
      '@milaboratories/computable':
        specifier: workspace:^
        version: link:../computable
      '@milaboratories/pl-client':
        specifier: workspace:^
        version: link:../pl-client
      '@milaboratories/ts-helpers':
        specifier: workspace:^
        version: link:../ts-helpers
      denque:
        specifier: 'catalog:'
        version: 2.1.0
      utility-types:
        specifier: 'catalog:'
        version: 3.11.0
      zod:
        specifier: 'catalog:'
        version: 3.23.8
    devDependencies:
      '@jest/globals':
        specifier: 'catalog:'
        version: 29.7.0
      '@milaboratories/platforma-build-configs':
        specifier: workspace:*
        version: link:../../util/build-configs
      '@types/jest':
        specifier: 'catalog:'
        version: 29.5.13
      jest:
        specifier: 'catalog:'
        version: 29.7.0(@types/node@22.5.5)(ts-node@10.9.2(@types/node@22.5.5)(typescript@5.5.4))
      ts-jest:
        specifier: 'catalog:'
        version: 29.2.5(@babel/core@7.25.2)(@jest/transform@29.7.0)(@jest/types@29.6.3)(babel-jest@29.7.0(@babel/core@7.25.2))(jest@29.7.0(@types/node@22.5.5)(ts-node@10.9.2(@types/node@22.5.5)(typescript@5.5.4)))(typescript@5.5.4)
      typescript:
        specifier: 'catalog:'
        version: 5.5.4
      vite:
        specifier: 'catalog:'
        version: 5.4.8(@types/node@22.5.5)(sass@1.77.8)

  lib/node/resolve-helper: {}

  lib/node/ts-helpers:
    dependencies:
      denque:
        specifier: 'catalog:'
        version: 2.1.0
    devDependencies:
      '@jest/globals':
        specifier: 'catalog:'
        version: 29.7.0
      '@milaboratories/platforma-build-configs':
        specifier: workspace:*
        version: link:../../util/build-configs
      '@types/jest':
        specifier: 'catalog:'
        version: 29.5.13
      '@types/node':
        specifier: 'catalog:'
        version: 20.16.11
      jest:
        specifier: 'catalog:'
        version: 29.7.0(@types/node@20.16.11)(ts-node@10.9.2(@types/node@20.16.11)(typescript@5.5.4))
      ts-jest:
        specifier: 'catalog:'
        version: 29.2.5(@babel/core@7.25.2)(@jest/transform@29.7.0)(@jest/types@29.6.3)(babel-jest@29.7.0(@babel/core@7.25.2))(jest@29.7.0(@types/node@20.16.11)(ts-node@10.9.2(@types/node@20.16.11)(typescript@5.5.4)))(typescript@5.5.4)
      typescript:
        specifier: 'catalog:'
        version: 5.5.4
      vite:
        specifier: 'catalog:'
        version: 5.4.8(@types/node@20.16.11)(sass@1.77.8)

  lib/node/ts-helpers-oclif:
    dependencies:
      '@milaboratories/ts-helpers':
        specifier: workspace:^
        version: link:../ts-helpers
      '@oclif/core':
        specifier: 'catalog:'
        version: 4.0.27
    devDependencies:
      '@milaboratories/platforma-build-configs':
        specifier: workspace:*
        version: link:../../util/build-configs
      typescript:
        specifier: 'catalog:'
        version: 5.5.4
      vite:
        specifier: 'catalog:'
        version: 5.4.8(@types/node@22.5.5)(sass@1.77.8)

  lib/node/ts-helpers-winston:
    dependencies:
      '@milaboratories/ts-helpers':
        specifier: workspace:^
        version: link:../ts-helpers
      winston:
        specifier: 'catalog:'
        version: 3.14.2
    devDependencies:
      '@milaboratories/platforma-build-configs':
        specifier: workspace:*
        version: link:../../util/build-configs
      typescript:
        specifier: 'catalog:'
        version: 5.5.4
      vite:
        specifier: 'catalog:'
        version: 5.4.8(@types/node@22.5.5)(sass@1.77.8)

  lib/ui/uikit:
    dependencies:
      vue:
        specifier: 'catalog:'
        version: 3.5.11(typescript@5.5.4)
    devDependencies:
      '@milaboratories/helpers':
        specifier: workspace:^
        version: link:../../util/helpers
      '@platforma-sdk/model':
        specifier: workspace:^
        version: link:../../../sdk/model
      '@vitejs/plugin-vue':
        specifier: 'catalog:'
        version: 5.1.4(vite@5.4.8(@types/node@22.5.5)(sass@1.77.8))(vue@3.5.11(typescript@5.5.4))
      '@vue/test-utils':
        specifier: 'catalog:'
        version: 2.4.6
      jsdom:
        specifier: 'catalog:'
        version: 24.1.3
      resize-observer-polyfill:
        specifier: 'catalog:'
        version: 1.5.1
      tsc-alias:
        specifier: 'catalog:'
        version: 1.8.10
      vite:
        specifier: 'catalog:'
        version: 5.4.8(@types/node@22.5.5)(sass@1.77.8)
      vitest:
        specifier: 'catalog:'
        version: 2.1.2(@types/node@22.5.5)(happy-dom@14.12.3)(jsdom@24.1.3)(sass@1.77.8)
      vue-tsc:
        specifier: 'catalog:'
        version: 2.1.6(typescript@5.5.4)
      yarpm:
        specifier: 'catalog:'
        version: 1.2.0

  lib/util/build-configs:
    dependencies:
      '@rollup/plugin-node-resolve':
        specifier: 'catalog:'
        version: 15.3.0(rollup@4.21.3)
      rollup-plugin-node-externals:
        specifier: 'catalog:'
        version: 7.1.3(rollup@4.21.3)
      tsup:
        specifier: 'catalog:'
        version: 8.2.4(@microsoft/api-extractor@7.47.7(@types/node@20.16.11))(postcss@8.4.47)(tsx@4.19.1)(typescript@5.5.4)(yaml@2.5.1)
      vite:
        specifier: 'catalog:'
        version: 5.4.8(@types/node@20.16.11)(sass@1.77.8)
      vite-plugin-dts:
        specifier: 'catalog:'
        version: 4.2.3(@types/node@20.16.11)(rollup@4.21.3)(typescript@5.5.4)(vite@5.4.8(@types/node@20.16.11)(sass@1.77.8))
    devDependencies:
      '@types/node':
        specifier: 'catalog:'
        version: 20.16.11
      typescript:
        specifier: 'catalog:'
        version: 5.5.4

  lib/util/helpers:
    devDependencies:
      '@milaboratories/platforma-build-configs':
        specifier: workspace:*
        version: link:../build-configs
      typescript:
        specifier: 'catalog:'
        version: 5.5.4
      vite:
        specifier: 'catalog:'
        version: 5.4.8(@types/node@22.5.5)(sass@1.77.8)

  lib/util/sequences:
    devDependencies:
      '@milaboratories/platforma-build-configs':
        specifier: workspace:*
        version: link:../build-configs
      typescript:
        specifier: 'catalog:'
        version: 5.5.4
      vite:
        specifier: 'catalog:'
        version: 5.4.8(@types/node@22.5.5)(sass@1.77.8)

  sdk/model:
    dependencies:
      '@milaboratories/pl-model-common':
        specifier: workspace:^
        version: link:../../lib/model/common
      utility-types:
        specifier: 'catalog:'
        version: 3.11.0
      zod:
        specifier: 'catalog:'
        version: 3.23.8
    devDependencies:
      '@jest/globals':
        specifier: 'catalog:'
        version: 29.7.0
      '@milaboratories/platforma-build-configs':
        specifier: workspace:*
        version: link:../../lib/util/build-configs
      '@types/jest':
        specifier: 'catalog:'
        version: 29.5.13
      jest:
        specifier: 'catalog:'
        version: 29.7.0(@types/node@22.5.5)(ts-node@10.9.2(@types/node@22.5.5)(typescript@5.5.4))
      ts-jest:
        specifier: 'catalog:'
        version: 29.2.5(@babel/core@7.25.2)(@jest/transform@29.7.0)(@jest/types@29.6.3)(babel-jest@29.7.0(@babel/core@7.25.2))(jest@29.7.0(@types/node@22.5.5)(ts-node@10.9.2(@types/node@22.5.5)(typescript@5.5.4)))(typescript@5.5.4)
      typescript:
        specifier: 'catalog:'
        version: 5.5.4
      vite:
        specifier: 'catalog:'
        version: 5.4.8(@types/node@22.5.5)(sass@1.77.8)

  sdk/test:
    dependencies:
      '@milaboratories/computable':
        specifier: workspace:^
        version: link:../../lib/node/computable
      '@milaboratories/pl-client':
        specifier: workspace:^
        version: link:../../lib/node/pl-client
      '@milaboratories/pl-middle-layer':
        specifier: workspace:^
        version: link:../../lib/node/pl-middle-layer
      '@milaboratories/pl-tree':
        specifier: workspace:^
        version: link:../../lib/node/pl-tree
      '@milaboratories/ts-helpers':
        specifier: workspace:^
        version: link:../../lib/node/ts-helpers
      '@platforma-sdk/model':
        specifier: workspace:^
        version: link:../model
      vitest:
        specifier: 'catalog:'
        version: 2.1.2(@types/node@20.16.11)(happy-dom@14.12.3)(jsdom@24.1.3)(sass@1.77.8)
    devDependencies:
      '@milaboratories/platforma-build-configs':
        specifier: workspace:*
        version: link:../../lib/util/build-configs
      '@types/node':
        specifier: 'catalog:'
        version: 20.16.11
      typescript:
        specifier: 'catalog:'
        version: 5.5.4
      vite:
        specifier: 'catalog:'
        version: 5.4.8(@types/node@20.16.11)(sass@1.77.8)

  sdk/ui-vue:
    dependencies:
      '@milaboratories/uikit':
        specifier: workspace:^
        version: link:../../lib/ui/uikit
      '@platforma-sdk/model':
        specifier: workspace:^
        version: link:../model
      canonicalize:
        specifier: 'catalog:'
        version: 2.0.0
      lru-cache:
        specifier: 'catalog:'
        version: 11.0.1
      vue:
        specifier: 'catalog:'
        version: 3.5.11(typescript@5.5.4)
    devDependencies:
      '@ag-grid-community/client-side-row-model':
        specifier: 'catalog:'
        version: 32.2.2
      '@ag-grid-community/core':
        specifier: 'catalog:'
        version: 32.2.2
      '@ag-grid-community/infinite-row-model':
        specifier: 'catalog:'
        version: 32.2.2
      '@ag-grid-community/styles':
        specifier: 'catalog:'
        version: 32.2.2
      '@ag-grid-community/vue3':
        specifier: 'catalog:'
        version: 32.2.2(typescript@5.5.4)
      '@ag-grid-enterprise/clipboard':
        specifier: 'catalog:'
        version: 32.2.2
      '@ag-grid-enterprise/core':
        specifier: 'catalog:'
        version: 32.2.2
      '@ag-grid-enterprise/range-selection':
        specifier: 'catalog:'
        version: 32.2.2
      '@faker-js/faker':
        specifier: 'catalog:'
        version: 8.4.1
      '@milaboratories/helpers':
        specifier: workspace:^
        version: link:../../lib/util/helpers
      '@types/lodash':
        specifier: 'catalog:'
        version: 4.17.10
      '@types/node':
        specifier: 'catalog:'
        version: 20.16.11
      '@typescript-eslint/eslint-plugin':
        specifier: 'catalog:'
        version: 7.18.0(@typescript-eslint/parser@7.18.0(eslint@8.57.1)(typescript@5.5.4))(eslint@8.57.1)(typescript@5.5.4)
      '@vitejs/plugin-vue':
        specifier: 'catalog:'
        version: 5.1.4(vite@5.4.8(@types/node@20.16.11)(sass@1.77.8))(vue@3.5.11(typescript@5.5.4))
      '@vueuse/core':
        specifier: 'catalog:'
        version: 11.1.0(vue@3.5.11(typescript@5.5.4))
      eslint:
        specifier: 'catalog:'
        version: 8.57.1
      eslint-config-prettier:
        specifier: 'catalog:'
        version: 9.1.0(eslint@8.57.1)
      eslint-plugin-prettier:
        specifier: 'catalog:'
        version: 5.2.1(eslint-config-prettier@9.1.0(eslint@8.57.1))(eslint@8.57.1)(prettier@3.3.3)
      eslint-plugin-vue:
        specifier: 'catalog:'
        version: 9.28.0(eslint@8.57.1)
      happy-dom:
        specifier: 'catalog:'
        version: 14.12.3
      lodash:
        specifier: 'catalog:'
        version: 4.17.21
      sass:
        specifier: 'catalog:'
        version: 1.77.8
      typescript:
        specifier: 'catalog:'
        version: 5.5.4
      vite:
        specifier: 'catalog:'
        version: 5.4.8(@types/node@20.16.11)(sass@1.77.8)
      vitest:
        specifier: 'catalog:'
        version: 2.1.2(@types/node@20.16.11)(happy-dom@14.12.3)(jsdom@24.1.3)(sass@1.77.8)
      vue-tsc:
        specifier: 'catalog:'
        version: 2.1.6(typescript@5.5.4)
      yarpm:
        specifier: 'catalog:'
        version: 1.2.0
      zod:
        specifier: 'catalog:'
        version: 3.23.8

  sdk/workflow-tengo:
    dependencies:
      '@milaboratories/software-pframes-conv':
        specifier: 'catalog:'
<<<<<<< HEAD
        version: 1.5.10
      '@milaboratories/software-small-binaries':
        specifier: 'catalog:'
        version: 1.12.0
=======
        version: 1.6.0
>>>>>>> 68c86b49
    devDependencies:
      '@platforma-sdk/tengo-builder':
        specifier: workspace:^
        version: link:../../tools/tengo-builder

  tests/block-repo:
    devDependencies:
      '@milaboratories/milaboratories.test-enter-numbers':
        specifier: workspace:*
        version: link:../../etc/blocks/enter-numbers
      '@milaboratories/platforma-build-configs':
        specifier: workspace:*
        version: link:../../lib/util/build-configs
      '@platforma-sdk/block-tools':
        specifier: workspace:*
        version: link:../../tools/block-tools
      '@types/node':
        specifier: 'catalog:'
        version: 20.16.11
      vitest:
        specifier: 'catalog:'
        version: 2.1.2(@types/node@20.16.11)(happy-dom@14.12.3)(jsdom@24.1.3)(sass@1.77.8)

  tests/config-local-ml-integration:
    dependencies:
      '@milaboratories/pl-client':
        specifier: workspace:*
        version: link:../../lib/node/pl-client
      '@milaboratories/pl-config':
        specifier: workspace:*
        version: link:../../lib/node/pl-config
      '@milaboratories/pl-local':
        specifier: workspace:*
        version: link:../../lib/node/pl-local
      '@milaboratories/pl-middle-layer':
        specifier: workspace:*
        version: link:../../lib/node/pl-middle-layer
      '@milaboratories/ts-helpers':
        specifier: workspace:*
        version: link:../../lib/node/ts-helpers
    devDependencies:
      '@milaboratories/platforma-build-configs':
        specifier: workspace:*
        version: link:../../lib/util/build-configs
      '@types/node':
        specifier: 'catalog:'
        version: 20.16.11
      typescript:
        specifier: 'catalog:'
        version: 5.5.4
      vite:
        specifier: 'catalog:'
        version: 5.4.8(@types/node@20.16.11)(sass@1.77.8)
      vitest:
        specifier: 'catalog:'
        version: 2.1.2(@types/node@20.16.11)(happy-dom@14.12.3)(jsdom@24.1.3)(sass@1.77.8)

  tests/helper:
    dependencies:
      '@milaboratories/helpers':
        specifier: workspace:*
        version: link:../../lib/util/helpers
      '@milaboratories/node-streams':
        specifier: workspace:*
        version: link:../../lib/node/node-streams
      '@milaboratories/sequences':
        specifier: workspace:*
        version: link:../../lib/util/sequences
    devDependencies:
      '@jest/globals':
        specifier: 'catalog:'
        version: 29.7.0
      '@milaboratories/platforma-build-configs':
        specifier: workspace:*
        version: link:../../lib/util/build-configs
      '@types/jest':
        specifier: 'catalog:'
        version: 29.5.13
      '@types/node':
        specifier: 'catalog:'
        version: 20.16.11
      jest:
        specifier: 'catalog:'
        version: 29.7.0(@types/node@20.16.11)(ts-node@10.9.2(@types/node@20.16.11)(typescript@5.5.4))
      ts-jest:
        specifier: 'catalog:'
        version: 29.2.5(@babel/core@7.25.2)(@jest/transform@29.7.0)(@jest/types@29.6.3)(babel-jest@29.7.0(@babel/core@7.25.2))(jest@29.7.0(@types/node@20.16.11)(ts-node@10.9.2(@types/node@20.16.11)(typescript@5.5.4)))(typescript@5.5.4)
      typescript:
        specifier: 'catalog:'
        version: 5.5.4

  tests/workflow-tengo:
    devDependencies:
      '@milaboratories/pl-middle-layer':
        specifier: workspace:*
        version: link:../../lib/node/pl-middle-layer
      '@milaboratories/platforma-build-configs':
        specifier: workspace:*
        version: link:../../lib/util/build-configs
      '@milaboratories/software-pframes-conv':
        specifier: 'catalog:'
        version: 1.6.0
      '@milaboratories/software-small-binaries':
        specifier: 'catalog:'
        version: 1.12.0
      '@platforma-sdk/tengo-builder':
        specifier: workspace:*
        version: link:../../tools/tengo-builder
      '@platforma-sdk/test':
        specifier: workspace:*
        version: link:../../sdk/test
      '@platforma-sdk/workflow-tengo':
        specifier: workspace:*
        version: link:../../sdk/workflow-tengo
      '@types/node':
        specifier: 'catalog:'
        version: 20.16.11
      vitest:
        specifier: 'catalog:'
        version: 2.1.2(@types/node@20.16.11)(happy-dom@14.12.3)(jsdom@24.1.3)(sass@1.77.8)

  tools/block-tools:
    dependencies:
      '@aws-sdk/client-s3':
        specifier: 'catalog:'
        version: 3.666.0
      '@milaboratories/pl-model-middle-layer':
        specifier: workspace:^
        version: link:../../lib/model/middle-layer
      '@milaboratories/resolve-helper':
        specifier: workspace:^
        version: link:../../lib/node/resolve-helper
      '@milaboratories/ts-helpers':
        specifier: workspace:^
        version: link:../../lib/node/ts-helpers
      '@milaboratories/ts-helpers-oclif':
        specifier: workspace:^
        version: link:../../lib/node/ts-helpers-oclif
      '@oclif/core':
        specifier: 'catalog:'
        version: 4.0.27
      canonicalize:
        specifier: 'catalog:'
        version: 2.0.0
      lru-cache:
        specifier: 'catalog:'
        version: 11.0.1
      mime-types:
        specifier: 'catalog:'
        version: 2.1.35
      tar:
        specifier: 'catalog:'
        version: 7.4.3
      undici:
        specifier: 'catalog:'
        version: 6.19.8
      yaml:
        specifier: 'catalog:'
        version: 2.5.1
      zod:
        specifier: 'catalog:'
        version: 3.23.8
    devDependencies:
      '@jest/globals':
        specifier: 'catalog:'
        version: 29.7.0
      '@milaboratories/oclif-index':
        specifier: workspace:*
        version: link:../oclif-index
      '@milaboratories/platforma-build-configs':
        specifier: workspace:*
        version: link:../../lib/util/build-configs
      '@rollup/plugin-node-resolve':
        specifier: 'catalog:'
        version: 15.3.0(rollup@4.21.3)
      '@types/jest':
        specifier: 'catalog:'
        version: 29.5.13
      '@types/mime-types':
        specifier: 'catalog:'
        version: 2.1.4
      '@types/node':
        specifier: 'catalog:'
        version: 20.16.11
      '@types/semver':
        specifier: 'catalog:'
        version: 7.5.8
      jest:
        specifier: 'catalog:'
        version: 29.7.0(@types/node@20.16.11)(ts-node@10.9.2(@types/node@20.16.11)(typescript@5.5.4))
      oclif:
        specifier: 'catalog:'
        version: 4.15.5
      rollup-plugin-node-externals:
        specifier: 'catalog:'
        version: 7.1.3(rollup@4.21.3)
      semver:
        specifier: 'catalog:'
        version: 7.6.3
      ts-jest:
        specifier: 'catalog:'
        version: 29.2.5(@babel/core@7.25.2)(@jest/transform@29.7.0)(@jest/types@29.6.3)(babel-jest@29.7.0(@babel/core@7.25.2))(jest@29.7.0(@types/node@20.16.11)(ts-node@10.9.2(@types/node@20.16.11)(typescript@5.5.4)))(typescript@5.5.4)
      typescript:
        specifier: 'catalog:'
        version: 5.5.4
      vite:
        specifier: 'catalog:'
        version: 5.4.8(@types/node@20.16.11)(sass@1.77.8)
      vite-plugin-dts:
        specifier: 'catalog:'
        version: 4.2.3(@types/node@20.16.11)(rollup@4.21.3)(typescript@5.5.4)(vite@5.4.8(@types/node@20.16.11)(sass@1.77.8))

  tools/oclif-index:
    dependencies:
      '@oclif/core':
        specifier: 'catalog:'
        version: 4.0.27
      winston:
        specifier: 'catalog:'
        version: 3.14.2
    devDependencies:
      '@jest/globals':
        specifier: 'catalog:'
        version: 29.7.0
      '@milaboratories/platforma-build-configs':
        specifier: workspace:*
        version: link:../../lib/util/build-configs
      '@types/jest':
        specifier: 'catalog:'
        version: 29.5.13
      '@types/node':
        specifier: 'catalog:'
        version: 20.16.11
      jest:
        specifier: 'catalog:'
        version: 29.7.0(@types/node@20.16.11)(ts-node@10.9.2(@types/node@20.16.11)(typescript@5.5.4))
      ts-jest:
        specifier: 'catalog:'
        version: 29.2.5(@babel/core@7.25.2)(@jest/transform@29.7.0)(@jest/types@29.6.3)(babel-jest@29.7.0(@babel/core@7.25.2))(jest@29.7.0(@types/node@20.16.11)(ts-node@10.9.2(@types/node@20.16.11)(typescript@5.5.4)))(typescript@5.5.4)
      typescript:
        specifier: 'catalog:'
        version: 5.5.4
      vite:
        specifier: 'catalog:'
        version: 5.4.8(@types/node@20.16.11)(sass@1.77.8)

  tools/package-builder:
    dependencies:
      '@aws-sdk/client-s3':
        specifier: 'catalog:'
        version: 3.666.0
      '@oclif/core':
        specifier: 'catalog:'
        version: 4.0.27
      canonicalize:
        specifier: 'catalog:'
        version: 2.0.0
      tar:
        specifier: 'catalog:'
        version: 7.4.3
      winston:
        specifier: 'catalog:'
        version: 3.14.2
      yaml:
        specifier: 'catalog:'
        version: 2.5.1
      zod:
        specifier: 'catalog:'
        version: 3.23.8
    devDependencies:
      '@jest/globals':
        specifier: 'catalog:'
        version: 29.7.0
      '@milaboratories/oclif-index':
        specifier: workspace:*
        version: link:../oclif-index
      '@milaboratories/platforma-build-configs':
        specifier: workspace:*
        version: link:../../lib/util/build-configs
      '@types/jest':
        specifier: 'catalog:'
        version: 29.5.13
      '@types/node':
        specifier: 'catalog:'
        version: 20.16.11
      jest:
        specifier: 'catalog:'
        version: 29.7.0(@types/node@20.16.11)(ts-node@10.9.2(@types/node@20.16.11)(typescript@5.5.4))
      ts-jest:
        specifier: 'catalog:'
        version: 29.2.5(@babel/core@7.25.2)(@jest/transform@29.7.0)(@jest/types@29.6.3)(babel-jest@29.7.0(@babel/core@7.25.2))(jest@29.7.0(@types/node@20.16.11)(ts-node@10.9.2(@types/node@20.16.11)(typescript@5.5.4)))(typescript@5.5.4)
      typescript:
        specifier: 'catalog:'
        version: 5.5.4
      vite:
        specifier: 'catalog:'
        version: 5.4.8(@types/node@20.16.11)(sass@1.77.8)

  tools/pl-bootstrap:
    dependencies:
      '@milaboratories/pl-config':
        specifier: workspace:*
        version: link:../../lib/node/pl-config
      '@milaboratories/pl-local':
        specifier: workspace:*
        version: link:../../lib/node/pl-local
      '@oclif/core':
        specifier: 'catalog:'
        version: 4.0.27
      canonicalize:
        specifier: 'catalog:'
        version: 2.0.0
      decompress:
        specifier: 'catalog:'
        version: 4.2.1
      readline-sync:
        specifier: 'catalog:'
        version: 1.4.10
      tar:
        specifier: 'catalog:'
        version: 7.4.3
      winston:
        specifier: 'catalog:'
        version: 3.14.2
      yaml:
        specifier: 'catalog:'
        version: 2.5.1
      zod:
        specifier: 'catalog:'
        version: 3.23.8
    devDependencies:
      '@milaboratories/oclif-index':
        specifier: workspace:*
        version: link:../oclif-index
      '@milaboratories/platforma-build-configs':
        specifier: workspace:*
        version: link:../../lib/util/build-configs
      '@types/decompress':
        specifier: 'catalog:'
        version: 4.2.7
      '@types/jest':
        specifier: 'catalog:'
        version: 29.5.13
      '@types/node':
        specifier: 'catalog:'
        version: 20.16.11
      '@types/readline-sync':
        specifier: 'catalog:'
        version: 1.4.8
      jest:
        specifier: 'catalog:'
        version: 29.7.0(@types/node@20.16.11)(ts-node@10.9.2(@types/node@20.16.11)(typescript@5.5.4))
      prettier:
        specifier: 'catalog:'
        version: 3.3.3
      ts-jest:
        specifier: 'catalog:'
        version: 29.2.5(@babel/core@7.25.2)(@jest/transform@29.7.0)(@jest/types@29.6.3)(babel-jest@29.7.0(@babel/core@7.25.2))(jest@29.7.0(@types/node@20.16.11)(ts-node@10.9.2(@types/node@20.16.11)(typescript@5.5.4)))(typescript@5.5.4)
      ts-node:
        specifier: 'catalog:'
        version: 10.9.2(@types/node@20.16.11)(typescript@5.5.4)
      tsconfig-paths:
        specifier: 'catalog:'
        version: 4.2.0
      typescript:
        specifier: 'catalog:'
        version: 5.5.4
      vite:
        specifier: 'catalog:'
        version: 5.4.8(@types/node@20.16.11)(sass@1.77.8)

  tools/tengo-builder:
    dependencies:
      '@milaboratories/tengo-tester':
        specifier: 'catalog:'
        version: 1.4.4
      '@oclif/core':
        specifier: 'catalog:'
        version: 4.0.27
      canonicalize:
        specifier: 'catalog:'
        version: 2.0.0
      winston:
        specifier: 'catalog:'
        version: 3.14.2
    devDependencies:
      '@jest/globals':
        specifier: 'catalog:'
        version: 29.7.0
      '@milaboratories/oclif-index':
        specifier: workspace:*
        version: link:../oclif-index
      '@milaboratories/platforma-build-configs':
        specifier: workspace:*
        version: link:../../lib/util/build-configs
      '@types/jest':
        specifier: 'catalog:'
        version: 29.5.13
      '@types/node':
        specifier: 'catalog:'
        version: 20.16.11
      jest:
        specifier: 'catalog:'
        version: 29.7.0(@types/node@20.16.11)(ts-node@10.9.2(@types/node@20.16.11)(typescript@5.5.4))
      ts-jest:
        specifier: 'catalog:'
        version: 29.2.5(@babel/core@7.25.2)(@jest/transform@29.7.0)(@jest/types@29.6.3)(babel-jest@29.7.0(@babel/core@7.25.2))(jest@29.7.0(@types/node@20.16.11)(ts-node@10.9.2(@types/node@20.16.11)(typescript@5.5.4)))(typescript@5.5.4)
      typescript:
        specifier: 'catalog:'
        version: 5.5.4
      vite:
        specifier: 'catalog:'
        version: 5.4.8(@types/node@20.16.11)(sass@1.77.8)

packages:

  '@ag-grid-community/client-side-row-model@32.2.2':
    resolution: {integrity: sha512-BenXaVRISOAlMwl59BWGAJ/RBRsc0eHR3i/pGRmjQc8eGgdTqjrePL4kDL7UXDAKoqqNsoGKK5TGHjCHAs1cHA==}

  '@ag-grid-community/core@32.2.2':
    resolution: {integrity: sha512-8w++Q5DKbFKhee7ZZ3HCx6KkMTHVwtV+xNwN/RJZneQ3WkXJYvsnkgVWmiwtglEo1iuMArxTz6pqOz/p23TBxA==}

  '@ag-grid-community/csv-export@32.2.2':
    resolution: {integrity: sha512-9ttdlJ7XOgK/qGC0QyXM1ep3f1GIjnyz1cQqIr9B2epe0fGFDt+lvK9EJBAQCG2GVJaFJ/xxBJfkQx65ganp+g==}

  '@ag-grid-community/infinite-row-model@32.2.2':
    resolution: {integrity: sha512-/K17BClH264UpXxtypRgY9Vy7mM3IWzlyCkAtoUF+TraYMwJqMSIjXCzZ/n/iXKQSKuTRiREqbq9ve5M/LtAaA==}

  '@ag-grid-community/styles@32.2.2':
    resolution: {integrity: sha512-YQm+Tb0yPUxxFmExrYtic+gMOU+00/brLZNVE8sB8/6SuxIKla6Vk7sC1aljtMtwaxO0H4gOL7vx4wYB4FtwBA==}

  '@ag-grid-community/vue3@32.2.2':
    resolution: {integrity: sha512-fbGy2c2/775huBmLXJtYPoKaKLLWQGxTrm18VOACFwo4hFkGVBgovygFwtOPuXNZDkV4rZWrgQ59zJCkKFY36Q==}

  '@ag-grid-enterprise/clipboard@32.2.2':
    resolution: {integrity: sha512-uw7kBiy1RvrtzUXEeIjeVQ3UfhO7lpArwyMNJG3QFM9EhJGLd6suRE1HNRBNTc9ugA1l6kIMagooGfu3aAbJvw==}

  '@ag-grid-enterprise/core@32.2.2':
    resolution: {integrity: sha512-0aUkBDIAGQAlNta13hX4ThgJ020LGN6Xfm5hUiRCSt1GC060H+GJVpfoc/VoFqa3VVr0BBdSZnXVTV5GX2UD2A==}

  '@ag-grid-enterprise/range-selection@32.2.2':
    resolution: {integrity: sha512-No6Xts7WL0NA4cscwZsLZ/mrMlidxj6nGCGslurKj6duaGvSdgoIsUf/I+Cd8Aa2pOosvUHKSFHELjDvZZsKzg==}

  '@ampproject/remapping@2.3.0':
    resolution: {integrity: sha512-30iZtAPgz+LTIYoeivqYo853f02jBYSd5uGnGpkFV0M3xOt9aN73erkgYAmZU43x4VfqcnLxW9Kpg3R5LC4YYw==}
    engines: {node: '>=6.0.0'}

  '@aws-crypto/crc32@5.2.0':
    resolution: {integrity: sha512-nLbCWqQNgUiwwtFsen1AdzAtvuLRsQS8rYgMuxCrdKf9kOssamGLuPwyTY9wyYblNr9+1XM8v6zoDTPPSIeANg==}
    engines: {node: '>=16.0.0'}

  '@aws-crypto/crc32c@5.2.0':
    resolution: {integrity: sha512-+iWb8qaHLYKrNvGRbiYRHSdKRWhto5XlZUEBwDjYNf+ly5SVYG6zEoYIdxvf5R3zyeP16w4PLBn3rH1xc74Rag==}

  '@aws-crypto/sha1-browser@5.2.0':
    resolution: {integrity: sha512-OH6lveCFfcDjX4dbAvCFSYUjJZjDr/3XJ3xHtjn3Oj5b9RjojQo8npoLeA/bNwkOkrSQ0wgrHzXk4tDRxGKJeg==}

  '@aws-crypto/sha256-browser@5.2.0':
    resolution: {integrity: sha512-AXfN/lGotSQwu6HNcEsIASo7kWXZ5HYWvfOmSNKDsEqC4OashTp8alTmaz+F7TC2L083SFv5RdB+qU3Vs1kZqw==}

  '@aws-crypto/sha256-js@5.2.0':
    resolution: {integrity: sha512-FFQQyu7edu4ufvIZ+OadFpHHOt+eSTBaYaki44c+akjg7qZg9oOQeLlk77F6tSYqjDAFClrHJk9tMf0HdVyOvA==}
    engines: {node: '>=16.0.0'}

  '@aws-crypto/supports-web-crypto@5.2.0':
    resolution: {integrity: sha512-iAvUotm021kM33eCdNfwIN//F77/IADDSs58i+MDaOqFrVjZo9bAal0NK7HurRuWLLpF1iLX7gbWrjHjeo+YFg==}

  '@aws-crypto/util@5.2.0':
    resolution: {integrity: sha512-4RkU9EsI6ZpBve5fseQlGNUWKMa1RLPQ1dnjnQoe07ldfIzcsGb5hC5W0Dm7u423KWzawlrpbjXBrXCEv9zazQ==}

  '@aws-sdk/client-cloudfront@3.666.0':
    resolution: {integrity: sha512-2KZPIXZRmcZ7qX2X67RiTNfMbMSmJPp5TSGBpYYQ5UdD6j+K+cUZEYn2Sc280zphzl72d0Hx5p24DCz1bBfhIw==}
    engines: {node: '>=16.0.0'}

  '@aws-sdk/client-s3@3.666.0':
    resolution: {integrity: sha512-gDBvsm5JlocQH7W6MROWpt80UdlBNENofXaQeVnhEanJXr7K13jtPFC0XwlzPYuoXr8NnNZKA/kLKGjsCVoayQ==}
    engines: {node: '>=16.0.0'}

  '@aws-sdk/client-sso-oidc@3.666.0':
    resolution: {integrity: sha512-mW//v5EvHMU2SulW1FqmjJJPDNhzySRb/YUU+jq9AFDIYUdjF6j6wM+iavCW/4gLqOct0RT7B62z8jqyHkUCEQ==}
    engines: {node: '>=16.0.0'}
    peerDependencies:
      '@aws-sdk/client-sts': ^3.666.0

  '@aws-sdk/client-sso@3.666.0':
    resolution: {integrity: sha512-+h5Xk64dM4on1MwjTYxlwtI8ilytU7zjTVRzMAYOysmH71Bc8YsLOfonFHvzhF/AXpKJu3f1BhM65S0tasPcrw==}
    engines: {node: '>=16.0.0'}

  '@aws-sdk/client-sts@3.666.0':
    resolution: {integrity: sha512-tw8yxcxvaj0d/A4YJXIh3mISzsQe8rThIVKvpyhEdl1lEoz81skCccX5u3gHajciSdga/V0DxhBbsO+eE1bZkw==}
    engines: {node: '>=16.0.0'}

  '@aws-sdk/core@3.666.0':
    resolution: {integrity: sha512-jxNjs0sAVX+CWwoa4kHUENLHuBwjT1EILBoctmQoiIb1v5KpKwZnSByHTpvUkFmbuwWQPEnJkJCqzIHjEmjisA==}
    engines: {node: '>=16.0.0'}

  '@aws-sdk/credential-provider-env@3.664.0':
    resolution: {integrity: sha512-95rE+9Voaco0nmKJrXqfJAxSSkSWqlBy76zomiZrUrv7YuijQtHCW8jte6v6UHAFAaBzgFsY7QqBxs15u9SM7g==}
    engines: {node: '>=16.0.0'}

  '@aws-sdk/credential-provider-http@3.666.0':
    resolution: {integrity: sha512-j1Cob+tYmJ/m9agSsFPdAhLfILBqZzolF17XJvmEzQC2edltQ6NR0Wd09GQvtiAFZy7gn1l40bKuxX6Tq5U6XQ==}
    engines: {node: '>=16.0.0'}

  '@aws-sdk/credential-provider-ini@3.666.0':
    resolution: {integrity: sha512-u09aUZJQNK8zVAKJKEOQ2mLsv39YxR20US00/WAPNW9sMWWhl4raT97tsalOUc6ZTHOEqHHmEVZXuscINnkaww==}
    engines: {node: '>=16.0.0'}
    peerDependencies:
      '@aws-sdk/client-sts': ^3.666.0

  '@aws-sdk/credential-provider-node@3.666.0':
    resolution: {integrity: sha512-C43L9kxAb2lvIZ+eKVuyX9xYrkpg+Zyq0fLasK1wekC6M/Qj/uqE1KFz9ddDE8Dv1HwiE+UZk5psM0KatQpPGQ==}
    engines: {node: '>=16.0.0'}

  '@aws-sdk/credential-provider-process@3.664.0':
    resolution: {integrity: sha512-sQicIw/qWTsmMw8EUQNJXdrWV5SXaZc2zGdCQsQxhR6wwNO2/rZ5JmzdcwUADmleBVyPYk3KGLhcofF/qXT2Ng==}
    engines: {node: '>=16.0.0'}

  '@aws-sdk/credential-provider-sso@3.666.0':
    resolution: {integrity: sha512-aaa5Ig8hI7lSh1CSQP0oaLvjylz6+3mKUgdvw69zv0MdX3TUZiQRDCsfqK0P3VNsj/QSvBytSjuNDuSaYcACJg==}
    engines: {node: '>=16.0.0'}

  '@aws-sdk/credential-provider-web-identity@3.664.0':
    resolution: {integrity: sha512-10ltP1BfSKRJVXd8Yr5oLbo+VSDskWbps0X3szSsxTk0Dju1xvkz7hoIjylWLvtGbvQ+yb2pmsJYKCudW/4DJg==}
    engines: {node: '>=16.0.0'}
    peerDependencies:
      '@aws-sdk/client-sts': ^3.664.0

  '@aws-sdk/middleware-bucket-endpoint@3.664.0':
    resolution: {integrity: sha512-KP+foxGaAclhRI63ElZPvVeG5oajkbNhE7wiW34UoSw8wI2l+lmm36zkiebfP4K5HRyADS+KvGw95851N++s2A==}
    engines: {node: '>=16.0.0'}

  '@aws-sdk/middleware-expect-continue@3.664.0':
    resolution: {integrity: sha512-7hvF+HQhDFvBCzxWFmFOa6tWkVjRAaTR/Ltt03TAZ6JzfIayqnqKFvmdvYFfIeD2w3x4gx24zooRillFk4e3mQ==}
    engines: {node: '>=16.0.0'}

  '@aws-sdk/middleware-flexible-checksums@3.666.0':
    resolution: {integrity: sha512-jDbItXr60OsZwgRNhRMbomf9TitQ3nomV6WR3WZ7wHc8fFcwV67+OnoV1rv091HsC4qYuqp8i1YKecJuuiefrQ==}
    engines: {node: '>=16.0.0'}

  '@aws-sdk/middleware-host-header@3.664.0':
    resolution: {integrity: sha512-4tCXJ+DZWTq38eLmFgnEmO8X4jfWpgPbWoCyVYpRHCPHq6xbrU65gfwS9jGx25L4YdEce641ChI9TKLryuUgRA==}
    engines: {node: '>=16.0.0'}

  '@aws-sdk/middleware-location-constraint@3.664.0':
    resolution: {integrity: sha512-hHMdJqq83cDnSTVhrSDsOrm1DyFtS1rteSwuqN7dGNr093bluCqH1VpnS/8juYzux8QGnzRecs9qV3hncGGxPw==}
    engines: {node: '>=16.0.0'}

  '@aws-sdk/middleware-logger@3.664.0':
    resolution: {integrity: sha512-eNykMqQuv7eg9pAcaLro44fscIe1VkFfhm+gYnlxd+PH6xqapRki1E68VHehnIptnVBdqnWfEqLUSLGm9suqhg==}
    engines: {node: '>=16.0.0'}

  '@aws-sdk/middleware-recursion-detection@3.664.0':
    resolution: {integrity: sha512-jq27WMZhm+dY8BWZ9Ipy3eXtZj0lJzpaKQE3A3tH5AOIlUV/gqrmnJ9CdqVVef4EJsq9Yil4ZzQjKKmPsxveQg==}
    engines: {node: '>=16.0.0'}

  '@aws-sdk/middleware-sdk-s3@3.666.0':
    resolution: {integrity: sha512-JUUCDBbt0+AQTwE9gvyn1zaN1QA+wFj5A+DO2igWuIRkR/nU5oHtsoyZY0+lL+uvZpsstmJn1Eeu04E9ourwag==}
    engines: {node: '>=16.0.0'}

  '@aws-sdk/middleware-ssec@3.664.0':
    resolution: {integrity: sha512-uyMnxku5ygRxr/z4pO9ul8Rgn2CoFcKCaKnfHfTgVo2yV/jKHI3rAvyD3OtOO7k4S0odaJzss2Fw6GsIKZy5AQ==}
    engines: {node: '>=16.0.0'}

  '@aws-sdk/middleware-user-agent@3.666.0':
    resolution: {integrity: sha512-d8XJ103SGCMsFIKEowpOaZr0W8AkLNd+3CS7W95yb6YmN7lcNGL54RtTSy3m8YJI6W2jXftPFN2oLG4K3aywVQ==}
    engines: {node: '>=16.0.0'}

  '@aws-sdk/region-config-resolver@3.664.0':
    resolution: {integrity: sha512-o/B8dg8K+9714RGYPgMxZgAChPe/MTSMkf/eHXTUFHNik5i1HgVKfac22njV2iictGy/6GhpFsKa1OWNYAkcUg==}
    engines: {node: '>=16.0.0'}

  '@aws-sdk/signature-v4-multi-region@3.666.0':
    resolution: {integrity: sha512-dbuJp0riLeXkyh7wWCK4Jra/kOvVoLTIq0jHeBoFMTOEvU/DAoo8KjIvHPu0TJ2nQzccW0RW40DAabUIVEQxCg==}
    engines: {node: '>=16.0.0'}

  '@aws-sdk/token-providers@3.664.0':
    resolution: {integrity: sha512-dBAvXW2/6bAxidvKARFxyCY2uCynYBKRFN00NhS1T5ggxm3sUnuTpWw1DTjl02CVPkacBOocZf10h8pQbHSK8w==}
    engines: {node: '>=16.0.0'}
    peerDependencies:
      '@aws-sdk/client-sso-oidc': ^3.664.0

  '@aws-sdk/types@3.664.0':
    resolution: {integrity: sha512-+GtXktvVgpreM2b+NJL9OqZGsOzHwlCUrO8jgQUvH/yA6Kd8QO2YFhQCp0C9sSzTteZJVqGBu8E0CQurxJHPbw==}
    engines: {node: '>=16.0.0'}

  '@aws-sdk/util-arn-parser@3.568.0':
    resolution: {integrity: sha512-XUKJWWo+KOB7fbnPP0+g/o5Ulku/X53t7i/h+sPHr5xxYTJJ9CYnbToo95mzxe7xWvkLrsNtJ8L+MnNn9INs2w==}
    engines: {node: '>=16.0.0'}

  '@aws-sdk/util-endpoints@3.664.0':
    resolution: {integrity: sha512-KrXoHz6zmAahVHkyWMRT+P6xJaxItgmklxEDrT+npsUB4d5C/lhw16Crcp9TDi828fiZK3GYKRAmmNhvmzvBNg==}
    engines: {node: '>=16.0.0'}

  '@aws-sdk/util-locate-window@3.568.0':
    resolution: {integrity: sha512-3nh4TINkXYr+H41QaPelCceEB2FXP3fxp93YZXB/kqJvX0U9j0N0Uk45gvsjmEPzG8XxkPEeLIfT2I1M7A6Lig==}
    engines: {node: '>=16.0.0'}

  '@aws-sdk/util-user-agent-browser@3.664.0':
    resolution: {integrity: sha512-c/PV3+f1ss4PpskHbcOxTZ6fntV2oXy/xcDR9nW+kVaz5cM1G702gF0rvGLKPqoBwkj2rWGe6KZvEBeLzynTUQ==}

  '@aws-sdk/util-user-agent-node@3.666.0':
    resolution: {integrity: sha512-DzbOMcAqrn51Z0fz5FvofaYmQA+sOJKO2cb8zQrix3TkzsTw1vRLo/cgQUJuJRGptbQCe1gnj7+21Gd5hpU6Ag==}
    engines: {node: '>=16.0.0'}
    peerDependencies:
      aws-crt: '>=1.0.0'
    peerDependenciesMeta:
      aws-crt:
        optional: true

  '@aws-sdk/xml-builder@3.662.0':
    resolution: {integrity: sha512-ikLkXn0igUpnJu2mCZjklvmcDGWT9OaLRv3JyC/cRkTaaSrblPjPM7KKsltxdMTLQ+v7fjCN0TsJpxphMfaOPA==}
    engines: {node: '>=16.0.0'}

  '@babel/code-frame@7.24.7':
    resolution: {integrity: sha512-BcYH1CVJBO9tvyIZ2jVeXgSIMvGZ2FDRvDdOIVQyuklNKSsx+eppDEBq/g47Ayw+RqNFE+URvOShmf+f/qwAlA==}
    engines: {node: '>=6.9.0'}

  '@babel/compat-data@7.25.4':
    resolution: {integrity: sha512-+LGRog6RAsCJrrrg/IO6LGmpphNe5DiK30dGjCoxxeGv49B10/3XYGxPsAwrDlMFcFEvdAUavDT8r9k/hSyQqQ==}
    engines: {node: '>=6.9.0'}

  '@babel/core@7.25.2':
    resolution: {integrity: sha512-BBt3opiCOxUr9euZ5/ro/Xv8/V7yJ5bjYMqG/C1YAo8MIKAnumZalCN+msbci3Pigy4lIQfPUpfMM27HMGaYEA==}
    engines: {node: '>=6.9.0'}

  '@babel/generator@7.25.6':
    resolution: {integrity: sha512-VPC82gr1seXOpkjAAKoLhP50vx4vGNlF4msF64dSFq1P8RfB+QAuJWGHPXXPc8QyfVWwwB/TNNU4+ayZmHNbZw==}
    engines: {node: '>=6.9.0'}

  '@babel/helper-compilation-targets@7.25.2':
    resolution: {integrity: sha512-U2U5LsSaZ7TAt3cfaymQ8WHh0pxvdHoEk6HVpaexxixjyEquMh0L0YNJNM6CTGKMXV1iksi0iZkGw4AcFkPaaw==}
    engines: {node: '>=6.9.0'}

  '@babel/helper-module-imports@7.24.7':
    resolution: {integrity: sha512-8AyH3C+74cgCVVXow/myrynrAGv+nTVg5vKu2nZph9x7RcRwzmh0VFallJuFTZ9mx6u4eSdXZfcOzSqTUm0HCA==}
    engines: {node: '>=6.9.0'}

  '@babel/helper-module-transforms@7.25.2':
    resolution: {integrity: sha512-BjyRAbix6j/wv83ftcVJmBt72QtHI56C7JXZoG2xATiLpmoC7dpd8WnkikExHDVPpi/3qCmO6WY1EaXOluiecQ==}
    engines: {node: '>=6.9.0'}
    peerDependencies:
      '@babel/core': ^7.0.0

  '@babel/helper-plugin-utils@7.24.8':
    resolution: {integrity: sha512-FFWx5142D8h2Mgr/iPVGH5G7w6jDn4jUSpZTyDnQO0Yn7Ks2Kuz6Pci8H6MPCoUJegd/UZQ3tAvfLCxQSnWWwg==}
    engines: {node: '>=6.9.0'}

  '@babel/helper-simple-access@7.24.7':
    resolution: {integrity: sha512-zBAIvbCMh5Ts+b86r/CjU+4XGYIs+R1j951gxI3KmmxBMhCg4oQMsv6ZXQ64XOm/cvzfU1FmoCyt6+owc5QMYg==}
    engines: {node: '>=6.9.0'}

  '@babel/helper-string-parser@7.24.8':
    resolution: {integrity: sha512-pO9KhhRcuUyGnJWwyEgnRJTSIZHiT+vMD0kPeD+so0l7mxkMT19g3pjY9GTnHySck/hDzq+dtW/4VgnMkippsQ==}
    engines: {node: '>=6.9.0'}

  '@babel/helper-validator-identifier@7.24.7':
    resolution: {integrity: sha512-rR+PBcQ1SMQDDyF6X0wxtG8QyLCgUB0eRAGguqRLfkCA87l7yAP7ehq8SNj96OOGTO8OBV70KhuFYcIkHXOg0w==}
    engines: {node: '>=6.9.0'}

  '@babel/helper-validator-option@7.24.8':
    resolution: {integrity: sha512-xb8t9tD1MHLungh/AIoWYN+gVHaB9kwlu8gffXGSt3FFEIT7RjS+xWbc2vUD1UTZdIpKj/ab3rdqJ7ufngyi2Q==}
    engines: {node: '>=6.9.0'}

  '@babel/helpers@7.25.6':
    resolution: {integrity: sha512-Xg0tn4HcfTijTwfDwYlvVCl43V6h4KyVVX2aEm4qdO/PC6L2YvzLHFdmxhoeSA3eslcE6+ZVXHgWwopXYLNq4Q==}
    engines: {node: '>=6.9.0'}

  '@babel/highlight@7.24.7':
    resolution: {integrity: sha512-EStJpq4OuY8xYfhGVXngigBJRWxftKX9ksiGDnmlY3o7B/V7KIAc9X4oiK87uPJSc/vs5L869bem5fhZa8caZw==}
    engines: {node: '>=6.9.0'}

  '@babel/parser@7.25.6':
    resolution: {integrity: sha512-trGdfBdbD0l1ZPmcJ83eNxB9rbEax4ALFTF7fN386TMYbeCQbyme5cOEXQhbGXKebwGaB/J52w1mrklMcbgy6Q==}
    engines: {node: '>=6.0.0'}
    hasBin: true

  '@babel/plugin-syntax-async-generators@7.8.4':
    resolution: {integrity: sha512-tycmZxkGfZaxhMRbXlPXuVFpdWlXpir2W4AMhSJgRKzk/eDlIXOhb2LHWoLpDF7TEHylV5zNhykX6KAgHJmTNw==}
    peerDependencies:
      '@babel/core': ^7.0.0-0

  '@babel/plugin-syntax-bigint@7.8.3':
    resolution: {integrity: sha512-wnTnFlG+YxQm3vDxpGE57Pj0srRU4sHE/mDkt1qv2YJJSeUAec2ma4WLUnUPeKjyrfntVwe/N6dCXpU+zL3Npg==}
    peerDependencies:
      '@babel/core': ^7.0.0-0

  '@babel/plugin-syntax-class-properties@7.12.13':
    resolution: {integrity: sha512-fm4idjKla0YahUNgFNLCB0qySdsoPiZP3iQE3rky0mBUtMZ23yDJ9SJdg6dXTSDnulOVqiF3Hgr9nbXvXTQZYA==}
    peerDependencies:
      '@babel/core': ^7.0.0-0

  '@babel/plugin-syntax-class-static-block@7.14.5':
    resolution: {integrity: sha512-b+YyPmr6ldyNnM6sqYeMWE+bgJcJpO6yS4QD7ymxgH34GBPNDM/THBh8iunyvKIZztiwLH4CJZ0RxTk9emgpjw==}
    engines: {node: '>=6.9.0'}
    peerDependencies:
      '@babel/core': ^7.0.0-0

  '@babel/plugin-syntax-import-attributes@7.25.6':
    resolution: {integrity: sha512-sXaDXaJN9SNLymBdlWFA+bjzBhFD617ZaFiY13dGt7TVslVvVgA6fkZOP7Ki3IGElC45lwHdOTrCtKZGVAWeLQ==}
    engines: {node: '>=6.9.0'}
    peerDependencies:
      '@babel/core': ^7.0.0-0

  '@babel/plugin-syntax-import-meta@7.10.4':
    resolution: {integrity: sha512-Yqfm+XDx0+Prh3VSeEQCPU81yC+JWZ2pDPFSS4ZdpfZhp4MkFMaDC1UqseovEKwSUpnIL7+vK+Clp7bfh0iD7g==}
    peerDependencies:
      '@babel/core': ^7.0.0-0

  '@babel/plugin-syntax-json-strings@7.8.3':
    resolution: {integrity: sha512-lY6kdGpWHvjoe2vk4WrAapEuBR69EMxZl+RoGRhrFGNYVK8mOPAW8VfbT/ZgrFbXlDNiiaxQnAtgVCZ6jv30EA==}
    peerDependencies:
      '@babel/core': ^7.0.0-0

  '@babel/plugin-syntax-jsx@7.24.7':
    resolution: {integrity: sha512-6ddciUPe/mpMnOKv/U+RSd2vvVy+Yw/JfBB0ZHYjEZt9NLHmCUylNYlsbqCCS1Bffjlb0fCwC9Vqz+sBz6PsiQ==}
    engines: {node: '>=6.9.0'}
    peerDependencies:
      '@babel/core': ^7.0.0-0

  '@babel/plugin-syntax-logical-assignment-operators@7.10.4':
    resolution: {integrity: sha512-d8waShlpFDinQ5MtvGU9xDAOzKH47+FFoney2baFIoMr952hKOLp1HR7VszoZvOsV/4+RRszNY7D17ba0te0ig==}
    peerDependencies:
      '@babel/core': ^7.0.0-0

  '@babel/plugin-syntax-nullish-coalescing-operator@7.8.3':
    resolution: {integrity: sha512-aSff4zPII1u2QD7y+F8oDsz19ew4IGEJg9SVW+bqwpwtfFleiQDMdzA/R+UlWDzfnHFCxxleFT0PMIrR36XLNQ==}
    peerDependencies:
      '@babel/core': ^7.0.0-0

  '@babel/plugin-syntax-numeric-separator@7.10.4':
    resolution: {integrity: sha512-9H6YdfkcK/uOnY/K7/aA2xpzaAgkQn37yzWUMRK7OaPOqOpGS1+n0H5hxT9AUw9EsSjPW8SVyMJwYRtWs3X3ug==}
    peerDependencies:
      '@babel/core': ^7.0.0-0

  '@babel/plugin-syntax-object-rest-spread@7.8.3':
    resolution: {integrity: sha512-XoqMijGZb9y3y2XskN+P1wUGiVwWZ5JmoDRwx5+3GmEplNyVM2s2Dg8ILFQm8rWM48orGy5YpI5Bl8U1y7ydlA==}
    peerDependencies:
      '@babel/core': ^7.0.0-0

  '@babel/plugin-syntax-optional-catch-binding@7.8.3':
    resolution: {integrity: sha512-6VPD0Pc1lpTqw0aKoeRTMiB+kWhAoT24PA+ksWSBrFtl5SIRVpZlwN3NNPQjehA2E/91FV3RjLWoVTglWcSV3Q==}
    peerDependencies:
      '@babel/core': ^7.0.0-0

  '@babel/plugin-syntax-optional-chaining@7.8.3':
    resolution: {integrity: sha512-KoK9ErH1MBlCPxV0VANkXW2/dw4vlbGDrFgz8bmUsBGYkFRcbRwMh6cIJubdPrkxRwuGdtCk0v/wPTKbQgBjkg==}
    peerDependencies:
      '@babel/core': ^7.0.0-0

  '@babel/plugin-syntax-private-property-in-object@7.14.5':
    resolution: {integrity: sha512-0wVnp9dxJ72ZUJDV27ZfbSj6iHLoytYZmh3rFcxNnvsJF3ktkzLDZPy/mA17HGsaQT3/DQsWYX1f1QGWkCoVUg==}
    engines: {node: '>=6.9.0'}
    peerDependencies:
      '@babel/core': ^7.0.0-0

  '@babel/plugin-syntax-top-level-await@7.14.5':
    resolution: {integrity: sha512-hx++upLv5U1rgYfwe1xBQUhRmU41NEvpUvrp8jkrSCdvGSnM5/qdRMtylJ6PG5OFkBaHkbTAKTnd3/YyESRHFw==}
    engines: {node: '>=6.9.0'}
    peerDependencies:
      '@babel/core': ^7.0.0-0

  '@babel/plugin-syntax-typescript@7.25.4':
    resolution: {integrity: sha512-uMOCoHVU52BsSWxPOMVv5qKRdeSlPuImUCB2dlPuBSU+W2/ROE7/Zg8F2Kepbk+8yBa68LlRKxO+xgEVWorsDg==}
    engines: {node: '>=6.9.0'}
    peerDependencies:
      '@babel/core': ^7.0.0-0

  '@babel/runtime@7.25.6':
    resolution: {integrity: sha512-VBj9MYyDb9tuLq7yzqjgzt6Q+IBQLrGZfdjOekyEirZPHxXWoTSGUTMrpsfi58Up73d13NfYLv8HT9vmznjzhQ==}
    engines: {node: '>=6.9.0'}

  '@babel/template@7.25.0':
    resolution: {integrity: sha512-aOOgh1/5XzKvg1jvVz7AVrx2piJ2XBi227DHmbY6y+bM9H2FlN+IfecYu4Xl0cNiiVejlsCri89LUsbj8vJD9Q==}
    engines: {node: '>=6.9.0'}

  '@babel/traverse@7.25.6':
    resolution: {integrity: sha512-9Vrcx5ZW6UwK5tvqsj0nGpp/XzqthkT0dqIc9g1AdtygFToNtTF67XzYS//dm+SAK9cp3B9R4ZO/46p63SCjlQ==}
    engines: {node: '>=6.9.0'}

  '@babel/types@7.25.6':
    resolution: {integrity: sha512-/l42B1qxpG6RdfYf343Uw1vmDjeNhneUXtzhojE7pDgfpEypmRhI6j1kr17XCVv4Cgl9HdAiQY2x0GwKm7rWCw==}
    engines: {node: '>=6.9.0'}

  '@bcoe/v8-coverage@0.2.3':
    resolution: {integrity: sha512-0hYQ8SB4Db5zvZB4axdMHGwEaQjkZzFjQiN9LVYvIFB2nSUHW9tYpxWriPrWDASIxiaXax83REcLxuSdnGPZtw==}

  '@changesets/apply-release-plan@7.0.5':
    resolution: {integrity: sha512-1cWCk+ZshEkSVEZrm2fSj1Gz8sYvxgUL4Q78+1ZZqeqfuevPTPk033/yUZ3df8BKMohkqqHfzj0HOOrG0KtXTw==}

  '@changesets/assemble-release-plan@6.0.4':
    resolution: {integrity: sha512-nqICnvmrwWj4w2x0fOhVj2QEGdlUuwVAwESrUo5HLzWMI1rE5SWfsr9ln+rDqWB6RQ2ZyaMZHUcU7/IRaUJS+Q==}

  '@changesets/changelog-git@0.2.0':
    resolution: {integrity: sha512-bHOx97iFI4OClIT35Lok3sJAwM31VbUM++gnMBV16fdbtBhgYu4dxsphBF/0AZZsyAHMrnM0yFcj5gZM1py6uQ==}

  '@changesets/cli@2.27.9':
    resolution: {integrity: sha512-q42a/ZbDnxPpCb5Wkm6tMVIxgeI9C/bexntzTeCFBrQEdpisQqk8kCHllYZMDjYtEc1ZzumbMJAG8H0Z4rdvjg==}
    hasBin: true

  '@changesets/config@3.0.3':
    resolution: {integrity: sha512-vqgQZMyIcuIpw9nqFIpTSNyc/wgm/Lu1zKN5vECy74u95Qx/Wa9g27HdgO4NkVAaq+BGA8wUc/qvbvVNs93n6A==}

  '@changesets/errors@0.2.0':
    resolution: {integrity: sha512-6BLOQUscTpZeGljvyQXlWOItQyU71kCdGz7Pi8H8zdw6BI0g3m43iL4xKUVPWtG+qrrL9DTjpdn8eYuCQSRpow==}

  '@changesets/get-dependents-graph@2.1.2':
    resolution: {integrity: sha512-sgcHRkiBY9i4zWYBwlVyAjEM9sAzs4wYVwJUdnbDLnVG3QwAaia1Mk5P8M7kraTOZN+vBET7n8KyB0YXCbFRLQ==}

  '@changesets/get-release-plan@4.0.4':
    resolution: {integrity: sha512-SicG/S67JmPTrdcc9Vpu0wSQt7IiuN0dc8iR5VScnnTVPfIaLvKmEGRvIaF0kcn8u5ZqLbormZNTO77bCEvyWw==}

  '@changesets/get-version-range-type@0.4.0':
    resolution: {integrity: sha512-hwawtob9DryoGTpixy1D3ZXbGgJu1Rhr+ySH2PvTLHvkZuQ7sRT4oQwMh0hbqZH1weAooedEjRsbrWcGLCeyVQ==}

  '@changesets/git@3.0.1':
    resolution: {integrity: sha512-pdgHcYBLCPcLd82aRcuO0kxCDbw/yISlOtkmwmE8Odo1L6hSiZrBOsRl84eYG7DRCab/iHnOkWqExqc4wxk2LQ==}

  '@changesets/logger@0.1.1':
    resolution: {integrity: sha512-OQtR36ZlnuTxKqoW4Sv6x5YIhOmClRd5pWsjZsddYxpWs517R0HkyiefQPIytCVh4ZcC5x9XaG8KTdd5iRQUfg==}

  '@changesets/parse@0.4.0':
    resolution: {integrity: sha512-TS/9KG2CdGXS27S+QxbZXgr8uPsP4yNJYb4BC2/NeFUj80Rni3TeD2qwWmabymxmrLo7JEsytXH1FbpKTbvivw==}

  '@changesets/pre@2.0.1':
    resolution: {integrity: sha512-vvBJ/If4jKM4tPz9JdY2kGOgWmCowUYOi5Ycv8dyLnEE8FgpYYUo1mgJZxcdtGGP3aG8rAQulGLyyXGSLkIMTQ==}

  '@changesets/read@0.6.1':
    resolution: {integrity: sha512-jYMbyXQk3nwP25nRzQQGa1nKLY0KfoOV7VLgwucI0bUO8t8ZLCr6LZmgjXsiKuRDc+5A6doKPr9w2d+FEJ55zQ==}

  '@changesets/should-skip-package@0.1.1':
    resolution: {integrity: sha512-H9LjLbF6mMHLtJIc/eHR9Na+MifJ3VxtgP/Y+XLn4BF7tDTEN1HNYtH6QMcjP1uxp9sjaFYmW8xqloaCi/ckTg==}

  '@changesets/types@4.1.0':
    resolution: {integrity: sha512-LDQvVDv5Kb50ny2s25Fhm3d9QSZimsoUGBsUioj6MC3qbMUCuC8GPIvk/M6IvXx3lYhAs0lwWUQLb+VIEUCECw==}

  '@changesets/types@6.0.0':
    resolution: {integrity: sha512-b1UkfNulgKoWfqyHtzKS5fOZYSJO+77adgL7DLRDr+/7jhChN+QcHnbjiQVOz/U+Ts3PGNySq7diAItzDgugfQ==}

  '@changesets/write@0.3.2':
    resolution: {integrity: sha512-kDxDrPNpUgsjDbWBvUo27PzKX4gqeKOlhibaOXDJA6kuBisGqNHv/HwGJrAu8U/dSf8ZEFIeHIPtvSlZI1kULw==}

  '@colors/colors@1.6.0':
    resolution: {integrity: sha512-Ir+AOibqzrIsL6ajt3Rz3LskB7OiMVHqltZmspbW/TJuTVuyOMirVqAkjfY6JISiLHgyNqicAC8AyHHGzNd/dA==}
    engines: {node: '>=0.1.90'}

  '@cspotcode/source-map-support@0.8.1':
    resolution: {integrity: sha512-IchNf6dN4tHoMFIn/7OE8LWZ19Y6q/67Bmf6vnGREv8RSbBVb9LPJxEcnwrcwX6ixSvaiGoomAUvu4YSxXrVgw==}
    engines: {node: '>=12'}

  '@dabh/diagnostics@2.0.3':
    resolution: {integrity: sha512-hrlQOIi7hAfzsMqlGSFyVucrx38O+j6wiGOf//H2ecvIEqYN4ADBSS2iLMh5UFyDunCNniUIPk/q3riFv45xRA==}

  '@esbuild/aix-ppc64@0.21.5':
    resolution: {integrity: sha512-1SDgH6ZSPTlggy1yI6+Dbkiz8xzpHJEVAlF/AM1tHPLsf5STom9rwtjE4hKAF20FfXXNTFqEYXyJNWh1GiZedQ==}
    engines: {node: '>=12'}
    cpu: [ppc64]
    os: [aix]

  '@esbuild/aix-ppc64@0.23.1':
    resolution: {integrity: sha512-6VhYk1diRqrhBAqpJEdjASR/+WVRtfjpqKuNw11cLiaWpAT/Uu+nokB+UJnevzy/P9C/ty6AOe0dwueMrGh/iQ==}
    engines: {node: '>=18'}
    cpu: [ppc64]
    os: [aix]

  '@esbuild/android-arm64@0.21.5':
    resolution: {integrity: sha512-c0uX9VAUBQ7dTDCjq+wdyGLowMdtR/GoC2U5IYk/7D1H1JYC0qseD7+11iMP2mRLN9RcCMRcjC4YMclCzGwS/A==}
    engines: {node: '>=12'}
    cpu: [arm64]
    os: [android]

  '@esbuild/android-arm64@0.23.1':
    resolution: {integrity: sha512-xw50ipykXcLstLeWH7WRdQuysJqejuAGPd30vd1i5zSyKK3WE+ijzHmLKxdiCMtH1pHz78rOg0BKSYOSB/2Khw==}
    engines: {node: '>=18'}
    cpu: [arm64]
    os: [android]

  '@esbuild/android-arm@0.21.5':
    resolution: {integrity: sha512-vCPvzSjpPHEi1siZdlvAlsPxXl7WbOVUBBAowWug4rJHb68Ox8KualB+1ocNvT5fjv6wpkX6o/iEpbDrf68zcg==}
    engines: {node: '>=12'}
    cpu: [arm]
    os: [android]

  '@esbuild/android-arm@0.23.1':
    resolution: {integrity: sha512-uz6/tEy2IFm9RYOyvKl88zdzZfwEfKZmnX9Cj1BHjeSGNuGLuMD1kR8y5bteYmwqKm1tj8m4cb/aKEorr6fHWQ==}
    engines: {node: '>=18'}
    cpu: [arm]
    os: [android]

  '@esbuild/android-x64@0.21.5':
    resolution: {integrity: sha512-D7aPRUUNHRBwHxzxRvp856rjUHRFW1SdQATKXH2hqA0kAZb1hKmi02OpYRacl0TxIGz/ZmXWlbZgjwWYaCakTA==}
    engines: {node: '>=12'}
    cpu: [x64]
    os: [android]

  '@esbuild/android-x64@0.23.1':
    resolution: {integrity: sha512-nlN9B69St9BwUoB+jkyU090bru8L0NA3yFvAd7k8dNsVH8bi9a8cUAUSEcEEgTp2z3dbEDGJGfP6VUnkQnlReg==}
    engines: {node: '>=18'}
    cpu: [x64]
    os: [android]

  '@esbuild/darwin-arm64@0.21.5':
    resolution: {integrity: sha512-DwqXqZyuk5AiWWf3UfLiRDJ5EDd49zg6O9wclZ7kUMv2WRFr4HKjXp/5t8JZ11QbQfUS6/cRCKGwYhtNAY88kQ==}
    engines: {node: '>=12'}
    cpu: [arm64]
    os: [darwin]

  '@esbuild/darwin-arm64@0.23.1':
    resolution: {integrity: sha512-YsS2e3Wtgnw7Wq53XXBLcV6JhRsEq8hkfg91ESVadIrzr9wO6jJDMZnCQbHm1Guc5t/CdDiFSSfWP58FNuvT3Q==}
    engines: {node: '>=18'}
    cpu: [arm64]
    os: [darwin]

  '@esbuild/darwin-x64@0.21.5':
    resolution: {integrity: sha512-se/JjF8NlmKVG4kNIuyWMV/22ZaerB+qaSi5MdrXtd6R08kvs2qCN4C09miupktDitvh8jRFflwGFBQcxZRjbw==}
    engines: {node: '>=12'}
    cpu: [x64]
    os: [darwin]

  '@esbuild/darwin-x64@0.23.1':
    resolution: {integrity: sha512-aClqdgTDVPSEGgoCS8QDG37Gu8yc9lTHNAQlsztQ6ENetKEO//b8y31MMu2ZaPbn4kVsIABzVLXYLhCGekGDqw==}
    engines: {node: '>=18'}
    cpu: [x64]
    os: [darwin]

  '@esbuild/freebsd-arm64@0.21.5':
    resolution: {integrity: sha512-5JcRxxRDUJLX8JXp/wcBCy3pENnCgBR9bN6JsY4OmhfUtIHe3ZW0mawA7+RDAcMLrMIZaf03NlQiX9DGyB8h4g==}
    engines: {node: '>=12'}
    cpu: [arm64]
    os: [freebsd]

  '@esbuild/freebsd-arm64@0.23.1':
    resolution: {integrity: sha512-h1k6yS8/pN/NHlMl5+v4XPfikhJulk4G+tKGFIOwURBSFzE8bixw1ebjluLOjfwtLqY0kewfjLSrO6tN2MgIhA==}
    engines: {node: '>=18'}
    cpu: [arm64]
    os: [freebsd]

  '@esbuild/freebsd-x64@0.21.5':
    resolution: {integrity: sha512-J95kNBj1zkbMXtHVH29bBriQygMXqoVQOQYA+ISs0/2l3T9/kj42ow2mpqerRBxDJnmkUDCaQT/dfNXWX/ZZCQ==}
    engines: {node: '>=12'}
    cpu: [x64]
    os: [freebsd]

  '@esbuild/freebsd-x64@0.23.1':
    resolution: {integrity: sha512-lK1eJeyk1ZX8UklqFd/3A60UuZ/6UVfGT2LuGo3Wp4/z7eRTRYY+0xOu2kpClP+vMTi9wKOfXi2vjUpO1Ro76g==}
    engines: {node: '>=18'}
    cpu: [x64]
    os: [freebsd]

  '@esbuild/linux-arm64@0.21.5':
    resolution: {integrity: sha512-ibKvmyYzKsBeX8d8I7MH/TMfWDXBF3db4qM6sy+7re0YXya+K1cem3on9XgdT2EQGMu4hQyZhan7TeQ8XkGp4Q==}
    engines: {node: '>=12'}
    cpu: [arm64]
    os: [linux]

  '@esbuild/linux-arm64@0.23.1':
    resolution: {integrity: sha512-/93bf2yxencYDnItMYV/v116zff6UyTjo4EtEQjUBeGiVpMmffDNUyD9UN2zV+V3LRV3/on4xdZ26NKzn6754g==}
    engines: {node: '>=18'}
    cpu: [arm64]
    os: [linux]

  '@esbuild/linux-arm@0.21.5':
    resolution: {integrity: sha512-bPb5AHZtbeNGjCKVZ9UGqGwo8EUu4cLq68E95A53KlxAPRmUyYv2D6F0uUI65XisGOL1hBP5mTronbgo+0bFcA==}
    engines: {node: '>=12'}
    cpu: [arm]
    os: [linux]

  '@esbuild/linux-arm@0.23.1':
    resolution: {integrity: sha512-CXXkzgn+dXAPs3WBwE+Kvnrf4WECwBdfjfeYHpMeVxWE0EceB6vhWGShs6wi0IYEqMSIzdOF1XjQ/Mkm5d7ZdQ==}
    engines: {node: '>=18'}
    cpu: [arm]
    os: [linux]

  '@esbuild/linux-ia32@0.21.5':
    resolution: {integrity: sha512-YvjXDqLRqPDl2dvRODYmmhz4rPeVKYvppfGYKSNGdyZkA01046pLWyRKKI3ax8fbJoK5QbxblURkwK/MWY18Tg==}
    engines: {node: '>=12'}
    cpu: [ia32]
    os: [linux]

  '@esbuild/linux-ia32@0.23.1':
    resolution: {integrity: sha512-VTN4EuOHwXEkXzX5nTvVY4s7E/Krz7COC8xkftbbKRYAl96vPiUssGkeMELQMOnLOJ8k3BY1+ZY52tttZnHcXQ==}
    engines: {node: '>=18'}
    cpu: [ia32]
    os: [linux]

  '@esbuild/linux-loong64@0.21.5':
    resolution: {integrity: sha512-uHf1BmMG8qEvzdrzAqg2SIG/02+4/DHB6a9Kbya0XDvwDEKCoC8ZRWI5JJvNdUjtciBGFQ5PuBlpEOXQj+JQSg==}
    engines: {node: '>=12'}
    cpu: [loong64]
    os: [linux]

  '@esbuild/linux-loong64@0.23.1':
    resolution: {integrity: sha512-Vx09LzEoBa5zDnieH8LSMRToj7ir/Jeq0Gu6qJ/1GcBq9GkfoEAoXvLiW1U9J1qE/Y/Oyaq33w5p2ZWrNNHNEw==}
    engines: {node: '>=18'}
    cpu: [loong64]
    os: [linux]

  '@esbuild/linux-mips64el@0.21.5':
    resolution: {integrity: sha512-IajOmO+KJK23bj52dFSNCMsz1QP1DqM6cwLUv3W1QwyxkyIWecfafnI555fvSGqEKwjMXVLokcV5ygHW5b3Jbg==}
    engines: {node: '>=12'}
    cpu: [mips64el]
    os: [linux]

  '@esbuild/linux-mips64el@0.23.1':
    resolution: {integrity: sha512-nrFzzMQ7W4WRLNUOU5dlWAqa6yVeI0P78WKGUo7lg2HShq/yx+UYkeNSE0SSfSure0SqgnsxPvmAUu/vu0E+3Q==}
    engines: {node: '>=18'}
    cpu: [mips64el]
    os: [linux]

  '@esbuild/linux-ppc64@0.21.5':
    resolution: {integrity: sha512-1hHV/Z4OEfMwpLO8rp7CvlhBDnjsC3CttJXIhBi+5Aj5r+MBvy4egg7wCbe//hSsT+RvDAG7s81tAvpL2XAE4w==}
    engines: {node: '>=12'}
    cpu: [ppc64]
    os: [linux]

  '@esbuild/linux-ppc64@0.23.1':
    resolution: {integrity: sha512-dKN8fgVqd0vUIjxuJI6P/9SSSe/mB9rvA98CSH2sJnlZ/OCZWO1DJvxj8jvKTfYUdGfcq2dDxoKaC6bHuTlgcw==}
    engines: {node: '>=18'}
    cpu: [ppc64]
    os: [linux]

  '@esbuild/linux-riscv64@0.21.5':
    resolution: {integrity: sha512-2HdXDMd9GMgTGrPWnJzP2ALSokE/0O5HhTUvWIbD3YdjME8JwvSCnNGBnTThKGEB91OZhzrJ4qIIxk/SBmyDDA==}
    engines: {node: '>=12'}
    cpu: [riscv64]
    os: [linux]

  '@esbuild/linux-riscv64@0.23.1':
    resolution: {integrity: sha512-5AV4Pzp80fhHL83JM6LoA6pTQVWgB1HovMBsLQ9OZWLDqVY8MVobBXNSmAJi//Csh6tcY7e7Lny2Hg1tElMjIA==}
    engines: {node: '>=18'}
    cpu: [riscv64]
    os: [linux]

  '@esbuild/linux-s390x@0.21.5':
    resolution: {integrity: sha512-zus5sxzqBJD3eXxwvjN1yQkRepANgxE9lgOW2qLnmr8ikMTphkjgXu1HR01K4FJg8h1kEEDAqDcZQtbrRnB41A==}
    engines: {node: '>=12'}
    cpu: [s390x]
    os: [linux]

  '@esbuild/linux-s390x@0.23.1':
    resolution: {integrity: sha512-9ygs73tuFCe6f6m/Tb+9LtYxWR4c9yg7zjt2cYkjDbDpV/xVn+68cQxMXCjUpYwEkze2RcU/rMnfIXNRFmSoDw==}
    engines: {node: '>=18'}
    cpu: [s390x]
    os: [linux]

  '@esbuild/linux-x64@0.21.5':
    resolution: {integrity: sha512-1rYdTpyv03iycF1+BhzrzQJCdOuAOtaqHTWJZCWvijKD2N5Xu0TtVC8/+1faWqcP9iBCWOmjmhoH94dH82BxPQ==}
    engines: {node: '>=12'}
    cpu: [x64]
    os: [linux]

  '@esbuild/linux-x64@0.23.1':
    resolution: {integrity: sha512-EV6+ovTsEXCPAp58g2dD68LxoP/wK5pRvgy0J/HxPGB009omFPv3Yet0HiaqvrIrgPTBuC6wCH1LTOY91EO5hQ==}
    engines: {node: '>=18'}
    cpu: [x64]
    os: [linux]

  '@esbuild/netbsd-x64@0.21.5':
    resolution: {integrity: sha512-Woi2MXzXjMULccIwMnLciyZH4nCIMpWQAs049KEeMvOcNADVxo0UBIQPfSmxB3CWKedngg7sWZdLvLczpe0tLg==}
    engines: {node: '>=12'}
    cpu: [x64]
    os: [netbsd]

  '@esbuild/netbsd-x64@0.23.1':
    resolution: {integrity: sha512-aevEkCNu7KlPRpYLjwmdcuNz6bDFiE7Z8XC4CPqExjTvrHugh28QzUXVOZtiYghciKUacNktqxdpymplil1beA==}
    engines: {node: '>=18'}
    cpu: [x64]
    os: [netbsd]

  '@esbuild/openbsd-arm64@0.23.1':
    resolution: {integrity: sha512-3x37szhLexNA4bXhLrCC/LImN/YtWis6WXr1VESlfVtVeoFJBRINPJ3f0a/6LV8zpikqoUg4hyXw0sFBt5Cr+Q==}
    engines: {node: '>=18'}
    cpu: [arm64]
    os: [openbsd]

  '@esbuild/openbsd-x64@0.21.5':
    resolution: {integrity: sha512-HLNNw99xsvx12lFBUwoT8EVCsSvRNDVxNpjZ7bPn947b8gJPzeHWyNVhFsaerc0n3TsbOINvRP2byTZ5LKezow==}
    engines: {node: '>=12'}
    cpu: [x64]
    os: [openbsd]

  '@esbuild/openbsd-x64@0.23.1':
    resolution: {integrity: sha512-aY2gMmKmPhxfU+0EdnN+XNtGbjfQgwZj43k8G3fyrDM/UdZww6xrWxmDkuz2eCZchqVeABjV5BpildOrUbBTqA==}
    engines: {node: '>=18'}
    cpu: [x64]
    os: [openbsd]

  '@esbuild/sunos-x64@0.21.5':
    resolution: {integrity: sha512-6+gjmFpfy0BHU5Tpptkuh8+uw3mnrvgs+dSPQXQOv3ekbordwnzTVEb4qnIvQcYXq6gzkyTnoZ9dZG+D4garKg==}
    engines: {node: '>=12'}
    cpu: [x64]
    os: [sunos]

  '@esbuild/sunos-x64@0.23.1':
    resolution: {integrity: sha512-RBRT2gqEl0IKQABT4XTj78tpk9v7ehp+mazn2HbUeZl1YMdaGAQqhapjGTCe7uw7y0frDi4gS0uHzhvpFuI1sA==}
    engines: {node: '>=18'}
    cpu: [x64]
    os: [sunos]

  '@esbuild/win32-arm64@0.21.5':
    resolution: {integrity: sha512-Z0gOTd75VvXqyq7nsl93zwahcTROgqvuAcYDUr+vOv8uHhNSKROyU961kgtCD1e95IqPKSQKH7tBTslnS3tA8A==}
    engines: {node: '>=12'}
    cpu: [arm64]
    os: [win32]

  '@esbuild/win32-arm64@0.23.1':
    resolution: {integrity: sha512-4O+gPR5rEBe2FpKOVyiJ7wNDPA8nGzDuJ6gN4okSA1gEOYZ67N8JPk58tkWtdtPeLz7lBnY6I5L3jdsr3S+A6A==}
    engines: {node: '>=18'}
    cpu: [arm64]
    os: [win32]

  '@esbuild/win32-ia32@0.21.5':
    resolution: {integrity: sha512-SWXFF1CL2RVNMaVs+BBClwtfZSvDgtL//G/smwAc5oVK/UPu2Gu9tIaRgFmYFFKrmg3SyAjSrElf0TiJ1v8fYA==}
    engines: {node: '>=12'}
    cpu: [ia32]
    os: [win32]

  '@esbuild/win32-ia32@0.23.1':
    resolution: {integrity: sha512-BcaL0Vn6QwCwre3Y717nVHZbAa4UBEigzFm6VdsVdT/MbZ38xoj1X9HPkZhbmaBGUD1W8vxAfffbDe8bA6AKnQ==}
    engines: {node: '>=18'}
    cpu: [ia32]
    os: [win32]

  '@esbuild/win32-x64@0.21.5':
    resolution: {integrity: sha512-tQd/1efJuzPC6rCFwEvLtci/xNFcTZknmXs98FYDfGE4wP9ClFV98nyKrzJKVPMhdDnjzLhdUyMX4PsQAPjwIw==}
    engines: {node: '>=12'}
    cpu: [x64]
    os: [win32]

  '@esbuild/win32-x64@0.23.1':
    resolution: {integrity: sha512-BHpFFeslkWrXWyUPnbKm+xYYVYruCinGcftSBaa8zoF9hZO4BcSCFUvHVTtzpIY6YzUnYtuEhZ+C9iEXjxnasg==}
    engines: {node: '>=18'}
    cpu: [x64]
    os: [win32]

  '@eslint-community/eslint-utils@4.4.0':
    resolution: {integrity: sha512-1/sA4dwrzBAyeUoQ6oxahHKmrZvsnLCg4RfxW3ZFGGmQkSNQPFNLV9CUEFQP1x9EYXHTo5p6xdhZM1Ne9p/AfA==}
    engines: {node: ^12.22.0 || ^14.17.0 || >=16.0.0}
    peerDependencies:
      eslint: ^6.0.0 || ^7.0.0 || >=8.0.0

  '@eslint-community/regexpp@4.11.1':
    resolution: {integrity: sha512-m4DVN9ZqskZoLU5GlWZadwDnYo3vAEydiUayB9widCl9ffWx2IvPnp6n3on5rJmziJSw9Bv+Z3ChDVdMwXCY8Q==}
    engines: {node: ^12.0.0 || ^14.0.0 || >=16.0.0}

  '@eslint/eslintrc@2.1.4':
    resolution: {integrity: sha512-269Z39MS6wVJtsoUl10L60WdkhJVdPG24Q4eZTH3nnF6lpvSShEK3wQjDX9JRWAUPvPh7COouPpU9IrqaZFvtQ==}
    engines: {node: ^12.22.0 || ^14.17.0 || >=16.0.0}

  '@eslint/js@8.57.1':
    resolution: {integrity: sha512-d9zaMRSTIKDLhctzH12MtXvJKSSUhaHcjV+2Z+GK+EEY7XKpP5yR4x+N3TAcHTcu963nIr+TMcCb4DBCYX1z6Q==}
    engines: {node: ^12.22.0 || ^14.17.0 || >=16.0.0}

  '@faker-js/faker@8.4.1':
    resolution: {integrity: sha512-XQ3cU+Q8Uqmrbf2e0cIC/QN43sTBSC8KF12u29Mb47tWrt2hAgBXSgpZMj4Ao8Uk0iJcU99QsOCaIL8934obCg==}
    engines: {node: ^14.17.0 || ^16.13.0 || >=18.0.0, npm: '>=6.14.13'}

  '@grpc/grpc-js@1.12.0':
    resolution: {integrity: sha512-eWdP97A6xKtZXVP/ze9y8zYRB2t6ugQAuLXFuZXAsyqmyltaAjl4yPkmIfc0wuTFJMOUF1AdvIFQCL7fMtaX6g==}
    engines: {node: '>=12.10.0'}

  '@grpc/proto-loader@0.7.13':
    resolution: {integrity: sha512-AiXO/bfe9bmxBjxxtYxFAXGZvMaN5s8kO+jBHAJCON8rJoB5YS/D6X7ZNc6XQkuHNmyl4CYaMI1fJ/Gn27RGGw==}
    engines: {node: '>=6'}
    hasBin: true

  '@humanwhocodes/config-array@0.13.0':
    resolution: {integrity: sha512-DZLEEqFWQFiyK6h5YIeynKx7JlvCYWL0cImfSRXZ9l4Sg2efkFGTuFf6vzXjK1cq6IYkU+Eg/JizXw+TD2vRNw==}
    engines: {node: '>=10.10.0'}

  '@humanwhocodes/module-importer@1.0.1':
    resolution: {integrity: sha512-bxveV4V8v5Yb4ncFTT3rPSgZBOpCkjfK0y4oVVVJwIuDVBRMDXrPyXRL988i5ap9m9bnyEEjWfm5WkBmtffLfA==}
    engines: {node: '>=12.22'}

  '@humanwhocodes/object-schema@2.0.3':
    resolution: {integrity: sha512-93zYdMES/c1D69yZiKDBj0V24vqNzB/koF26KPaagAfd3P/4gUlh3Dys5ogAK+Exi9QyzlD8x/08Zt7wIKcDcA==}

  '@inquirer/confirm@3.2.0':
    resolution: {integrity: sha512-oOIwPs0Dvq5220Z8lGL/6LHRTEr9TgLHmiI99Rj1PJ1p1czTys+olrgBqZk4E2qC0YTzeHprxSQmoHioVdJ7Lw==}
    engines: {node: '>=18'}

  '@inquirer/core@9.2.1':
    resolution: {integrity: sha512-F2VBt7W/mwqEU4bL0RnHNZmC/OxzNx9cOYxHqnXX3MP6ruYvZUZAW9imgN9+h/uBT/oP8Gh888J2OZSbjSeWcg==}
    engines: {node: '>=18'}

  '@inquirer/figures@1.0.6':
    resolution: {integrity: sha512-yfZzps3Cso2UbM7WlxKwZQh2Hs6plrbjs1QnzQDZhK2DgyCo6D8AaHps9olkNcUFlcYERMqU3uJSp1gmy3s/qQ==}
    engines: {node: '>=18'}

  '@inquirer/input@2.3.0':
    resolution: {integrity: sha512-XfnpCStx2xgh1LIRqPXrTNEEByqQWoxsWYzNRSEUxJ5c6EQlhMogJ3vHKu8aXuTacebtaZzMAHwEL0kAflKOBw==}
    engines: {node: '>=18'}

  '@inquirer/select@2.5.0':
    resolution: {integrity: sha512-YmDobTItPP3WcEI86GvPo+T2sRHkxxOq/kXmsBjHS5BVXUgvgZ5AfJjkvQvZr03T81NnI3KrrRuMzeuYUQRFOA==}
    engines: {node: '>=18'}

  '@inquirer/type@1.5.5':
    resolution: {integrity: sha512-MzICLu4yS7V8AA61sANROZ9vT1H3ooca5dSmI1FjZkzq7o/koMsRfQSzRtFo+F3Ao4Sf1C0bpLKejpKB/+j6MA==}
    engines: {node: '>=18'}

  '@inquirer/type@2.0.0':
    resolution: {integrity: sha512-XvJRx+2KR3YXyYtPUUy+qd9i7p+GO9Ko6VIIpWlBrpWwXDv8WLFeHTxz35CfQFUiBMLXlGHhGzys7lqit9gWag==}
    engines: {node: '>=18'}

  '@isaacs/cliui@8.0.2':
    resolution: {integrity: sha512-O8jcjabXaleOG9DQ0+ARXWZBTfnP4WNAqzuiJK7ll44AmxGKv/J2M4TPjxjY3znBCfvBXFzucm1twdyFybFqEA==}
    engines: {node: '>=12'}

  '@isaacs/fs-minipass@4.0.1':
    resolution: {integrity: sha512-wgm9Ehl2jpeqP3zw/7mo3kRHFp5MEDhqAdwy1fTGkHAwnkGOVsgpvQhL8B5n1qlb01jV3n/bI0ZfZp5lWA1k4w==}
    engines: {node: '>=18.0.0'}

  '@istanbuljs/load-nyc-config@1.1.0':
    resolution: {integrity: sha512-VjeHSlIzpv/NyD3N0YuHfXOPDIixcA1q2ZV98wsMqcYlPmv2n3Yb2lYP9XMElnaFVXg5A7YLTeLu6V84uQDjmQ==}
    engines: {node: '>=8'}

  '@istanbuljs/schema@0.1.3':
    resolution: {integrity: sha512-ZXRY4jNvVgSVQ8DL3LTcakaAtXwTVUxE81hslsyD2AtoXW/wVob10HkOJ1X/pAlcI7D+2YoZKg5do8G/w6RYgA==}
    engines: {node: '>=8'}

  '@jest/console@29.7.0':
    resolution: {integrity: sha512-5Ni4CU7XHQi32IJ398EEP4RrB8eV09sXP2ROqD4bksHrnTree52PsxvX8tpL8LvTZ3pFzXyPbNQReSN41CAhOg==}
    engines: {node: ^14.15.0 || ^16.10.0 || >=18.0.0}

  '@jest/core@29.7.0':
    resolution: {integrity: sha512-n7aeXWKMnGtDA48y8TLWJPJmLmmZ642Ceo78cYWEpiD7FzDgmNDV/GCVRorPABdXLJZ/9wzzgZAlHjXjxDHGsg==}
    engines: {node: ^14.15.0 || ^16.10.0 || >=18.0.0}
    peerDependencies:
      node-notifier: ^8.0.1 || ^9.0.0 || ^10.0.0
    peerDependenciesMeta:
      node-notifier:
        optional: true

  '@jest/environment@29.7.0':
    resolution: {integrity: sha512-aQIfHDq33ExsN4jP1NWGXhxgQ/wixs60gDiKO+XVMd8Mn0NWPWgc34ZQDTb2jKaUWQ7MuwoitXAsN2XVXNMpAw==}
    engines: {node: ^14.15.0 || ^16.10.0 || >=18.0.0}

  '@jest/expect-utils@29.7.0':
    resolution: {integrity: sha512-GlsNBWiFQFCVi9QVSx7f5AgMeLxe9YCCs5PuP2O2LdjDAA8Jh9eX7lA1Jq/xdXw3Wb3hyvlFNfZIfcRetSzYcA==}
    engines: {node: ^14.15.0 || ^16.10.0 || >=18.0.0}

  '@jest/expect@29.7.0':
    resolution: {integrity: sha512-8uMeAMycttpva3P1lBHB8VciS9V0XAr3GymPpipdyQXbBcuhkLQOSe8E/p92RyAdToS6ZD1tFkX+CkhoECE0dQ==}
    engines: {node: ^14.15.0 || ^16.10.0 || >=18.0.0}

  '@jest/fake-timers@29.7.0':
    resolution: {integrity: sha512-q4DH1Ha4TTFPdxLsqDXK1d3+ioSL7yL5oCMJZgDYm6i+6CygW5E5xVr/D1HdsGxjt1ZWSfUAs9OxSB/BNelWrQ==}
    engines: {node: ^14.15.0 || ^16.10.0 || >=18.0.0}

  '@jest/globals@29.7.0':
    resolution: {integrity: sha512-mpiz3dutLbkW2MNFubUGUEVLkTGiqW6yLVTA+JbP6fI6J5iL9Y0Nlg8k95pcF8ctKwCS7WVxteBs29hhfAotzQ==}
    engines: {node: ^14.15.0 || ^16.10.0 || >=18.0.0}

  '@jest/reporters@29.7.0':
    resolution: {integrity: sha512-DApq0KJbJOEzAFYjHADNNxAE3KbhxQB1y5Kplb5Waqw6zVbuWatSnMjE5gs8FUgEPmNsnZA3NCWl9NG0ia04Pg==}
    engines: {node: ^14.15.0 || ^16.10.0 || >=18.0.0}
    peerDependencies:
      node-notifier: ^8.0.1 || ^9.0.0 || ^10.0.0
    peerDependenciesMeta:
      node-notifier:
        optional: true

  '@jest/schemas@29.6.3':
    resolution: {integrity: sha512-mo5j5X+jIZmJQveBKeS/clAueipV7KgiX1vMgCxam1RNYiqE1w62n0/tJJnHtjW8ZHcQco5gY85jA3mi0L+nSA==}
    engines: {node: ^14.15.0 || ^16.10.0 || >=18.0.0}

  '@jest/source-map@29.6.3':
    resolution: {integrity: sha512-MHjT95QuipcPrpLM+8JMSzFx6eHp5Bm+4XeFDJlwsvVBjmKNiIAvasGK2fxz2WbGRlnvqehFbh07MMa7n3YJnw==}
    engines: {node: ^14.15.0 || ^16.10.0 || >=18.0.0}

  '@jest/test-result@29.7.0':
    resolution: {integrity: sha512-Fdx+tv6x1zlkJPcWXmMDAG2HBnaR9XPSd5aDWQVsfrZmLVT3lU1cwyxLgRmXR9yrq4NBoEm9BMsfgFzTQAbJYA==}
    engines: {node: ^14.15.0 || ^16.10.0 || >=18.0.0}

  '@jest/test-sequencer@29.7.0':
    resolution: {integrity: sha512-GQwJ5WZVrKnOJuiYiAF52UNUJXgTZx1NHjFSEB0qEMmSZKAkdMoIzw/Cj6x6NF4AvV23AUqDpFzQkN/eYCYTxw==}
    engines: {node: ^14.15.0 || ^16.10.0 || >=18.0.0}

  '@jest/transform@29.7.0':
    resolution: {integrity: sha512-ok/BTPFzFKVMwO5eOHRrvnBVHdRy9IrsrW1GpMaQ9MCnilNLXQKmAX8s1YXDFaai9xJpac2ySzV0YeRRECr2Vw==}
    engines: {node: ^14.15.0 || ^16.10.0 || >=18.0.0}

  '@jest/types@29.6.3':
    resolution: {integrity: sha512-u3UPsIilWKOM3F9CXtrG8LEJmNxwoCQC/XVj4IKYXvvpx7QIi/Kg1LI5uDmDpKlac62NUtX7eLjRh+jVZcLOzw==}
    engines: {node: ^14.15.0 || ^16.10.0 || >=18.0.0}

  '@jitl/quickjs-ffi-types@0.31.0':
    resolution: {integrity: sha512-1yrgvXlmXH2oNj3eFTrkwacGJbmM0crwipA3ohCrjv52gBeDaD7PsTvFYinlAnqU8iPME3LGP437yk05a2oejw==}

  '@jitl/quickjs-wasmfile-debug-asyncify@0.31.0':
    resolution: {integrity: sha512-YkdzQdr1uaftFhgEnTRjTTZHk2SFZdpWO7XhOmRVbi6CEVsH9g5oNF8Ta1q3OuSJHRwwT8YsuR1YzEiEIJEk6w==}

  '@jitl/quickjs-wasmfile-debug-sync@0.31.0':
    resolution: {integrity: sha512-8XvloaaWBONqcHXYs5tWOjdhQVxzULilIfB2hvZfS6S+fI4m2+lFiwQy7xeP8ExHmiZ7D8gZGChNkdLgjGfknw==}

  '@jitl/quickjs-wasmfile-release-asyncify@0.31.0':
    resolution: {integrity: sha512-uz0BbQYTxNsFkvkurd7vk2dOg57ElTBLCuvNtRl4rgrtbC++NIndD5qv2+AXb6yXDD3Uy1O2PCwmoaH0eXgEOg==}

  '@jitl/quickjs-wasmfile-release-sync@0.31.0':
    resolution: {integrity: sha512-hYduecOByj9AsAfsJhZh5nA6exokmuFC8cls39+lYmTCGY51bgjJJJwReEu7Ff7vBWaQCL6TeDdVlnp2WYz0jw==}

  '@jridgewell/gen-mapping@0.3.5':
    resolution: {integrity: sha512-IzL8ZoEDIBRWEzlCcRhOaCupYyN5gdIK+Q6fbFdPDg6HqX6jpkItn7DFIpW9LQzXG6Df9sA7+OKnq0qlz/GaQg==}
    engines: {node: '>=6.0.0'}

  '@jridgewell/resolve-uri@3.1.2':
    resolution: {integrity: sha512-bRISgCIjP20/tbWSPWMEi54QVPRZExkuD9lJL+UIxUKtwVJA8wW1Trb1jMs1RFXo1CBTNZ/5hpC9QvmKWdopKw==}
    engines: {node: '>=6.0.0'}

  '@jridgewell/set-array@1.2.1':
    resolution: {integrity: sha512-R8gLRTZeyp03ymzP/6Lil/28tGeGEzhx1q2k703KGWRAI1VdvPIXdG70VJc2pAMw3NA6JKL5hhFu1sJX0Mnn/A==}
    engines: {node: '>=6.0.0'}

  '@jridgewell/sourcemap-codec@1.5.0':
    resolution: {integrity: sha512-gv3ZRaISU3fjPAgNsriBRqGWQL6quFx04YMPW/zD8XMLsU32mhCCbfbO6KZFLjvYpCZ8zyDEgqsgf+PwPaM7GQ==}

  '@jridgewell/trace-mapping@0.3.25':
    resolution: {integrity: sha512-vNk6aEwybGtawWmy/PzwnGDOjCkLWSD2wqvjGGAgOAwCGWySYXfYoxt00IJkTF+8Lb57DwOb3Aa0o9CApepiYQ==}

  '@jridgewell/trace-mapping@0.3.9':
    resolution: {integrity: sha512-3Belt6tdc8bPgAtbcmdtNJlirVoTmEb5e2gC94PnkwEW9jI6CAHUeoG85tjWP5WquqfavoMtMwiG4P926ZKKuQ==}

  '@js-sdsl/ordered-map@4.4.2':
    resolution: {integrity: sha512-iUKgm52T8HOE/makSxjqoWhe95ZJA1/G1sYsGev2JDKUSS14KAgg1LHb+Ba+IPow0xflbnSkOsZcO08C7w1gYw==}

  '@manypkg/find-root@1.1.0':
    resolution: {integrity: sha512-mki5uBvhHzO8kYYix/WRy2WX8S3B5wdVSc9D6KcU5lQNglP2yt58/VfLuAK49glRXChosY8ap2oJ1qgma3GUVA==}

  '@manypkg/get-packages@1.1.3':
    resolution: {integrity: sha512-fo+QhuU3qE/2TQMQmbVMqaQ6EWbMhi4ABWP+O4AM1NqPBuy0OrApV5LO6BrrgnhtAHS2NH6RrVk9OL181tTi8A==}

  '@mapbox/node-pre-gyp@1.0.11':
    resolution: {integrity: sha512-Yhlar6v9WQgUp/He7BdgzOz8lqMQ8sU+jkCq7Wx8Myc5YFJLbEe7lgui/V7G1qB1DJykHSGwreceSaD60Y0PUQ==}
    hasBin: true

  '@microsoft/api-extractor-model@7.29.6':
    resolution: {integrity: sha512-gC0KGtrZvxzf/Rt9oMYD2dHvtN/1KPEYsrQPyMKhLHnlVuO/f4AFN3E4toqZzD2pt4LhkKoYmL2H9tX3yCOyRw==}

  '@microsoft/api-extractor@7.47.7':
    resolution: {integrity: sha512-fNiD3G55ZJGhPOBPMKD/enozj8yxJSYyVJWxRWdcUtw842rvthDHJgUWq9gXQTensFlMHv2wGuCjjivPv53j0A==}
    hasBin: true

  '@microsoft/tsdoc-config@0.17.0':
    resolution: {integrity: sha512-v/EYRXnCAIHxOHW+Plb6OWuUoMotxTN0GLatnpOb1xq0KuTNw/WI3pamJx/UbsoJP5k9MCw1QxvvhPcF9pH3Zg==}

  '@microsoft/tsdoc@0.15.0':
    resolution: {integrity: sha512-HZpPoABogPvjeJOdzCOSJsXeL/SMCBgBZMVC3X3d7YYp2gf31MfxhUoYUNwf1ERPJOnQc0wkFn9trqI6ZEdZuA==}

  '@milaboratories/pframes-node@1.6.0':
    resolution: {integrity: sha512-sqWIlvU4koEuZ+WydydGlRzt+tVrG1AEj4zKCW89+a5tamtYJmVTFyxGYcmJx08gU2cc5qDBJV0VPmW2BZ2yIg==}
    peerDependencies:
      '@milaboratories/pl-model-common': '*'

  '@milaboratories/pl-model-common@1.3.14':
    resolution: {integrity: sha512-X4bDeqQ10o/dKKlihj56Y0bfitcTdBJrUlaaPV3hFrF+D4v+FTbeCFFSIlPELu0ova4YnF4iOW4kfuiIWVppzA==}

  '@milaboratories/pl-model-middle-layer@1.4.5':
    resolution: {integrity: sha512-AQoP3SDnCHc7mmqwgFrcAA8jWhUrMetm6ZGYnK3z3umxgIrc+vBz101hRmkBg877IMok9yK0poiqiQTRSFEpTQ==}

  '@milaboratories/software-pframes-conv@1.6.0':
    resolution: {integrity: sha512-SLW+dFB9ETr+T/tJZ40IlnjEgkOVaxgpfnMrHM+yX2MHZPmHFA6ja4lnWd8aIpcFh0rlxslA34uzwkOXwSPSiQ==}

  '@milaboratories/software-small-binaries@1.12.0':
    resolution: {integrity: sha512-5jLgrrPlylBVIDwcIQUOGyFW5QxUycjtip3pdqe3OvSF5ss/idxVYW+nNB0F1jnq3opA89e5+cNZ8+i3+oUZ1g==}

  '@milaboratories/tengo-tester@1.4.4':
    resolution: {integrity: sha512-UWT05MAwizVEbUQC+HDD7VPb26AtZesCAT67CEzWSg4GUbNrOw5c/+TCCLJAS1lq3UQY0i3VV9QOtI1kjVokRQ==}
    os: [darwin, linux, win32]
    hasBin: true

  '@nodelib/fs.scandir@2.1.5':
    resolution: {integrity: sha512-vq24Bq3ym5HEQm2NKCr3yXDwjc7vTsEThRDnkp2DK9p1uqLR+DHurm/NOTo0KG7HYHU7eppKZj3MyqYuMBf62g==}
    engines: {node: '>= 8'}

  '@nodelib/fs.stat@2.0.5':
    resolution: {integrity: sha512-RkhPPp2zrqDAQA/2jNhnztcPAlv64XdhIp7a7454A5ovI7Bukxgt7MX7udwAu3zg1DcpPU0rz3VV1SeaqvY4+A==}
    engines: {node: '>= 8'}

  '@nodelib/fs.walk@1.2.8':
    resolution: {integrity: sha512-oGB+UxlgWcgQkgwo8GcEGwemoTFt3FIO9ababBmaGwXIoBKZ+GTy0pP185beGg7Llih/NSHSV2XAs1lnznocSg==}
    engines: {node: '>= 8'}

  '@oclif/core@4.0.27':
    resolution: {integrity: sha512-9j92jHr6k2tjQ6/mIwNi46Gqw+qbPFQ02mxT5T8/nxO2fgsPL3qL0kb9SR1il5AVfqpgLIG3uLUcw87rgaioUg==}
    engines: {node: '>=18.0.0'}

  '@oclif/plugin-help@6.2.14':
    resolution: {integrity: sha512-Tz0QuOstZhr9EXftjihMScM0sXtjzDPrx683lKnEit/XGPdx3IJtH8+0uKxmmeDQ/VbGLNWb57ZLjB62H5yA9g==}
    engines: {node: '>=18.0.0'}

  '@oclif/plugin-not-found@3.2.21':
    resolution: {integrity: sha512-1v5MkECOH+mkubpk5RgyVK1qEHn3hr2wX1qsx5hawTyssd10WEFIkH258M9CjyiG42M6ZCQhOS3Wo2wteLo/vg==}
    engines: {node: '>=18.0.0'}

  '@oclif/plugin-warn-if-update-available@3.1.16':
    resolution: {integrity: sha512-QGQF1kL+aUj/cTtXdV0GT1n7HNf3HX1ZnCwL86Y9rlZgQbBU9gl8/01/6P/uPj0E+WWExZMVF6+fmktTqwYVQw==}
    engines: {node: '>=18.0.0'}

  '@one-ini/wasm@0.1.1':
    resolution: {integrity: sha512-XuySG1E38YScSJoMlqovLru4KTUNSjgVTIjyh7qMX6aNN5HY5Ct5LhRJdxO79JtTzKfzV/bnWpz+zquYrISsvw==}

  '@pkgjs/parseargs@0.11.0':
    resolution: {integrity: sha512-+1VkjdD0QBLPodGrJUeqarH8VAIvQODIbwh9XpP5Syisf7YoQgsJKPNFoqqLQlu+VQ/tVSshMR6loPMn8U+dPg==}
    engines: {node: '>=14'}

  '@pkgr/core@0.1.1':
    resolution: {integrity: sha512-cq8o4cWH0ibXh9VGi5P20Tu9XF/0fFXl9EUinr9QfTM7a7p0oTA4iJRCQWppXR1Pg8dSM0UCItCkPwsk9qWWYA==}
    engines: {node: ^12.20.0 || ^14.18.0 || >=16.0.0}

  '@pnpm/config.env-replace@1.1.0':
    resolution: {integrity: sha512-htyl8TWnKL7K/ESFa1oW2UB5lVDxuF5DpM7tBi6Hu2LNL3mWkIzNLG6N4zoCUP1lCKNxWy/3iu8mS8MvToGd6w==}
    engines: {node: '>=12.22.0'}

  '@pnpm/network.ca-file@1.0.2':
    resolution: {integrity: sha512-YcPQ8a0jwYU9bTdJDpXjMi7Brhkr1mXsXrUJvjqM2mQDgkRiz8jFaQGOdaLxgjtUfQgZhKy/O3cG/YwmgKaxLA==}
    engines: {node: '>=12.22.0'}

  '@pnpm/npm-conf@2.3.1':
    resolution: {integrity: sha512-c83qWb22rNRuB0UaVCI0uRPNRr8Z0FWnEIvT47jiHAmOIUHbBOg5XvV7pM5x+rKn9HRpjxquDbXYSXr3fAKFcw==}
    engines: {node: '>=12'}

  '@protobuf-ts/grpc-transport@2.9.4':
    resolution: {integrity: sha512-CgjTR3utmkMkkThpfgtOz9tNR9ZARbNoQYL7TCKqFU2sgAX0LgzAkwOx+sfgtUsZn9J08+yvn307nNJdYocLRA==}
    peerDependencies:
      '@grpc/grpc-js': ^1.6.0

  '@protobuf-ts/plugin-framework@2.9.4':
    resolution: {integrity: sha512-9nuX1kjdMliv+Pes8dQCKyVhjKgNNfwxVHg+tx3fLXSfZZRcUHMc1PMwB9/vTvc6gBKt9QGz5ERqSqZc0++E9A==}

  '@protobuf-ts/plugin@2.9.4':
    resolution: {integrity: sha512-Db5Laq5T3mc6ERZvhIhkj1rn57/p8gbWiCKxQWbZBBl20wMuqKoHbRw4tuD7FyXi+IkwTToaNVXymv5CY3E8Rw==}
    hasBin: true

  '@protobuf-ts/protoc@2.9.4':
    resolution: {integrity: sha512-hQX+nOhFtrA+YdAXsXEDrLoGJqXHpgv4+BueYF0S9hy/Jq0VRTVlJS1Etmf4qlMt/WdigEes5LOd/LDzui4GIQ==}
    hasBin: true

  '@protobuf-ts/runtime-rpc@2.9.4':
    resolution: {integrity: sha512-y9L9JgnZxXFqH5vD4d7j9duWvIJ7AShyBRoNKJGhu9Q27qIbchfzli66H9RvrQNIFk5ER7z1Twe059WZGqERcA==}

  '@protobuf-ts/runtime@2.9.4':
    resolution: {integrity: sha512-vHRFWtJJB/SiogWDF0ypoKfRIZ41Kq+G9cEFj6Qm1eQaAhJ1LDFvgZ7Ja4tb3iLOQhz0PaoPnnOijF1qmEqTxg==}

  '@protobufjs/aspromise@1.1.2':
    resolution: {integrity: sha512-j+gKExEuLmKwvz3OgROXtrJ2UG2x8Ch2YZUxahh+s1F2HZ+wAceUNLkvy6zKCPVRkU++ZWQrdxsUeQXmcg4uoQ==}

  '@protobufjs/base64@1.1.2':
    resolution: {integrity: sha512-AZkcAA5vnN/v4PDqKyMR5lx7hZttPDgClv83E//FMNhR2TMcLUhfRUBHCmSl0oi9zMgDDqRUJkSxO3wm85+XLg==}

  '@protobufjs/codegen@2.0.4':
    resolution: {integrity: sha512-YyFaikqM5sH0ziFZCN3xDC7zeGaB/d0IUb9CATugHWbd1FRFwWwt4ld4OYMPWu5a3Xe01mGAULCdqhMlPl29Jg==}

  '@protobufjs/eventemitter@1.1.0':
    resolution: {integrity: sha512-j9ednRT81vYJ9OfVuXG6ERSTdEL1xVsNgqpkxMsbIabzSo3goCjDIveeGv5d03om39ML71RdmrGNjG5SReBP/Q==}

  '@protobufjs/fetch@1.1.0':
    resolution: {integrity: sha512-lljVXpqXebpsijW71PZaCYeIcE5on1w5DlQy5WH6GLbFryLUrBD4932W/E2BSpfRJWseIL4v/KPgBFxDOIdKpQ==}

  '@protobufjs/float@1.0.2':
    resolution: {integrity: sha512-Ddb+kVXlXst9d+R9PfTIxh1EdNkgoRe5tOX6t01f1lYWOvJnSPDBlG241QLzcyPdoNTsblLUdujGSE4RzrTZGQ==}

  '@protobufjs/inquire@1.1.0':
    resolution: {integrity: sha512-kdSefcPdruJiFMVSbn801t4vFK7KB/5gd2fYvrxhuJYg8ILrmn9SKSX2tZdV6V+ksulWqS7aXjBcRXl3wHoD9Q==}

  '@protobufjs/path@1.1.2':
    resolution: {integrity: sha512-6JOcJ5Tm08dOHAbdR3GrvP+yUUfkjG5ePsHYczMFLq3ZmMkAD98cDgcT2iA1lJ9NVwFd4tH/iSSoe44YWkltEA==}

  '@protobufjs/pool@1.1.0':
    resolution: {integrity: sha512-0kELaGSIDBKvcgS4zkjz1PeddatrjYcmMWOlAuAPwAeccUrPHdUqo/J6LiymHHEiJT5NrF1UVwxY14f+fy4WQw==}

  '@protobufjs/utf8@1.1.0':
    resolution: {integrity: sha512-Vvn3zZrhQZkkBE8LSuW3em98c0FwgO4nxzv6OdSxPKJIEKY2bGbHn+mhGIPerzI4twdxaP8/0+06HBpwf345Lw==}

  '@rollup/plugin-node-resolve@15.3.0':
    resolution: {integrity: sha512-9eO5McEICxMzJpDW9OnMYSv4Sta3hmt7VtBFz5zR9273suNOydOyq/FrGeGy+KsTRFm8w0SLVhzig2ILFT63Ag==}
    engines: {node: '>=14.0.0'}
    peerDependencies:
      rollup: ^2.78.0||^3.0.0||^4.0.0
    peerDependenciesMeta:
      rollup:
        optional: true

  '@rollup/pluginutils@5.1.0':
    resolution: {integrity: sha512-XTIWOPPcpvyKI6L1NHo0lFlCyznUEyPmPY1mc3KpPVDYulHSTvyeLNVW00QTLIAFNhR3kYnJTQHeGqU4M3n09g==}
    engines: {node: '>=14.0.0'}
    peerDependencies:
      rollup: ^1.20.0||^2.0.0||^3.0.0||^4.0.0
    peerDependenciesMeta:
      rollup:
        optional: true

  '@rollup/rollup-android-arm-eabi@4.21.3':
    resolution: {integrity: sha512-MmKSfaB9GX+zXl6E8z4koOr/xU63AMVleLEa64v7R0QF/ZloMs5vcD1sHgM64GXXS1csaJutG+ddtzcueI/BLg==}
    cpu: [arm]
    os: [android]

  '@rollup/rollup-android-arm64@4.21.3':
    resolution: {integrity: sha512-zrt8ecH07PE3sB4jPOggweBjJMzI1JG5xI2DIsUbkA+7K+Gkjys6eV7i9pOenNSDJH3eOr/jLb/PzqtmdwDq5g==}
    cpu: [arm64]
    os: [android]

  '@rollup/rollup-darwin-arm64@4.21.3':
    resolution: {integrity: sha512-P0UxIOrKNBFTQaXTxOH4RxuEBVCgEA5UTNV6Yz7z9QHnUJ7eLX9reOd/NYMO3+XZO2cco19mXTxDMXxit4R/eQ==}
    cpu: [arm64]
    os: [darwin]

  '@rollup/rollup-darwin-x64@4.21.3':
    resolution: {integrity: sha512-L1M0vKGO5ASKntqtsFEjTq/fD91vAqnzeaF6sfNAy55aD+Hi2pBI5DKwCO+UNDQHWsDViJLqshxOahXyLSh3EA==}
    cpu: [x64]
    os: [darwin]

  '@rollup/rollup-linux-arm-gnueabihf@4.21.3':
    resolution: {integrity: sha512-btVgIsCjuYFKUjopPoWiDqmoUXQDiW2A4C3Mtmp5vACm7/GnyuprqIDPNczeyR5W8rTXEbkmrJux7cJmD99D2g==}
    cpu: [arm]
    os: [linux]

  '@rollup/rollup-linux-arm-musleabihf@4.21.3':
    resolution: {integrity: sha512-zmjbSphplZlau6ZTkxd3+NMtE4UKVy7U4aVFMmHcgO5CUbw17ZP6QCgyxhzGaU/wFFdTfiojjbLG3/0p9HhAqA==}
    cpu: [arm]
    os: [linux]

  '@rollup/rollup-linux-arm64-gnu@4.21.3':
    resolution: {integrity: sha512-nSZfcZtAnQPRZmUkUQwZq2OjQciR6tEoJaZVFvLHsj0MF6QhNMg0fQ6mUOsiCUpTqxTx0/O6gX0V/nYc7LrgPw==}
    cpu: [arm64]
    os: [linux]

  '@rollup/rollup-linux-arm64-musl@4.21.3':
    resolution: {integrity: sha512-MnvSPGO8KJXIMGlQDYfvYS3IosFN2rKsvxRpPO2l2cum+Z3exiExLwVU+GExL96pn8IP+GdH8Tz70EpBhO0sIQ==}
    cpu: [arm64]
    os: [linux]

  '@rollup/rollup-linux-powerpc64le-gnu@4.21.3':
    resolution: {integrity: sha512-+W+p/9QNDr2vE2AXU0qIy0qQE75E8RTwTwgqS2G5CRQ11vzq0tbnfBd6brWhS9bCRjAjepJe2fvvkvS3dno+iw==}
    cpu: [ppc64]
    os: [linux]

  '@rollup/rollup-linux-riscv64-gnu@4.21.3':
    resolution: {integrity: sha512-yXH6K6KfqGXaxHrtr+Uoy+JpNlUlI46BKVyonGiaD74ravdnF9BUNC+vV+SIuB96hUMGShhKV693rF9QDfO6nQ==}
    cpu: [riscv64]
    os: [linux]

  '@rollup/rollup-linux-s390x-gnu@4.21.3':
    resolution: {integrity: sha512-R8cwY9wcnApN/KDYWTH4gV/ypvy9yZUHlbJvfaiXSB48JO3KpwSpjOGqO4jnGkLDSk1hgjYkTbTt6Q7uvPf8eg==}
    cpu: [s390x]
    os: [linux]

  '@rollup/rollup-linux-x64-gnu@4.21.3':
    resolution: {integrity: sha512-kZPbX/NOPh0vhS5sI+dR8L1bU2cSO9FgxwM8r7wHzGydzfSjLRCFAT87GR5U9scj2rhzN3JPYVC7NoBbl4FZ0g==}
    cpu: [x64]
    os: [linux]

  '@rollup/rollup-linux-x64-musl@4.21.3':
    resolution: {integrity: sha512-S0Yq+xA1VEH66uiMNhijsWAafffydd2X5b77eLHfRmfLsRSpbiAWiRHV6DEpz6aOToPsgid7TI9rGd6zB1rhbg==}
    cpu: [x64]
    os: [linux]

  '@rollup/rollup-win32-arm64-msvc@4.21.3':
    resolution: {integrity: sha512-9isNzeL34yquCPyerog+IMCNxKR8XYmGd0tHSV+OVx0TmE0aJOo9uw4fZfUuk2qxobP5sug6vNdZR6u7Mw7Q+Q==}
    cpu: [arm64]
    os: [win32]

  '@rollup/rollup-win32-ia32-msvc@4.21.3':
    resolution: {integrity: sha512-nMIdKnfZfzn1Vsk+RuOvl43ONTZXoAPUUxgcU0tXooqg4YrAqzfKzVenqqk2g5efWh46/D28cKFrOzDSW28gTA==}
    cpu: [ia32]
    os: [win32]

  '@rollup/rollup-win32-x64-msvc@4.21.3':
    resolution: {integrity: sha512-fOvu7PCQjAj4eWDEuD8Xz5gpzFqXzGlxHZozHP4b9Jxv9APtdxL6STqztDzMLuRXEc4UpXGGhx029Xgm91QBeA==}
    cpu: [x64]
    os: [win32]

  '@rushstack/node-core-library@5.7.0':
    resolution: {integrity: sha512-Ff9Cz/YlWu9ce4dmqNBZpA45AEya04XaBFIjV7xTVeEf+y/kTjEasmozqFELXlNG4ROdevss75JrrZ5WgufDkQ==}
    peerDependencies:
      '@types/node': '*'
    peerDependenciesMeta:
      '@types/node':
        optional: true

  '@rushstack/rig-package@0.5.3':
    resolution: {integrity: sha512-olzSSjYrvCNxUFZowevC3uz8gvKr3WTpHQ7BkpjtRpA3wK+T0ybep/SRUMfr195gBzJm5gaXw0ZMgjIyHqJUow==}

  '@rushstack/terminal@0.14.0':
    resolution: {integrity: sha512-juTKMAMpTIJKudeFkG5slD8Z/LHwNwGZLtU441l/u82XdTBfsP+LbGKJLCNwP5se+DMCT55GB8x9p6+C4UL7jw==}
    peerDependencies:
      '@types/node': '*'
    peerDependenciesMeta:
      '@types/node':
        optional: true

  '@rushstack/ts-command-line@4.22.6':
    resolution: {integrity: sha512-QSRqHT/IfoC5nk9zn6+fgyqOPXHME0BfchII9EUPR19pocsNp/xSbeBCbD3PIR2Lg+Q5qk7OFqk1VhWPMdKHJg==}

  '@sinclair/typebox@0.27.8':
    resolution: {integrity: sha512-+Fj43pSMwJs4KRrH/938Uf+uAELIgVBmQzg/q1YG10djyfA3TnrU8N8XzqCh/okZdszqBQTZf96idMfE5lnwTA==}

  '@sindresorhus/is@5.6.0':
    resolution: {integrity: sha512-TV7t8GKYaJWsn00tFDqBw8+Uqmr8A0fRU1tvTQhyZzGv0sJCGRQL3JGMI3ucuKo3XIZdUP+Lx7/gh2t3lewy7g==}
    engines: {node: '>=14.16'}

  '@sinonjs/commons@3.0.1':
    resolution: {integrity: sha512-K3mCHKQ9sVh8o1C9cxkwxaOmXoAMlDxC1mYyHrjqOWEcBjYr76t96zL2zlj5dUGZ3HSw240X1qgH3Mjf1yJWpQ==}

  '@sinonjs/fake-timers@10.3.0':
    resolution: {integrity: sha512-V4BG07kuYSUkTCSBHG8G8TNhM+F19jXFWnQtzj+we8DrkpSBCee9Z3Ms8yiGer/dlmhe35/Xdgyo3/0rQKg7YA==}

  '@smithy/abort-controller@3.1.5':
    resolution: {integrity: sha512-DhNPnqTqPoG8aZ5dWkFOgsuY+i0GQ3CI6hMmvCoduNsnU9gUZWZBwGfDQsTTB7NvFPkom1df7jMIJWU90kuXXg==}
    engines: {node: '>=16.0.0'}

  '@smithy/chunked-blob-reader-native@3.0.0':
    resolution: {integrity: sha512-VDkpCYW+peSuM4zJip5WDfqvg2Mo/e8yxOv3VF1m11y7B8KKMKVFtmZWDe36Fvk8rGuWrPZHHXZ7rR7uM5yWyg==}

  '@smithy/chunked-blob-reader@3.0.0':
    resolution: {integrity: sha512-sbnURCwjF0gSToGlsBiAmd1lRCmSn72nu9axfJu5lIx6RUEgHu6GwTMbqCdhQSi0Pumcm5vFxsi9XWXb2mTaoA==}

  '@smithy/config-resolver@3.0.9':
    resolution: {integrity: sha512-5d9oBf40qC7n2xUoHmntKLdqsyTMMo/r49+eqSIjJ73eDfEtljAxEhzIQ3bkgXJtR3xiv7YzMT/3FF3ORkjWdg==}
    engines: {node: '>=16.0.0'}

  '@smithy/core@2.4.8':
    resolution: {integrity: sha512-x4qWk7p/a4dcf7Vxb2MODIf4OIcqNbK182WxRvZ/3oKPrf/6Fdic5sSElhO1UtXpWKBazWfqg0ZEK9xN1DsuHA==}
    engines: {node: '>=16.0.0'}

  '@smithy/credential-provider-imds@3.2.4':
    resolution: {integrity: sha512-S9bb0EIokfYEuar4kEbLta+ivlKCWOCFsLZuilkNy9i0uEUEHSi47IFLPaxqqCl+0ftKmcOTHayY5nQhAuq7+w==}
    engines: {node: '>=16.0.0'}

  '@smithy/eventstream-codec@3.1.6':
    resolution: {integrity: sha512-SBiOYPBH+5wOyPS7lfI150ePfGLhnp/eTu5RnV9xvhGvRiKfnl6HzRK9wehBph+il8FxS9KTeadx7Rcmf1GLPQ==}

  '@smithy/eventstream-serde-browser@3.0.10':
    resolution: {integrity: sha512-1i9aMY6Pl/SmA6NjvidxnfBLHMPzhKu2BP148pEt5VwhMdmXn36PE2kWKGa9Hj8b0XGtCTRucpCncylevCtI7g==}
    engines: {node: '>=16.0.0'}

  '@smithy/eventstream-serde-config-resolver@3.0.7':
    resolution: {integrity: sha512-eVzhGQBPEqXXYHvIUku0jMTxd4gDvenRzUQPTmKVWdRvp9JUCKrbAXGQRYiGxUYq9+cqQckRm0wq3kTWnNtDhw==}
    engines: {node: '>=16.0.0'}

  '@smithy/eventstream-serde-node@3.0.9':
    resolution: {integrity: sha512-JE0Guqvt0xsmfQ5y1EI342/qtJqznBv8cJqkHZV10PwC8GWGU5KNgFbQnsVCcX+xF+qIqwwfRmeWoJCjuOLmng==}
    engines: {node: '>=16.0.0'}

  '@smithy/eventstream-serde-universal@3.0.9':
    resolution: {integrity: sha512-bydfgSisfepCufw9kCEnWRxqxJFzX/o8ysXWv+W9F2FIyiaEwZ/D8bBKINbh4ONz3i05QJ1xE7A5OKYvgJsXaw==}
    engines: {node: '>=16.0.0'}

  '@smithy/fetch-http-handler@3.2.9':
    resolution: {integrity: sha512-hYNVQOqhFQ6vOpenifFME546f0GfJn2OiQ3M0FDmuUu8V/Uiwy2wej7ZXxFBNqdx0R5DZAqWM1l6VRhGz8oE6A==}

  '@smithy/hash-blob-browser@3.1.6':
    resolution: {integrity: sha512-BKNcMIaeZ9lB67sgo88iCF4YB35KT8X2dNJ8DqrtZNTgN6tUDYBKThzfGtos/mnZkGkW91AYHisESHmSiYQmKw==}

  '@smithy/hash-node@3.0.7':
    resolution: {integrity: sha512-SAGHN+QkrwcHFjfWzs/czX94ZEjPJ0CrWJS3M43WswDXVEuP4AVy9gJ3+AF6JQHZD13bojmuf/Ap/ItDeZ+Qfw==}
    engines: {node: '>=16.0.0'}

  '@smithy/hash-stream-node@3.1.6':
    resolution: {integrity: sha512-sFSSt7cmCpFWZPfVx7k80Bgb1K2VJ27VmMxH8X+dDhp7Wv8IBgID4K2VK5ehMJROF8hQgcj4WywnkHIwX/xlwQ==}
    engines: {node: '>=16.0.0'}

  '@smithy/invalid-dependency@3.0.7':
    resolution: {integrity: sha512-Bq00GsAhHeYSuZX8Kpu4sbI9agH2BNYnqUmmbTGWOhki9NVsWn2jFr896vvoTMH8KAjNX/ErC/8t5QHuEXG+IA==}

  '@smithy/is-array-buffer@2.2.0':
    resolution: {integrity: sha512-GGP3O9QFD24uGeAXYUjwSTXARoqpZykHadOmA8G5vfJPK0/DC67qa//0qvqrJzL1xc8WQWX7/yc7fwudjPHPhA==}
    engines: {node: '>=14.0.0'}

  '@smithy/is-array-buffer@3.0.0':
    resolution: {integrity: sha512-+Fsu6Q6C4RSJiy81Y8eApjEB5gVtM+oFKTffg+jSuwtvomJJrhUJBu2zS8wjXSgH/g1MKEWrzyChTBe6clb5FQ==}
    engines: {node: '>=16.0.0'}

  '@smithy/md5-js@3.0.7':
    resolution: {integrity: sha512-+wco9IN9uOW4tNGkZIqTR6IXyfO7Z8A+IOq82QCRn/f/xcmt7H1fXwmQVbfDSvbeFwfNnhv7s+u0G9PzPG6o2w==}

  '@smithy/middleware-content-length@3.0.9':
    resolution: {integrity: sha512-t97PidoGElF9hTtLCrof32wfWMqC5g2SEJNxaVH3NjlatuNGsdxXRYO/t+RPnxA15RpYiS0f+zG7FuE2DeGgjA==}
    engines: {node: '>=16.0.0'}

  '@smithy/middleware-endpoint@3.1.4':
    resolution: {integrity: sha512-/ChcVHekAyzUbyPRI8CzPPLj6y8QRAfJngWcLMgsWxKVzw/RzBV69mSOzJYDD3pRwushA1+5tHtPF8fjmzBnrQ==}
    engines: {node: '>=16.0.0'}

  '@smithy/middleware-retry@3.0.23':
    resolution: {integrity: sha512-x9PbGXxkcXIpm6L26qRSCC+eaYcHwybRmqU8LO/WM2RRlW0g8lz6FIiKbKgGvHuoK3dLZRiQVSQJveiCzwnA5A==}
    engines: {node: '>=16.0.0'}

  '@smithy/middleware-serde@3.0.7':
    resolution: {integrity: sha512-VytaagsQqtH2OugzVTq4qvjkLNbWehHfGcGr0JLJmlDRrNCeZoWkWsSOw1nhS/4hyUUWF/TLGGml4X/OnEep5g==}
    engines: {node: '>=16.0.0'}

  '@smithy/middleware-stack@3.0.7':
    resolution: {integrity: sha512-EyTbMCdqS1DoeQsO4gI7z2Gzq1MoRFAeS8GkFYIwbedB7Lp5zlLHJdg+56tllIIG5Hnf9ZWX48YKSHlsKvugGA==}
    engines: {node: '>=16.0.0'}

  '@smithy/node-config-provider@3.1.8':
    resolution: {integrity: sha512-E0rU0DglpeJn5ge64mk8wTGEXcQwmpUTY5Zr7IzTpDLmHKiIamINERNZYrPQjg58Ck236sEKSwRSHA4CwshU6Q==}
    engines: {node: '>=16.0.0'}

  '@smithy/node-http-handler@3.2.4':
    resolution: {integrity: sha512-49reY3+JgLMFNm7uTAKBWiKCA6XSvkNp9FqhVmusm2jpVnHORYFeFZ704LShtqWfjZW/nhX+7Iexyb6zQfXYIQ==}
    engines: {node: '>=16.0.0'}

  '@smithy/property-provider@3.1.7':
    resolution: {integrity: sha512-QfzLi1GPMisY7bAM5hOUqBdGYnY5S2JAlr201pghksrQv139f8iiiMalXtjczIP5f6owxFn3MINLNUNvUkgtPw==}
    engines: {node: '>=16.0.0'}

  '@smithy/protocol-http@4.1.4':
    resolution: {integrity: sha512-MlWK8eqj0JlpZBnWmjQLqmFp71Ug00P+m72/1xQB3YByXD4zZ+y9N4hYrR0EDmrUCZIkyATWHOXFgtavwGDTzQ==}
    engines: {node: '>=16.0.0'}

  '@smithy/querystring-builder@3.0.7':
    resolution: {integrity: sha512-65RXGZZ20rzqqxTsChdqSpbhA6tdt5IFNgG6o7e1lnPVLCe6TNWQq4rTl4N87hTDD8mV4IxJJnvyE7brbnRkQw==}
    engines: {node: '>=16.0.0'}

  '@smithy/querystring-parser@3.0.7':
    resolution: {integrity: sha512-Fouw4KJVWqqUVIu1gZW8BH2HakwLz6dvdrAhXeXfeymOBrZw+hcqaWs+cS1AZPVp4nlbeIujYrKA921ZW2WMPA==}
    engines: {node: '>=16.0.0'}

  '@smithy/service-error-classification@3.0.7':
    resolution: {integrity: sha512-91PRkTfiBf9hxkIchhRKJfl1rsplRDyBnmyFca3y0Z3x/q0JJN480S83LBd8R6sBCkm2bBbqw2FHp0Mbh+ecSA==}
    engines: {node: '>=16.0.0'}

  '@smithy/shared-ini-file-loader@3.1.8':
    resolution: {integrity: sha512-0NHdQiSkeGl0ICQKcJQ2lCOKH23Nb0EaAa7RDRId6ZqwXkw4LJyIyZ0t3iusD4bnKYDPLGy2/5e2rfUhrt0Acw==}
    engines: {node: '>=16.0.0'}

  '@smithy/signature-v4@4.2.0':
    resolution: {integrity: sha512-LafbclHNKnsorMgUkKm7Tk7oJ7xizsZ1VwqhGKqoCIrXh4fqDDp73fK99HOEEgcsQbtemmeY/BPv0vTVYYUNEQ==}
    engines: {node: '>=16.0.0'}

  '@smithy/smithy-client@3.4.0':
    resolution: {integrity: sha512-nOfJ1nVQsxiP6srKt43r2My0Gp5PLWCW2ASqUioxIiGmu6d32v4Nekidiv5qOmmtzIrmaD+ADX5SKHUuhReeBQ==}
    engines: {node: '>=16.0.0'}

  '@smithy/types@3.5.0':
    resolution: {integrity: sha512-QN0twHNfe8mNJdH9unwsCK13GURU7oEAZqkBI+rsvpv1jrmserO+WnLE7jidR9W/1dxwZ0u/CB01mV2Gms/K2Q==}
    engines: {node: '>=16.0.0'}

  '@smithy/url-parser@3.0.7':
    resolution: {integrity: sha512-70UbSSR8J97c1rHZOWhl+VKiZDqHWxs/iW8ZHrHp5fCCPLSBE7GcUlUvKSle3Ca+J9LLbYCj/A79BxztBvAfpA==}

  '@smithy/util-base64@3.0.0':
    resolution: {integrity: sha512-Kxvoh5Qtt0CDsfajiZOCpJxgtPHXOKwmM+Zy4waD43UoEMA+qPxxa98aE/7ZhdnBFZFXMOiBR5xbcaMhLtznQQ==}
    engines: {node: '>=16.0.0'}

  '@smithy/util-body-length-browser@3.0.0':
    resolution: {integrity: sha512-cbjJs2A1mLYmqmyVl80uoLTJhAcfzMOyPgjwAYusWKMdLeNtzmMz9YxNl3/jRLoxSS3wkqkf0jwNdtXWtyEBaQ==}

  '@smithy/util-body-length-node@3.0.0':
    resolution: {integrity: sha512-Tj7pZ4bUloNUP6PzwhN7K386tmSmEET9QtQg0TgdNOnxhZvCssHji+oZTUIuzxECRfG8rdm2PMw2WCFs6eIYkA==}
    engines: {node: '>=16.0.0'}

  '@smithy/util-buffer-from@2.2.0':
    resolution: {integrity: sha512-IJdWBbTcMQ6DA0gdNhh/BwrLkDR+ADW5Kr1aZmd4k3DIF6ezMV4R2NIAmT08wQJ3yUK82thHWmC/TnK/wpMMIA==}
    engines: {node: '>=14.0.0'}

  '@smithy/util-buffer-from@3.0.0':
    resolution: {integrity: sha512-aEOHCgq5RWFbP+UDPvPot26EJHjOC+bRgse5A8V3FSShqd5E5UN4qc7zkwsvJPPAVsf73QwYcHN1/gt/rtLwQA==}
    engines: {node: '>=16.0.0'}

  '@smithy/util-config-provider@3.0.0':
    resolution: {integrity: sha512-pbjk4s0fwq3Di/ANL+rCvJMKM5bzAQdE5S/6RL5NXgMExFAi6UgQMPOm5yPaIWPpr+EOXKXRonJ3FoxKf4mCJQ==}
    engines: {node: '>=16.0.0'}

  '@smithy/util-defaults-mode-browser@3.0.23':
    resolution: {integrity: sha512-Y07qslyRtXDP/C5aWKqxTPBl4YxplEELG3xRrz2dnAQ6Lq/FgNrcKWmV561nNaZmFH+EzeGOX3ZRMbU8p1T6Nw==}
    engines: {node: '>= 10.0.0'}

  '@smithy/util-defaults-mode-node@3.0.23':
    resolution: {integrity: sha512-9Y4WH7f0vnDGuHUa4lGX9e2p+sMwODibsceSV6rfkZOvMC+BY3StB2LdO1NHafpsyHJLpwAgChxQ38tFyd6vkg==}
    engines: {node: '>= 10.0.0'}

  '@smithy/util-endpoints@2.1.3':
    resolution: {integrity: sha512-34eACeKov6jZdHqS5hxBMJ4KyWKztTMulhuQ2UdOoP6vVxMLrOKUqIXAwJe/wiWMhXhydLW664B02CNpQBQ4Aw==}
    engines: {node: '>=16.0.0'}

  '@smithy/util-hex-encoding@3.0.0':
    resolution: {integrity: sha512-eFndh1WEK5YMUYvy3lPlVmYY/fZcQE1D8oSf41Id2vCeIkKJXPcYDCZD+4+xViI6b1XSd7tE+s5AmXzz5ilabQ==}
    engines: {node: '>=16.0.0'}

  '@smithy/util-middleware@3.0.7':
    resolution: {integrity: sha512-OVA6fv/3o7TMJTpTgOi1H5OTwnuUa8hzRzhSFDtZyNxi6OZ70L/FHattSmhE212I7b6WSOJAAmbYnvcjTHOJCA==}
    engines: {node: '>=16.0.0'}

  '@smithy/util-retry@3.0.7':
    resolution: {integrity: sha512-nh1ZO1vTeo2YX1plFPSe/OXaHkLAHza5jpokNiiKX2M5YpNUv6RxGJZhpfmiR4jSvVHCjIDmILjrxKmP+/Ghug==}
    engines: {node: '>=16.0.0'}

  '@smithy/util-stream@3.1.9':
    resolution: {integrity: sha512-7YAR0Ub3MwTMjDfjnup4qa6W8gygZMxikBhFMPESi6ASsl/rZJhwLpF/0k9TuezScCojsM0FryGdz4LZtjKPPQ==}
    engines: {node: '>=16.0.0'}

  '@smithy/util-uri-escape@3.0.0':
    resolution: {integrity: sha512-LqR7qYLgZTD7nWLBecUi4aqolw8Mhza9ArpNEQ881MJJIU2sE5iHCK6TdyqqzcDLy0OPe10IY4T8ctVdtynubg==}
    engines: {node: '>=16.0.0'}

  '@smithy/util-utf8@2.3.0':
    resolution: {integrity: sha512-R8Rdn8Hy72KKcebgLiv8jQcQkXoLMOGGv5uI1/k0l+snqkOzQ1R0ChUBCxWMlBsFMekWjq0wRudIweFs7sKT5A==}
    engines: {node: '>=14.0.0'}

  '@smithy/util-utf8@3.0.0':
    resolution: {integrity: sha512-rUeT12bxFnplYDe815GXbq/oixEGHfRFFtcTF3YdDi/JaENIM6aSYYLJydG83UNzLXeRI5K8abYd/8Sp/QM0kA==}
    engines: {node: '>=16.0.0'}

  '@smithy/util-waiter@3.1.6':
    resolution: {integrity: sha512-xs/KAwWOeCklq8aMlnpk25LgxEYHKOEodfjfKclDMLcBJEVEKzDLxZxBQyztcuPJ7F54213NJS8PxoiHNMdItQ==}
    engines: {node: '>=16.0.0'}

  '@szmarczak/http-timer@5.0.1':
    resolution: {integrity: sha512-+PmQX0PiAYPMeVYe237LJAYvOMYW1j2rH5YROyS3b4CTVJum34HfRvKvAzozHAQG0TnHNdUfY9nCeUyRAs//cw==}
    engines: {node: '>=14.16'}

  '@tsconfig/node10@1.0.11':
    resolution: {integrity: sha512-DcRjDCujK/kCk/cUe8Xz8ZSpm8mS3mNNpta+jGCA6USEDfktlNvm1+IuZ9eTcDbNk41BHwpHHeW+N1lKCz4zOw==}

  '@tsconfig/node12@1.0.11':
    resolution: {integrity: sha512-cqefuRsh12pWyGsIoBKJA9luFu3mRxCA+ORZvA4ktLSzIuCUtWVxGIuXigEwO5/ywWFMZ2QEGKWvkZG1zDMTag==}

  '@tsconfig/node14@1.0.3':
    resolution: {integrity: sha512-ysT8mhdixWK6Hw3i1V2AeRqZ5WfXg1G43mqoYlM2nc6388Fq5jcXyr5mRsqViLx/GJYdoL0bfXD8nmF+Zn/Iow==}

  '@tsconfig/node16@1.0.4':
    resolution: {integrity: sha512-vxhUy4J8lyeyinH7Azl1pdd43GJhZH/tP2weN8TntQblOY+A0XbT8DJk1/oCPuOOyg/Ja757rG0CgHcWC8OfMA==}

  '@types/argparse@1.0.38':
    resolution: {integrity: sha512-ebDJ9b0e702Yr7pWgB0jzm+CX4Srzz8RcXtLJDJB+BSccqMa36uyH/zUsSYao5+BD1ytv3k3rPYCq4mAE1hsXA==}

  '@types/babel__core@7.20.5':
    resolution: {integrity: sha512-qoQprZvz5wQFJwMDqeseRXWv3rqMvhgpbXFfVyWhbx9X47POIA6i/+dXefEmZKoAgOaTdaIgNSMqMIU61yRyzA==}

  '@types/babel__generator@7.6.8':
    resolution: {integrity: sha512-ASsj+tpEDsEiFr1arWrlN6V3mdfjRMZt6LtK/Vp/kreFLnr5QH5+DhvD5nINYZXzwJvXeGq+05iUXcAzVrqWtw==}

  '@types/babel__template@7.4.4':
    resolution: {integrity: sha512-h/NUaSyG5EyxBIp8YRxo4RMe2/qQgvyowRwVMzhYhBCONbW8PUsg4lkFMrhgZhUe5z3L3MiLDuvyJ/CaPa2A8A==}

  '@types/babel__traverse@7.20.6':
    resolution: {integrity: sha512-r1bzfrm0tomOI8g1SzvCaQHo6Lcv6zu0EA+W2kHrt8dyrHQxGzBBL4kdkzIS+jBMV+EYcMAEAqXqYaLJq5rOZg==}

  '@types/decompress@4.2.7':
    resolution: {integrity: sha512-9z+8yjKr5Wn73Pt17/ldnmQToaFHZxK0N1GHysuk/JIPT8RIdQeoInM01wWPgypRcvb6VH1drjuFpQ4zmY437g==}

  '@types/estree@1.0.5':
    resolution: {integrity: sha512-/kYRxGDLWzHOB7q+wtSUQlFrtcdUccpfy+X+9iMBpHK8QLLhx2wIPYuS5DYtR9Wa/YlZAbIovy7qVdB1Aq6Lyw==}

  '@types/graceful-fs@4.1.9':
    resolution: {integrity: sha512-olP3sd1qOEe5dXTSaFvQG+02VdRXcdytWLAZsAq1PecU8uqQAhkrnbli7DagjtXKW/Bl7YJbUsa8MPcuc8LHEQ==}

  '@types/http-cache-semantics@4.0.4':
    resolution: {integrity: sha512-1m0bIFVc7eJWyve9S0RnuRgcQqF/Xd5QsUZAZeQFr1Q3/p9JWoQQEqmVy+DPTNpGXwhgIetAoYF8JSc33q29QA==}

  '@types/http-proxy@1.17.15':
    resolution: {integrity: sha512-25g5atgiVNTIv0LBDTg1H74Hvayx0ajtJPLLcYE3whFv75J0pWNtOBzaXJQgDTmrX1bx5U9YC2w/n65BN1HwRQ==}

  '@types/istanbul-lib-coverage@2.0.6':
    resolution: {integrity: sha512-2QF/t/auWm0lsy8XtKVPG19v3sSOQlJe/YHZgfjb/KBBHOGSV+J2q/S671rcq9uTBrLAXmZpqJiaQbMT+zNU1w==}

  '@types/istanbul-lib-report@3.0.3':
    resolution: {integrity: sha512-NQn7AHQnk/RSLOxrBbGyJM/aVQ+pjj5HCgasFxc0K/KhoATfQ/47AyUl15I2yBUpihjmas+a+VJBOqecrFH+uA==}

  '@types/istanbul-reports@3.0.4':
    resolution: {integrity: sha512-pk2B1NWalF9toCRu6gjBzR69syFjP4Od8WRAX+0mmf9lAjCRicLOWc+ZrxZHx/0XRjotgkF9t6iaMJ+aXcOdZQ==}

  '@types/jest@29.5.13':
    resolution: {integrity: sha512-wd+MVEZCHt23V0/L642O5APvspWply/rGY5BcW4SUETo2UzPU3Z26qr8jC2qxpimI2jjx9h7+2cj2FwIr01bXg==}

  '@types/lodash@4.17.10':
    resolution: {integrity: sha512-YpS0zzoduEhuOWjAotS6A5AVCva7X4lVlYLF0FYHAY9sdraBfnatttHItlWeZdGhuEkf+OzMNg2ZYAx8t+52uQ==}

  '@types/mime-types@2.1.4':
    resolution: {integrity: sha512-lfU4b34HOri+kAY5UheuFMWPDOI+OPceBSHZKp69gEyTL/mmJ4cnU6Y/rlme3UL3GyOn6Y42hyIEw0/q8sWx5w==}

  '@types/mute-stream@0.0.4':
    resolution: {integrity: sha512-CPM9nzrCPPJHQNA9keH9CVkVI+WR5kMa+7XEs5jcGQ0VoAGnLv242w8lIVgwAEfmE4oufJRaTc9PNLQl0ioAow==}

  '@types/node@12.20.55':
    resolution: {integrity: sha512-J8xLz7q2OFulZ2cyGTLE1TbbZcjpno7FaN6zdJNrgAdrJ+DZzh/uFR6YrTb4C+nXakvud8Q4+rbhoIWlYQbUFQ==}

  '@types/node@20.16.11':
    resolution: {integrity: sha512-y+cTCACu92FyA5fgQSAI8A1H429g7aSK2HsO7K4XYUWc4dY5IUz55JSDIYT6/VsOLfGy8vmvQYC2hfb0iF16Uw==}

  '@types/node@22.5.5':
    resolution: {integrity: sha512-Xjs4y5UPO/CLdzpgR6GirZJx36yScjh73+2NlLlkFRSoQN8B0DpfXPdZGnvVmLRLOsqDpOfTNv7D9trgGhmOIA==}

  '@types/readline-sync@1.4.8':
    resolution: {integrity: sha512-BL7xOf0yKLA6baAX6MMOnYkoflUyj/c7y3pqMRfU0va7XlwHAOTOIo4x55P/qLfMsuaYdJJKubToLqRVmRtRZA==}

  '@types/resolve@1.20.2':
    resolution: {integrity: sha512-60BCwRFOZCQhDncwQdxxeOEEkbc5dIMccYLwbxsS4TUNeVECQ/pBJ0j09mrHOl/JJvpRPGwO9SvE4nR2Nb/a4Q==}

  '@types/semver@7.5.8':
    resolution: {integrity: sha512-I8EUhyrgfLrcTkzV3TSsGyl1tSuPrEDzr0yd5m90UgNxQkyDXULk3b6MlQqTCpZpNtWe1K0hzclnZkTcLBe2UQ==}

  '@types/stack-utils@2.0.3':
    resolution: {integrity: sha512-9aEbYZ3TbYMznPdcdr3SmIrLXwC/AKZXQeCf9Pgao5CKb8CyHuEX5jzWPTkvregvhRJHcpRO6BFoGW9ycaOkYw==}

  '@types/tar-fs@2.0.4':
    resolution: {integrity: sha512-ipPec0CjTmVDWE+QKr9cTmIIoTl7dFG/yARCM5MqK8i6CNLIG1P8x4kwDsOQY1ChZOZjH0wO9nvfgBvWl4R3kA==}

  '@types/tar-stream@3.1.3':
    resolution: {integrity: sha512-Zbnx4wpkWBMBSu5CytMbrT5ZpMiF55qgM+EpHzR4yIDu7mv52cej8hTkOc6K+LzpkOAbxwn/m7j3iO+/l42YkQ==}

  '@types/triple-beam@1.3.5':
    resolution: {integrity: sha512-6WaYesThRMCl19iryMYP7/x2OVgCtbIVflDGFpWnb9irXI3UjYE4AzmYuiUKY1AJstGijoY+MgUszMgRxIYTYw==}

  '@types/web-bluetooth@0.0.20':
    resolution: {integrity: sha512-g9gZnnXVq7gM7v3tJCWV/qw7w+KeOlSHAhgF9RytFyifW6AF61hdT2ucrYhPq9hLs5JIryeupHV3qGk95dH9ow==}

  '@types/wrap-ansi@3.0.0':
    resolution: {integrity: sha512-ltIpx+kM7g/MLRZfkbL7EsCEjfzCcScLpkg37eXEtx5kmrAKBkTJwd1GIAjDSL8wTpM6Hzn5YO4pSb91BEwu1g==}

  '@types/yargs-parser@21.0.3':
    resolution: {integrity: sha512-I4q9QU9MQv4oEOz4tAHJtNz1cwuLxn2F3xcc2iV5WdqLPpUnj30aUuxt1mAxYTG+oe8CZMV/+6rU4S4gRDzqtQ==}

  '@types/yargs@17.0.33':
    resolution: {integrity: sha512-WpxBCKWPLr4xSsHgz511rFJAM+wS28w2zEO1QDNY5zM/S8ok70NNfztH0xwhqKyaK0OHCbN98LDAZuy1ctxDkA==}

  '@typescript-eslint/eslint-plugin@7.18.0':
    resolution: {integrity: sha512-94EQTWZ40mzBc42ATNIBimBEDltSJ9RQHCC8vc/PDbxi4k8dVwUAv4o98dk50M1zB+JGFxp43FP7f8+FP8R6Sw==}
    engines: {node: ^18.18.0 || >=20.0.0}
    peerDependencies:
      '@typescript-eslint/parser': ^7.0.0
      eslint: ^8.56.0
      typescript: '*'
    peerDependenciesMeta:
      typescript:
        optional: true

  '@typescript-eslint/parser@7.18.0':
    resolution: {integrity: sha512-4Z+L8I2OqhZV8qA132M4wNL30ypZGYOQVBfMgxDH/K5UX0PNqTu1c6za9ST5r9+tavvHiTWmBnKzpCJ/GlVFtg==}
    engines: {node: ^18.18.0 || >=20.0.0}
    peerDependencies:
      eslint: ^8.56.0
      typescript: '*'
    peerDependenciesMeta:
      typescript:
        optional: true

  '@typescript-eslint/scope-manager@7.18.0':
    resolution: {integrity: sha512-jjhdIE/FPF2B7Z1uzc6i3oWKbGcHb87Qw7AWj6jmEqNOfDFbJWtjt/XfwCpvNkpGWlcJaog5vTR+VV8+w9JflA==}
    engines: {node: ^18.18.0 || >=20.0.0}

  '@typescript-eslint/type-utils@7.18.0':
    resolution: {integrity: sha512-XL0FJXuCLaDuX2sYqZUUSOJ2sG5/i1AAze+axqmLnSkNEVMVYLF+cbwlB2w8D1tinFuSikHmFta+P+HOofrLeA==}
    engines: {node: ^18.18.0 || >=20.0.0}
    peerDependencies:
      eslint: ^8.56.0
      typescript: '*'
    peerDependenciesMeta:
      typescript:
        optional: true

  '@typescript-eslint/types@7.18.0':
    resolution: {integrity: sha512-iZqi+Ds1y4EDYUtlOOC+aUmxnE9xS/yCigkjA7XpTKV6nCBd3Hp/PRGGmdwnfkV2ThMyYldP1wRpm/id99spTQ==}
    engines: {node: ^18.18.0 || >=20.0.0}

  '@typescript-eslint/typescript-estree@7.18.0':
    resolution: {integrity: sha512-aP1v/BSPnnyhMHts8cf1qQ6Q1IFwwRvAQGRvBFkWlo3/lH29OXA3Pts+c10nxRxIBrDnoMqzhgdwVe5f2D6OzA==}
    engines: {node: ^18.18.0 || >=20.0.0}
    peerDependencies:
      typescript: '*'
    peerDependenciesMeta:
      typescript:
        optional: true

  '@typescript-eslint/utils@7.18.0':
    resolution: {integrity: sha512-kK0/rNa2j74XuHVcoCZxdFBMF+aq/vH83CXAOHieC+2Gis4mF8jJXT5eAfyD3K0sAxtPuwxaIOIOvhwzVDt/kw==}
    engines: {node: ^18.18.0 || >=20.0.0}
    peerDependencies:
      eslint: ^8.56.0

  '@typescript-eslint/visitor-keys@7.18.0':
    resolution: {integrity: sha512-cDF0/Gf81QpY3xYyJKDV14Zwdmid5+uuENhjH2EqFaF0ni+yAyq/LzMaIJdhNJXZI7uLzwIlA+V7oWoyn6Curg==}
    engines: {node: ^18.18.0 || >=20.0.0}

  '@ungap/structured-clone@1.2.0':
    resolution: {integrity: sha512-zuVdFrMJiuCDQUMCzQaD6KL28MjnqqN8XnAqiEq9PNm/hCPTSGfrXCOfwj1ow4LFb/tNymJPwsNbVePc1xFqrQ==}

  '@vitejs/plugin-vue@5.1.4':
    resolution: {integrity: sha512-N2XSI2n3sQqp5w7Y/AN/L2XDjBIRGqXko+eDp42sydYSBeJuSm5a1sLf8zakmo8u7tA8NmBgoDLA1HeOESjp9A==}
    engines: {node: ^18.0.0 || >=20.0.0}
    peerDependencies:
      vite: ^5.0.0
      vue: ^3.2.25

  '@vitest/expect@2.1.2':
    resolution: {integrity: sha512-FEgtlN8mIUSEAAnlvn7mP8vzaWhEaAEvhSXCqrsijM7K6QqjB11qoRZYEd4AKSCDz8p0/+yH5LzhZ47qt+EyPg==}

  '@vitest/mocker@2.1.2':
    resolution: {integrity: sha512-ExElkCGMS13JAJy+812fw1aCv2QO/LBK6CyO4WOPAzLTmve50gydOlWhgdBJPx2ztbADUq3JVI0C5U+bShaeEA==}
    peerDependencies:
      '@vitest/spy': 2.1.2
      msw: ^2.3.5
      vite: ^5.0.0
    peerDependenciesMeta:
      msw:
        optional: true
      vite:
        optional: true

  '@vitest/pretty-format@2.1.2':
    resolution: {integrity: sha512-FIoglbHrSUlOJPDGIrh2bjX1sNars5HbxlcsFKCtKzu4+5lpsRhOCVcuzp0fEhAGHkPZRIXVNzPcpSlkoZ3LuA==}

  '@vitest/runner@2.1.2':
    resolution: {integrity: sha512-UCsPtvluHO3u7jdoONGjOSil+uON5SSvU9buQh3lP7GgUXHp78guN1wRmZDX4wGK6J10f9NUtP6pO+SFquoMlw==}

  '@vitest/snapshot@2.1.2':
    resolution: {integrity: sha512-xtAeNsZ++aRIYIUsek7VHzry/9AcxeULlegBvsdLncLmNCR6tR8SRjn8BbDP4naxtccvzTqZ+L1ltZlRCfBZFA==}

  '@vitest/spy@2.1.2':
    resolution: {integrity: sha512-GSUi5zoy+abNRJwmFhBDC0yRuVUn8WMlQscvnbbXdKLXX9dE59YbfwXxuJ/mth6eeqIzofU8BB5XDo/Ns/qK2A==}

  '@vitest/utils@2.1.2':
    resolution: {integrity: sha512-zMO2KdYy6mx56btx9JvAqAZ6EyS3g49krMPPrgOp1yxGZiA93HumGk+bZ5jIZtOg5/VBYl5eBmGRQHqq4FG6uQ==}

  '@volar/language-core@2.4.5':
    resolution: {integrity: sha512-F4tA0DCO5Q1F5mScHmca0umsi2ufKULAnMOVBfMsZdT4myhVl4WdKRwCaKcfOkIEuyrAVvtq1ESBdZ+rSyLVww==}

  '@volar/source-map@2.4.5':
    resolution: {integrity: sha512-varwD7RaKE2J/Z+Zu6j3mNNJbNT394qIxXwdvz/4ao/vxOfyClZpSDtLKkwWmecinkOVos5+PWkWraelfMLfpw==}

  '@volar/typescript@2.4.5':
    resolution: {integrity: sha512-mcT1mHvLljAEtHviVcBuOyAwwMKz1ibXTi5uYtP/pf4XxoAzpdkQ+Br2IC0NPCvLCbjPZmbf3I0udndkfB1CDg==}

  '@vue/compiler-core@3.5.11':
    resolution: {integrity: sha512-PwAdxs7/9Hc3ieBO12tXzmTD+Ln4qhT/56S+8DvrrZ4kLDn4Z/AMUr8tXJD0axiJBS0RKIoNaR0yMuQB9v9Udg==}

  '@vue/compiler-core@3.5.9':
    resolution: {integrity: sha512-KE1sCdwqSKq0CQ/ltg3XnlMTKeinjegIkuFsuq9DKvNPmqLGdmI51ChZdGBBRXIvEYTLm8X/JxOuBQ1HqF/+PA==}

  '@vue/compiler-dom@3.5.11':
    resolution: {integrity: sha512-pyGf8zdbDDRkBrEzf8p7BQlMKNNF5Fk/Cf/fQ6PiUz9at4OaUfyXW0dGJTo2Vl1f5U9jSLCNf0EZJEogLXoeew==}

  '@vue/compiler-dom@3.5.9':
    resolution: {integrity: sha512-gEAURwPo902AsJF50vl59VaWR+Cx6cX9SoqLYHu1jq9hDbmQlXvpZyYNIIbxa2JTJ+FD/oBQweVUwuTQv79KTg==}

  '@vue/compiler-sfc@3.5.11':
    resolution: {integrity: sha512-gsbBtT4N9ANXXepprle+X9YLg2htQk1sqH/qGJ/EApl+dgpUBdTv3yP7YlR535uHZY3n6XaR0/bKo0BgwwDniw==}

  '@vue/compiler-ssr@3.5.11':
    resolution: {integrity: sha512-P4+GPjOuC2aFTk1Z4WANvEhyOykcvEd5bIj2KVNGKGfM745LaXGr++5njpdBTzVz5pZifdlR1kpYSJJpIlSePA==}

  '@vue/compiler-vue2@2.7.16':
    resolution: {integrity: sha512-qYC3Psj9S/mfu9uVi5WvNZIzq+xnXMhOwbTFKKDD7b1lhpnn71jXSFdTQ+WsIEk0ONCd7VV2IMm7ONl6tbQ86A==}

  '@vue/devtools-api@6.6.4':
    resolution: {integrity: sha512-sGhTPMuXqZ1rVOk32RylztWkfXTRhuS7vgAKv0zjqk8gbsHkJ7xfFf+jbySxt7tWObEJwyKaHMikV/WGDiQm8g==}

  '@vue/language-core@2.1.6':
    resolution: {integrity: sha512-MW569cSky9R/ooKMh6xa2g1D0AtRKbL56k83dzus/bx//RDJk24RHWkMzbAlXjMdDNyxAaagKPRquBIxkxlCkg==}
    peerDependencies:
      typescript: '*'
    peerDependenciesMeta:
      typescript:
        optional: true

  '@vue/reactivity@3.5.11':
    resolution: {integrity: sha512-Nqo5VZEn8MJWlCce8XoyVqHZbd5P2NH+yuAaFzuNSR96I+y1cnuUiq7xfSG+kyvLSiWmaHTKP1r3OZY4mMD50w==}

  '@vue/runtime-core@3.5.11':
    resolution: {integrity: sha512-7PsxFGqwfDhfhh0OcDWBG1DaIQIVOLgkwA5q6MtkPiDFjp5gohVnJEahSktwSFLq7R5PtxDKy6WKURVN1UDbzA==}

  '@vue/runtime-dom@3.5.11':
    resolution: {integrity: sha512-GNghjecT6IrGf0UhuYmpgaOlN7kxzQBhxWEn08c/SQDxv1yy4IXI1bn81JgEpQ4IXjRxWtPyI8x0/7TF5rPfYQ==}

  '@vue/server-renderer@3.5.11':
    resolution: {integrity: sha512-cVOwYBxR7Wb1B1FoxYvtjJD8X/9E5nlH4VSkJy2uMA1MzYNdzAAB//l8nrmN9py/4aP+3NjWukf9PZ3TeWULaA==}
    peerDependencies:
      vue: 3.5.11

  '@vue/shared@3.5.11':
    resolution: {integrity: sha512-W8GgysJVnFo81FthhzurdRAWP/byq3q2qIw70e0JWblzVhjgOMiC2GyovXrZTFQJnFVryYaKGP3Tc9vYzYm6PQ==}

  '@vue/shared@3.5.9':
    resolution: {integrity: sha512-8wiT/m0mnsLhTME0mPgc57jv+4TipRBSAAmheUdYgiOaO6AobZPNOmm87ub4np65VVDgLcWxc+Edc++5Wyz1uA==}

  '@vue/test-utils@2.4.6':
    resolution: {integrity: sha512-FMxEjOpYNYiFe0GkaHsnJPXFHxQ6m4t8vI/ElPGpMWxZKpmRvQ33OIrvRXemy6yha03RxhOlQuy+gZMC3CQSow==}

  '@vueuse/core@11.1.0':
    resolution: {integrity: sha512-P6dk79QYA6sKQnghrUz/1tHi0n9mrb/iO1WTMk/ElLmTyNqgDeSZ3wcDf6fRBGzRJbeG1dxzEOvLENMjr+E3fg==}

  '@vueuse/metadata@11.1.0':
    resolution: {integrity: sha512-l9Q502TBTaPYGanl1G+hPgd3QX5s4CGnpXriVBR5fEZ/goI6fvDaVmIl3Td8oKFurOxTmbXvBPSsgrd6eu6HYg==}

  '@vueuse/shared@11.1.0':
    resolution: {integrity: sha512-YUtIpY122q7osj+zsNMFAfMTubGz0sn5QzE5gPzAIiCmtt2ha3uQUY1+JPyL4gRCTsLPX82Y9brNbo/aqlA91w==}

  abbrev@1.1.1:
    resolution: {integrity: sha512-nne9/IiQ/hzIhY6pdDnbBtz7DjPTKrY00P/zvPSm5pOFkl6xuGrGnXn/VtTNNfNtAfZ9/1RtehkszU9qcTii0Q==}

  abbrev@2.0.0:
    resolution: {integrity: sha512-6/mh1E2u2YgEsCHdY0Yx5oW+61gZU+1vXaoiHHrpKeuRNNgFvS+/jrwHiQhB5apAf5oB7UB7E19ol2R2LKH8hQ==}
    engines: {node: ^14.17.0 || ^16.13.0 || >=18.0.0}

  acorn-jsx@5.3.2:
    resolution: {integrity: sha512-rq9s+JNhf0IChjtDXxllJ7g41oZk5SlXtp0LHwyA5cejwn7vKmKp4pPri6YEePv2PU65sAsegbXtIinmDFDXgQ==}
    peerDependencies:
      acorn: ^6.0.0 || ^7.0.0 || ^8.0.0

  acorn-walk@8.3.4:
    resolution: {integrity: sha512-ueEepnujpqee2o5aIYnvHU6C0A42MNdsIDeqy5BydrkuC5R1ZuUFnm27EeFJGoEHJQgn3uleRvmTXaJgfXbt4g==}
    engines: {node: '>=0.4.0'}

  acorn@8.12.1:
    resolution: {integrity: sha512-tcpGyI9zbizT9JbV6oYE477V6mTlXvvi0T0G3SNIYE2apm/G5huBa1+K89VGeovbg+jycCrfhl3ADxErOuO6Jg==}
    engines: {node: '>=0.4.0'}
    hasBin: true

  ag-charts-types@10.2.0:
    resolution: {integrity: sha512-PUqH1QtugpYLnlbMdeSZVf5PpT1XZVsP69qN1JXhetLtQpVC28zaj7ikwu9CMA9N9b+dBboA9QcjUQUJZVUokQ==}

  agent-base@6.0.2:
    resolution: {integrity: sha512-RZNwNclF7+MS/8bDg70amg32dyeZGZxiDuQmZxKLAlQjr3jGyLx+4Kkk58UO7D2QdgFIQCovuSuZESne6RG6XQ==}
    engines: {node: '>= 6.0.0'}

  agent-base@7.1.1:
    resolution: {integrity: sha512-H0TSyFNDMomMNJQBn8wFV5YC/2eJ+VXECwOadZJT554xP6cODZHPX3H9QMQECxvrgiSOP1pHjy1sMWQVYJOUOA==}
    engines: {node: '>= 14'}

  ajv-draft-04@1.0.0:
    resolution: {integrity: sha512-mv00Te6nmYbRp5DCwclxtt7yV/joXJPGS7nM+97GdxvuttCOfgI3K4U25zboyeX0O+myI8ERluxQe5wljMmVIw==}
    peerDependencies:
      ajv: ^8.5.0
    peerDependenciesMeta:
      ajv:
        optional: true

  ajv-formats@3.0.1:
    resolution: {integrity: sha512-8iUql50EUR+uUcdRQ3HDqa6EVyo3docL8g5WJ3FNcWmu62IbkGUue/pEyLBW8VGKKucTPgqeks4fIU1DA4yowQ==}
    peerDependencies:
      ajv: ^8.0.0
    peerDependenciesMeta:
      ajv:
        optional: true

  ajv@6.12.6:
    resolution: {integrity: sha512-j3fVLgvTo527anyYyJOGTYJbG+vnnQYvE0m5mmkc1TK+nxAppkCLMIL0aZ4dblVCNoGShhm+kzE4ZUykBoMg4g==}

  ajv@8.12.0:
    resolution: {integrity: sha512-sRu1kpcO9yLtYxBKvqfTeh9KzZEwO3STyX1HT+4CaDzC6HpTGYhIhPIzj9XuKU7KYDwnaeh5hcOwjy1QuJzBPA==}

  ajv@8.13.0:
    resolution: {integrity: sha512-PRA911Blj99jR5RMeTunVbNXMF6Lp4vZXnk5GQjcnUWUTsrXtekg/pnmFFI2u/I36Y/2bITGS30GZCXei6uNkA==}

  ansi-colors@4.1.3:
    resolution: {integrity: sha512-/6w/C21Pm1A7aZitlI5Ni/2J6FFQN8i1Cvz3kHABAAbw93v/NlvKdVOqz7CCWz/3iv/JplRSEEZ83XION15ovw==}
    engines: {node: '>=6'}

  ansi-escapes@4.3.2:
    resolution: {integrity: sha512-gKXj5ALrKWQLsYG9jlTRmR/xKluxHV+Z9QEwNIgCfM1/uwPMCuzVVnh5mwTd+OuBZcwSIMbqssNWRm1lE51QaQ==}
    engines: {node: '>=8'}

  ansi-regex@5.0.1:
    resolution: {integrity: sha512-quJQXlTSUGL2LH9SUXo8VwsY4soanhgo6LNSm84E1LBcE8s3O0wpdiRzyR9z/ZZJMlMWv37qOOb9pdJlMUEKFQ==}
    engines: {node: '>=8'}

  ansi-regex@6.1.0:
    resolution: {integrity: sha512-7HSX4QQb4CspciLpVFwyRe79O3xsIZDDLER21kERQ71oaPodF8jL725AgJMFAYbooIqolJoRLuM81SpeUkpkvA==}
    engines: {node: '>=12'}

  ansi-styles@3.2.1:
    resolution: {integrity: sha512-VT0ZI6kZRdTh8YyJw3SMbYm/u+NqfsAxEpWO0Pf9sq8/e94WxxOpPKx9FR1FlyCtOVDNOQ+8ntlqFxiRc+r5qA==}
    engines: {node: '>=4'}

  ansi-styles@4.3.0:
    resolution: {integrity: sha512-zbB9rCJAT1rbjiVDb2hqKFHNYLxgtk8NURxZ3IZwD3F6NtxbXZQCnnSi1Lkx+IDohdPlFp222wVALIheZJQSEg==}
    engines: {node: '>=8'}

  ansi-styles@5.2.0:
    resolution: {integrity: sha512-Cxwpt2SfTzTtXcfOlzGEee8O+c+MmUgGrNiBcXnuWxuFJHe6a5Hz7qwhwe5OgaSYI0IJvkLqWX1ASG+cJOkEiA==}
    engines: {node: '>=10'}

  ansi-styles@6.2.1:
    resolution: {integrity: sha512-bN798gFfQX+viw3R7yrGWRqnrN2oRkEkUjjl4JNn4E8GxxbjtG3FbrEIIY3l8/hrwUwIeCZvi4QuOTP4MErVug==}
    engines: {node: '>=12'}

  ansis@3.3.2:
    resolution: {integrity: sha512-cFthbBlt+Oi0i9Pv/j6YdVWJh54CtjGACaMPCIrEV4Ha7HWsIjXDwseYV79TIL0B4+KfSwD5S70PeQDkPUd1rA==}
    engines: {node: '>=15'}

  any-promise@1.3.0:
    resolution: {integrity: sha512-7UvmKalWRt1wgjL1RrGxoSJW/0QZFIegpeGvZG9kjp8vrRu55XTHbwnqq2GpXm9uLbcuhxm3IqX9OB4MZR1b2A==}

  anymatch@3.1.3:
    resolution: {integrity: sha512-KMReFUr0B4t+D+OBkjR3KYqvocp2XaSzO55UcB6mgQMd3KbcE+mWTyvVV7D/zsdEbNnV6acZUutkiHQXvTr1Rw==}
    engines: {node: '>= 8'}

  aproba@2.0.0:
    resolution: {integrity: sha512-lYe4Gx7QT+MKGbDsA+Z+he/Wtef0BiwDOlK/XkBrdfsh9J/jPPXbX0tE9x9cl27Tmu5gg3QUbUrQYa/y+KOHPQ==}

  are-we-there-yet@2.0.0:
    resolution: {integrity: sha512-Ci/qENmwHnsYo9xKIcUJN5LeDKdJ6R1Z1j9V/J5wyq8nh/mYPEpIKJbBZXtZjG04HiK7zV/p6Vs9952MrMeUIw==}
    engines: {node: '>=10'}
    deprecated: This package is no longer supported.

  arg@4.1.3:
    resolution: {integrity: sha512-58S9QDqG0Xx27YwPSt9fJxivjYl432YCwfDMfZ+71RAqUrZef7LrKQZ3LHLOwCS4FLNBplP533Zx895SeOCHvA==}

  argparse@1.0.10:
    resolution: {integrity: sha512-o5Roy6tNG4SL/FOkCAN6RzjiakZS25RLYFrcMttJqbdd8BWrnA+fGz57iN5Pb06pvBGvl5gQ0B48dJlslXvoTg==}

  argparse@2.0.1:
    resolution: {integrity: sha512-8+9WqebbFzpX9OR+Wa6O29asIogeRMzcGtAINdpMHHyAg10f05aSFVBbcEqGf/PXw1EjAZ+q2/bEBg3DvurK3Q==}

  array-union@2.1.0:
    resolution: {integrity: sha512-HGyxoOTYUyCM6stUe6EJgnd4EoewAI7zMdfqO+kGjnlZmBDz/cR5pf8r/cR4Wq60sL/p0IkcjUEEPwS3GFrIyw==}
    engines: {node: '>=8'}

  assertion-error@2.0.1:
    resolution: {integrity: sha512-Izi8RQcffqCeNVgFigKli1ssklIbpHnCYc6AknXGYoB6grJqyeby7jv12JUQgmTAnIDnbck1uxksT4dzN3PWBA==}
    engines: {node: '>=12'}

  async-retry@1.3.3:
    resolution: {integrity: sha512-wfr/jstw9xNi/0teMHrRW7dsz3Lt5ARhYNZ2ewpadnhaIp5mbALhOAP+EAdsC7t4Z6wqsDVv9+W6gm1Dk9mEyw==}

  async@3.2.6:
    resolution: {integrity: sha512-htCUDlxyyCLMgaM3xXg0C0LW2xqfuQ6p05pCEIsXuyQ+a1koYKTuBMzRNwmybfLgvJDMd0r1LTn4+E0Ti6C2AA==}

  asynckit@0.4.0:
    resolution: {integrity: sha512-Oei9OH4tRh0YqU3GxhX79dM/mwVgvbZJaSNaRk+bshkj0S5cfHcgYakreBjrHwatXKbz+IoIdYLxrKim2MjW0Q==}

  b4a@1.6.6:
    resolution: {integrity: sha512-5Tk1HLk6b6ctmjIkAcU/Ujv/1WqiDl0F0JdRCR80VsOcUlHcu7pWeWRlOqQLHfDEsVx9YH/aif5AG4ehoCtTmg==}

  babel-jest@29.7.0:
    resolution: {integrity: sha512-BrvGY3xZSwEcCzKvKsCi2GgHqDqsYkOP4/by5xCgIwGXQxIEh+8ew3gmrE1y7XRR6LHZIj6yLYnUi/mm2KXKBg==}
    engines: {node: ^14.15.0 || ^16.10.0 || >=18.0.0}
    peerDependencies:
      '@babel/core': ^7.8.0

  babel-plugin-istanbul@6.1.1:
    resolution: {integrity: sha512-Y1IQok9821cC9onCx5otgFfRm7Lm+I+wwxOx738M/WLPZ9Q42m4IG5W0FNX8WLL2gYMZo3JkuXIH2DOpWM+qwA==}
    engines: {node: '>=8'}

  babel-plugin-jest-hoist@29.6.3:
    resolution: {integrity: sha512-ESAc/RJvGTFEzRwOTT4+lNDk/GNHMkKbNzsvT0qKRfDyyYTskxB5rnU2njIDYVxXCBHHEI1c0YwHob3WaYujOg==}
    engines: {node: ^14.15.0 || ^16.10.0 || >=18.0.0}

  babel-preset-current-node-syntax@1.1.0:
    resolution: {integrity: sha512-ldYss8SbBlWva1bs28q78Ju5Zq1F+8BrqBZZ0VFhLBvhh6lCpC2o3gDJi/5DRLs9FgYZCnmPYIVFU4lRXCkyUw==}
    peerDependencies:
      '@babel/core': ^7.0.0

  babel-preset-jest@29.6.3:
    resolution: {integrity: sha512-0B3bhxR6snWXJZtR/RliHTDPRgn1sNHOR0yVtq/IiQFyuOVjFS+wuio/R4gSNkyYmKmJB4wGZv2NZanmKmTnNA==}
    engines: {node: ^14.15.0 || ^16.10.0 || >=18.0.0}
    peerDependencies:
      '@babel/core': ^7.0.0

  balanced-match@1.0.2:
    resolution: {integrity: sha512-3oSeUO0TMV67hN1AmbXsK4yaqU7tjiHlbxRDZOpH0KW9+CeX4bRAaX0Anxt0tx2MrpRpWwQaPwIlISEJhYU5Pw==}

  bare-events@2.4.2:
    resolution: {integrity: sha512-qMKFd2qG/36aA4GwvKq8MxnPgCQAmBWmSyLWsJcbn8v03wvIPQ/hG1Ms8bPzndZxMDoHpxez5VOS+gC9Yi24/Q==}

  bare-fs@2.3.5:
    resolution: {integrity: sha512-SlE9eTxifPDJrT6YgemQ1WGFleevzwY+XAP1Xqgl56HtcrisC2CHCZ2tq6dBpcH2TnNxwUEUGhweo+lrQtYuiw==}

  bare-os@2.4.4:
    resolution: {integrity: sha512-z3UiI2yi1mK0sXeRdc4O1Kk8aOa/e+FNWZcTiPB/dfTWyLypuE99LibgRaQki914Jq//yAWylcAt+mknKdixRQ==}

  bare-path@2.1.3:
    resolution: {integrity: sha512-lh/eITfU8hrj9Ru5quUp0Io1kJWIk1bTjzo7JH1P5dWmQ2EL4hFUlfI8FonAhSlgIfhn63p84CDY/x+PisgcXA==}

  bare-stream@2.3.0:
    resolution: {integrity: sha512-pVRWciewGUeCyKEuRxwv06M079r+fRjAQjBEK2P6OYGrO43O+Z0LrPZZEjlc4mB6C2RpZ9AxJ1s7NLEtOHO6eA==}

  base64-js@1.5.1:
    resolution: {integrity: sha512-AKpaYlHn8t4SVbOHCy+b5+KKgvR4vrsD8vbvrbiQJps7fKDTkjkDry6ji0rUJjC0kzbNePLwzxq8iypo41qeWA==}

  better-path-resolve@1.0.0:
    resolution: {integrity: sha512-pbnl5XzGBdrFU/wT4jqmJVPn2B6UHPBOhzMQkY/SPUPB6QtUXtmBHBIwCbXJol93mOpGMnQyP/+BB19q04xj7g==}
    engines: {node: '>=4'}

  binary-extensions@2.3.0:
    resolution: {integrity: sha512-Ceh+7ox5qe7LJuLHoY0feh3pHuUDHAcRUeyL2VYghZwfpkNIy/+8Ocg0a3UuSoYzavmylwuLWQOf3hl0jjMMIw==}
    engines: {node: '>=8'}

  bl@1.2.3:
    resolution: {integrity: sha512-pvcNpa0UU69UT341rO6AYy4FVAIkUHuZXRIWbq+zHnsVcRzDDjIAhGuuYoi0d//cwIwtt4pkpKycWEfjdV+vww==}

  boolbase@1.0.0:
    resolution: {integrity: sha512-JZOSA7Mo9sNGB8+UjSgzdLtokWAky1zbztM3WRLCbZ70/3cTANmQmOdR7y2g+J0e2WXywy1yS468tY+IruqEww==}

  bowser@2.11.0:
    resolution: {integrity: sha512-AlcaJBi/pqqJBIQ8U9Mcpc9i8Aqxn88Skv5d+xBX006BY5u8N3mGLHa5Lgppa7L/HfwgwLgZ6NYs+Ag6uUmJRA==}

  brace-expansion@1.1.11:
    resolution: {integrity: sha512-iCuPHDFgrHX7H2vEI/5xpz07zSHB00TpugqhmYtVmMO6518mCuRMoOYFldEBl0g187ufozdaHgWKcYFb61qGiA==}

  brace-expansion@2.0.1:
    resolution: {integrity: sha512-XnAIvQ8eM+kC6aULx6wuQiwVsnzsi9d3WxzV3FpWTGA19F621kwdbsAcFKXgKUHZWsy+mY6iL1sHTxWEFCytDA==}

  braces@3.0.3:
    resolution: {integrity: sha512-yQbXgO/OSZVD2IsiLlro+7Hf6Q18EJrKSEsdoMzKePKXct3gvD8oLcOQdIzGupr5Fj+EDe8gO/lxc1BzfMpxvA==}
    engines: {node: '>=8'}

  browserslist@4.23.3:
    resolution: {integrity: sha512-btwCFJVjI4YWDNfau8RhZ+B1Q/VLoUITrm3RlP6y1tYGWIOa+InuYiRGXUBXo8nA1qKmHMyLB/iVQg5TT4eFoA==}
    engines: {node: ^6 || ^7 || ^8 || ^9 || ^10 || ^11 || ^12 || >=13.7}
    hasBin: true

  bs-logger@0.2.6:
    resolution: {integrity: sha512-pd8DCoxmbgc7hyPKOvxtqNcjYoOsABPQdcCUjGp3d42VR2CX1ORhk2A87oqqu5R1kk+76nsxZupkmyd+MVtCog==}
    engines: {node: '>= 6'}

  bser@2.1.1:
    resolution: {integrity: sha512-gQxTNE/GAfIIrmHLUE3oJyp5FO6HRBfhjnw4/wMmA63ZGDJnWBmgY/lyQBpnDUkGmAhbSe39tx2d/iTOAfglwQ==}

  buffer-alloc-unsafe@1.1.0:
    resolution: {integrity: sha512-TEM2iMIEQdJ2yjPJoSIsldnleVaAk1oW3DBVUykyOLsEsFmEc9kn+SFFPz+gl54KQNxlDnAwCXosOS9Okx2xAg==}

  buffer-alloc@1.2.0:
    resolution: {integrity: sha512-CFsHQgjtW1UChdXgbyJGtnm+O/uLQeZdtbDo8mfUgYXCHSM1wgrVxXm6bSyrUuErEb+4sYVGCzASBRot7zyrow==}

  buffer-crc32@0.2.13:
    resolution: {integrity: sha512-VO9Ht/+p3SN7SKWqcrgEzjGbRSJYTx+Q1pTQC0wrWqHx0vpJraQ6GtHx8tvcg1rlK1byhU5gccxgOgj7B0TDkQ==}

  buffer-fill@1.0.0:
    resolution: {integrity: sha512-T7zexNBwiiaCOGDg9xNX9PBmjrubblRkENuptryuI64URkXDFum9il/JGL8Lm8wYfAXpredVXXZz7eMHilimiQ==}

  buffer-from@1.1.2:
    resolution: {integrity: sha512-E+XQCRwSbaaiChtv6k6Dwgc+bx+Bs6vuKJHHl5kox/BaKbhiXzqQOwK4cO22yElGp2OCmjwVhT3HmxgyPGnJfQ==}

  buffer@5.7.1:
    resolution: {integrity: sha512-EHcyIPBQ4BSGlvjB16k5KgAJ27CIsHY/2JBmCRReo48y9rQ3MaUzWX3KVlBa4U7MyX02HdVj0K7C3WaB3ju7FQ==}

  bundle-require@5.0.0:
    resolution: {integrity: sha512-GuziW3fSSmopcx4KRymQEJVbZUfqlCqcq7dvs6TYwKRZiegK/2buMxQTPs6MGlNv50wms1699qYO54R8XfRX4w==}
    engines: {node: ^12.20.0 || ^14.13.1 || >=16.0.0}
    peerDependencies:
      esbuild: '>=0.18'

  cac@6.7.14:
    resolution: {integrity: sha512-b6Ilus+c3RrdDk+JhLKUAQfzzgLEPy6wcXqS7f/xe1EETvsDP6GORG7SFuOs6cID5YkqchW/LXZbX5bc8j7ZcQ==}
    engines: {node: '>=8'}

  cacheable-lookup@6.1.0:
    resolution: {integrity: sha512-KJ/Dmo1lDDhmW2XDPMo+9oiy/CeqosPguPCrgcVzKyZrL6pM1gU2GmPY/xo6OQPTUaA/c0kwHuywB4E6nmT9ww==}
    engines: {node: '>=10.6.0'}

  cacheable-lookup@7.0.0:
    resolution: {integrity: sha512-+qJyx4xiKra8mZrcwhjMRMUhD5NR1R8esPkzIYxX96JiecFoxAXFuz/GpR3+ev4PE1WamHip78wV0vcmPQtp8w==}
    engines: {node: '>=14.16'}

  cacheable-request@10.2.14:
    resolution: {integrity: sha512-zkDT5WAF4hSSoUgyfg5tFIxz8XQK+25W/TLVojJTMKBaxevLBBtLxgqguAuVQB8PVW79FVjHcU+GJ9tVbDZ9mQ==}
    engines: {node: '>=14.16'}

  callsites@3.1.0:
    resolution: {integrity: sha512-P8BjAsXvZS+VIDUI11hHCQEv74YT67YUi5JJFNWIqL235sBmjX4+qx9Muvls5ivyNENctx46xQLQ3aTuE7ssaQ==}
    engines: {node: '>=6'}

  camel-case@4.1.2:
    resolution: {integrity: sha512-gxGWBrTT1JuMx6R+o5PTXMmUnhnVzLQ9SNutD4YqKtI6ap897t3tKECYla6gCWEkplXnlNybEkZg9GEGxKFCgw==}

  camelcase@5.3.1:
    resolution: {integrity: sha512-L28STB170nwWS63UjtlEOE3dldQApaJXZkOI1uMFfzf3rRuPegHaHesyee+YxQ+W6SvRDQV6UrdOdRiR153wJg==}
    engines: {node: '>=6'}

  camelcase@6.3.0:
    resolution: {integrity: sha512-Gmy6FhYlCY7uOElZUSbxo2UCDH8owEk996gkbrpsgGtrJLM3J7jGxl9Ic7Qwwj4ivOE5AWZWRMecDdF7hqGjFA==}
    engines: {node: '>=10'}

  caniuse-lite@1.0.30001660:
    resolution: {integrity: sha512-GacvNTTuATm26qC74pt+ad1fW15mlQ/zuTzzY1ZoIzECTP8HURDfF43kNxPgf7H1jmelCBQTTbBNxdSXOA7Bqg==}

  canonicalize@2.0.0:
    resolution: {integrity: sha512-ulDEYPv7asdKvqahuAY35c1selLdzDwHqugK92hfkzvlDCwXRRelDkR+Er33md/PtnpqHemgkuDPanZ4fiYZ8w==}

  capital-case@1.0.4:
    resolution: {integrity: sha512-ds37W8CytHgwnhGGTi88pcPyR15qoNkOpYwmMMfnWqqWgESapLqvDx6huFjQ5vqWSn2Z06173XNA7LtMOeUh1A==}

  chai@5.1.1:
    resolution: {integrity: sha512-pT1ZgP8rPNqUgieVaEY+ryQr6Q4HXNg8Ei9UnLUrjN4IA7dvQC5JB+/kxVcPNDHyBcc/26CXPkbNzq3qwrOEKA==}
    engines: {node: '>=12'}

  chalk@2.4.2:
    resolution: {integrity: sha512-Mti+f9lpJNcwF4tWV8/OrTTtF1gZi+f8FqlyAdouralcFWFQWF2+NgCHShjkCb+IFBLq9buZwE1xckQU4peSuQ==}
    engines: {node: '>=4'}

  chalk@4.1.2:
    resolution: {integrity: sha512-oKnbhFyRIXpUuez8iBMmyEa4nbj4IOQyuhc/wy9kY7/WVPcwIO9VA668Pu8RkO7+0G76SLROeyw9CpQ061i4mA==}
    engines: {node: '>=10'}

  change-case@4.1.2:
    resolution: {integrity: sha512-bSxY2ws9OtviILG1EiY5K7NNxkqg/JnRnFxLtKQ96JaviiIxi7djMrSd0ECT9AC+lttClmYwKw53BWpOMblo7A==}

  char-regex@1.0.2:
    resolution: {integrity: sha512-kWWXztvZ5SBQV+eRgKFeh8q5sLuZY2+8WUIzlxWVTg+oGwY14qylx1KbKzHd8P6ZYkAg0xyIDU9JMHhyJMZ1jw==}
    engines: {node: '>=10'}

  chardet@0.7.0:
    resolution: {integrity: sha512-mT8iDcrh03qDGRRmoA2hmBJnxpllMR+0/0qlzjqZES6NdiWDcZkCNAk4rPFZ9Q85r27unkiNNg8ZOiwZXBHwcA==}

  check-error@2.1.1:
    resolution: {integrity: sha512-OAlb+T7V4Op9OwdkjmguYRqncdlx5JiofwOAUkmTF+jNdHwzTaTs4sRAGpzLF3oOz5xAyDGrPgeIDFQmDOTiJw==}
    engines: {node: '>= 16'}

  chokidar@3.6.0:
    resolution: {integrity: sha512-7VT13fmjotKpGipCW9JEQAusEPE+Ei8nl6/g4FBAmIm0GOOLMua9NDDo/DWp0ZAxCr3cPq5ZpBqmPAQgDda2Pw==}
    engines: {node: '>= 8.10.0'}

  chownr@2.0.0:
    resolution: {integrity: sha512-bIomtDF5KGpdogkLd9VspvFzk9KfpyyGlS8YFVZl7TGPBHL5snIOnxeshwVgPteQ9b4Eydl+pVbIyE1DcvCWgQ==}
    engines: {node: '>=10'}

  chownr@3.0.0:
    resolution: {integrity: sha512-+IxzY9BZOQd/XuYPRmrvEVjF/nqj5kgT4kEq7VofrDoM1MxoRjEWkrCC3EtLi59TVawxTAn+orJwFQcrqEN1+g==}
    engines: {node: '>=18'}

  ci-info@3.9.0:
    resolution: {integrity: sha512-NIxF55hv4nSqQswkAeiOi1r83xy8JldOFDTWiug55KBu9Jnblncd2U6ViHmYgHf01TPZS77NJBhBMKdWj9HQMQ==}
    engines: {node: '>=8'}

  cjs-module-lexer@1.4.1:
    resolution: {integrity: sha512-cuSVIHi9/9E/+821Qjdvngor+xpnlwnuwIyZOaLmHBVdXL+gP+I6QQB9VkO7RI77YIcTV+S1W9AreJ5eN63JBA==}

  clean-stack@3.0.1:
    resolution: {integrity: sha512-lR9wNiMRcVQjSB3a7xXGLuz4cr4wJuuXlaAEbRutGowQTmlp7R72/DOgN21e8jdwblMWl9UOJMJXarX94pzKdg==}
    engines: {node: '>=10'}

  cli-spinners@2.9.2:
    resolution: {integrity: sha512-ywqV+5MmyL4E7ybXgKys4DugZbX0FC6LnwrhjuykIjnK9k8OQacQ7axGKnjDXWNhns0xot3bZI5h55H8yo9cJg==}
    engines: {node: '>=6'}

  cli-width@4.1.0:
    resolution: {integrity: sha512-ouuZd4/dm2Sw5Gmqy6bGyNNNe1qt9RpmxveLSO7KcgsTnU7RXfsw+/bukWGo1abgBiMAic068rclZsO4IWmmxQ==}
    engines: {node: '>= 12'}

  cliui@8.0.1:
    resolution: {integrity: sha512-BSeNnyus75C4//NQ9gQt1/csTXyo/8Sb+afLAkzAptFuMsod9HFokGNudZpi/oQV73hnVK+sR+5PVRMd+Dr7YQ==}
    engines: {node: '>=12'}

  co@4.6.0:
    resolution: {integrity: sha512-QVb0dM5HvG+uaxitm8wONl7jltx8dqhfU33DcqtOZcLSVIKSDDLDi7+0LbAKiyI8hD9u42m2YxXSkMGWThaecQ==}
    engines: {iojs: '>= 1.0.0', node: '>= 0.12.0'}

  collect-v8-coverage@1.0.2:
    resolution: {integrity: sha512-lHl4d5/ONEbLlJvaJNtsF/Lz+WvB07u2ycqTYbdrq7UypDXailES4valYb2eWiJFxZlVmpGekfqoxQhzyFdT4Q==}

  color-convert@1.9.3:
    resolution: {integrity: sha512-QfAUtd+vFdAtFQcC8CCyYt1fYWxSqAiK2cSD6zDB8N3cpsEBAvRxp9zOGg6G/SHHJYAT88/az/IuDGALsNVbGg==}

  color-convert@2.0.1:
    resolution: {integrity: sha512-RRECPsj7iu/xb5oKYcsFHSppFNnsj/52OVTRKb4zP5onXwVF3zVmmToNcOfGC+CRDpfK/U584fMg38ZHCaElKQ==}
    engines: {node: '>=7.0.0'}

  color-name@1.1.3:
    resolution: {integrity: sha512-72fSenhMw2HZMTVHeCA9KCmpEIbzWiQsjN+BHcBbS9vr1mtt+vJjPdksIBNUmKAW8TFUDPJK5SUU3QhE9NEXDw==}

  color-name@1.1.4:
    resolution: {integrity: sha512-dOy+3AuW3a2wNbZHIuMZpTcgjGuLU/uBL/ubcZF9OXbDo8ff4O8yVp5Bf0efS8uEoYo5q4Fx7dY9OgQGXgAsQA==}

  color-string@1.9.1:
    resolution: {integrity: sha512-shrVawQFojnZv6xM40anx4CkoDP+fZsw/ZerEMsW/pyzsRbElpsL/DBVW7q3ExxwusdNXI3lXpuhEZkzs8p5Eg==}

  color-support@1.1.3:
    resolution: {integrity: sha512-qiBjkpbMLO/HL68y+lh4q0/O1MZFj2RX6X/KmMa3+gJD3z+WwI1ZzDHysvqHGS3mP6mznPckpXmw1nI9cJjyRg==}
    hasBin: true

  color@3.2.1:
    resolution: {integrity: sha512-aBl7dZI9ENN6fUGC7mWpMTPNHmWUSNan9tuWN6ahh5ZLNk9baLJOnSMlrQkHcrfFgz2/RigjUVAjdx36VcemKA==}

  colorspace@1.1.4:
    resolution: {integrity: sha512-BgvKJiuVu1igBUF2kEjRCZXol6wiiGbY5ipL/oVPwm0BL9sIpMIzM8IK7vwuxIIzOXMV3Ey5w+vxhm0rR/TN8w==}

  combined-stream@1.0.8:
    resolution: {integrity: sha512-FQN4MRfuJeHf7cBbBMJFXhKSDq+2kAArBlmRBvcvFE5BB1HZKXtSFASDhdlz9zOYwxh8lDdnvmMOe/+5cdoEdg==}
    engines: {node: '>= 0.8'}

  command-exists@1.2.9:
    resolution: {integrity: sha512-LTQ/SGc+s0Xc0Fu5WaKnR0YiygZkm9eKFvyS+fRsU7/ZWFF8ykFM6Pc9aCVf1+xasOOZpO3BAVgVrKvsqKHV7w==}

  commander@10.0.1:
    resolution: {integrity: sha512-y4Mg2tXshplEbSGzx7amzPwKKOCGuoSRP/CjEdwwk0FOGlUbq6lKuoyDZTNZkmxHdJtp54hdfY/JUrdL7Xfdug==}
    engines: {node: '>=14'}

  commander@2.20.3:
    resolution: {integrity: sha512-GpVkmM8vF2vQUkj2LvZmD35JxeJOLCwJ9cUkugyk2nuhbv3+mJvpLYYt+0+USMxE+oj+ey/lJEnhZw75x/OMcQ==}

  commander@4.1.1:
    resolution: {integrity: sha512-NOKm8xhkzAjzFx8B2v5OAHT+u5pRQc2UCa2Vq9jYL/31o2wi9mxBA7LIFs3sV5VSC49z6pEhfbMULvShKj26WA==}
    engines: {node: '>= 6'}

  commander@9.5.0:
    resolution: {integrity: sha512-KRs7WVDKg86PWiuAqhDrAQnTXZKraVcCc6vFdL14qrZ/DcWwuRo7VoiYXalXO7S5GKpqYiVEwCbgFDfxNHKJBQ==}
    engines: {node: ^12.20.0 || >=14}

  compare-versions@6.1.1:
    resolution: {integrity: sha512-4hm4VPpIecmlg59CHXnRDnqGplJFrbLG4aFEl5vl6cK1u76ws3LLvX7ikFnTDl5vo39sjWD6AaDPYodJp/NNHg==}

  computeds@0.0.1:
    resolution: {integrity: sha512-7CEBgcMjVmitjYo5q8JTJVra6X5mQ20uTThdK+0kR7UEaDrAWEQcRiBtWJzga4eRpP6afNwwLsX2SET2JhVB1Q==}

  concat-map@0.0.1:
    resolution: {integrity: sha512-/Srv4dswyQNBfohGpz9o6Yb3Gz3SrUDqBH5rTuhGR7ahtlbYKnVxw2bCFMRljaA7EXHaXZ8wsHdodFvbkhKmqg==}

  confbox@0.1.7:
    resolution: {integrity: sha512-uJcB/FKZtBMCJpK8MQji6bJHgu1tixKPxRLeGkNzBoOZzpnZUJm0jm2/sBDWcuBx1dYgxV4JU+g5hmNxCyAmdA==}

  config-chain@1.1.13:
    resolution: {integrity: sha512-qj+f8APARXHrM0hraqXYb2/bOVSV4PvJQlNZ/DVj0QrmNM2q2euizkeuVckQ57J+W0mRH6Hvi+k50M4Jul2VRQ==}

  consola@3.2.3:
    resolution: {integrity: sha512-I5qxpzLv+sJhTVEoLYNcTW+bThDCPsit0vLNKShZx6rLtpilNpmmeTPaeqJb9ZE9dV3DGaeby6Vuhrw38WjeyQ==}
    engines: {node: ^14.18.0 || >=16.10.0}

  console-control-strings@1.1.0:
    resolution: {integrity: sha512-ty/fTekppD2fIwRvnZAVdeOiGd1c7YXEixbgJTNzqcxJWKQnjJ/V1bNEEE6hygpM3WjwHFUVK6HTjWSzV4a8sQ==}

  constant-case@3.0.4:
    resolution: {integrity: sha512-I2hSBi7Vvs7BEuJDr5dDHfzb/Ruj3FyvFyh7KLilAjNQw3Be+xgqUBA2W6scVEcL0hL1dwPRtIqEPVUCKkSsyQ==}

  content-type@1.0.5:
    resolution: {integrity: sha512-nTjqfcBFEipKdXCv4YDQWCfmcLZKm81ldF0pAopTvyrFGVbcR6P/VAAd5G7N+0tTr8QqiU0tFadD6FK4NtJwOA==}
    engines: {node: '>= 0.6'}

  convert-source-map@2.0.0:
    resolution: {integrity: sha512-Kvp459HrV2FEJ1CAsi1Ku+MY3kasH19TFykTz2xWmMeq6bk2NU3XXvfJ+Q61m0xktWwt+1HSYf3JZsTms3aRJg==}

  core-util-is@1.0.3:
    resolution: {integrity: sha512-ZQBvi1DcpJ4GDqanjucZ2Hj3wEO5pZDS89BWbkcrvdxksJorwUDDZamX9ldFkp9aw2lmBDLgkObEA4DWNJ9FYQ==}

  create-jest@29.7.0:
    resolution: {integrity: sha512-Adz2bdH0Vq3F53KEMJOoftQFutWCukm6J24wbPWRO4k1kMY7gS7ds/uoJkNuV8wDCtWWnuwGcJwpWcih+zEW1Q==}
    engines: {node: ^14.15.0 || ^16.10.0 || >=18.0.0}
    hasBin: true

  create-require@1.1.1:
    resolution: {integrity: sha512-dcKFX3jn0MpIaXjisoRvexIJVEKzaq7z2rZKxf+MSr9TkdmHmsU4m2lcLojrj/FHl8mk5VxMmYA+ftRkP/3oKQ==}

  cross-spawn@5.1.0:
    resolution: {integrity: sha512-pTgQJ5KC0d2hcY8eyL1IzlBPYjTkyH72XRZPnLyKus2mBfNjQs3klqbJU2VILqZryAZUt9JOb3h/mWMy23/f5A==}

  cross-spawn@7.0.3:
    resolution: {integrity: sha512-iRDPJKUPVEND7dHPO8rkbOnPpyDygcDFtWjpeWNCgy8WP2rXcxXL8TskReQl6OrB2G7+UJrags1q15Fudc7G6w==}
    engines: {node: '>= 8'}

  cssesc@3.0.0:
    resolution: {integrity: sha512-/Tb/JcjK111nNScGob5MNtsntNM1aCNUDipB/TkwZFhyDrrE47SOx/18wF2bbjgc3ZzCSKW1T5nt5EbFoAz/Vg==}
    engines: {node: '>=4'}
    hasBin: true

  cssstyle@4.1.0:
    resolution: {integrity: sha512-h66W1URKpBS5YMI/V8PyXvTMFT8SupJ1IzoIV8IeBC/ji8WVmrO8dGlTi+2dh6whmdk6BiKJLD/ZBkhWbcg6nA==}
    engines: {node: '>=18'}

  csstype@3.1.3:
    resolution: {integrity: sha512-M1uQkMl8rQK/szD0LNhtqxIPLpimGm8sOBwU7lLnCpSbTyY3yeU1Vc7l4KT5zT4s/yOxHH5O7tIuuLOCnLADRw==}

  data-urls@5.0.0:
    resolution: {integrity: sha512-ZYP5VBHshaDAiVZxjbRVcFJpc+4xGgT0bK3vzy1HLN8jTO975HEbuYzZJcHoQEY5K1a0z8YayJkyVETa08eNTg==}
    engines: {node: '>=18'}

  de-indent@1.0.2:
    resolution: {integrity: sha512-e/1zu3xH5MQryN2zdVaF0OrdNLUbvWxzMbi+iNA6Bky7l1RoP8a2fIbRocyHclXt/arDrrR6lL3TqFD9pMQTsg==}

  debug@4.3.7:
    resolution: {integrity: sha512-Er2nc/H7RrMXZBFCEim6TCmMk02Z8vLC2Rbi1KEBggpo0fS6l0S1nnapwmIi3yW/+GOJap1Krg4w0Hg80oCqgQ==}
    engines: {node: '>=6.0'}
    peerDependencies:
      supports-color: '*'
    peerDependenciesMeta:
      supports-color:
        optional: true

  decimal.js@10.4.3:
    resolution: {integrity: sha512-VBBaLc1MgL5XpzgIP7ny5Z6Nx3UrRkIViUkPUdtl9aya5amy3De1gsUUSB1g3+3sExYNjCAsAznmukyxCb1GRA==}

  decompress-response@6.0.0:
    resolution: {integrity: sha512-aW35yZM6Bb/4oJlZncMH2LCoZtJXTRxES17vE3hoRiowU2kWHaJKFkSBDnDR+cm9J+9QhXmREyIfv0pji9ejCQ==}
    engines: {node: '>=10'}

  decompress-tar@4.1.1:
    resolution: {integrity: sha512-JdJMaCrGpB5fESVyxwpCx4Jdj2AagLmv3y58Qy4GE6HMVjWz1FeVQk1Ct4Kye7PftcdOo/7U7UKzYBJgqnGeUQ==}
    engines: {node: '>=4'}

  decompress-tarbz2@4.1.1:
    resolution: {integrity: sha512-s88xLzf1r81ICXLAVQVzaN6ZmX4A6U4z2nMbOwobxkLoIIfjVMBg7TeguTUXkKeXni795B6y5rnvDw7rxhAq9A==}
    engines: {node: '>=4'}

  decompress-targz@4.1.1:
    resolution: {integrity: sha512-4z81Znfr6chWnRDNfFNqLwPvm4db3WuZkqV+UgXQzSngG3CEKdBkw5jrv3axjjL96glyiiKjsxJG3X6WBZwX3w==}
    engines: {node: '>=4'}

  decompress-unzip@4.0.1:
    resolution: {integrity: sha512-1fqeluvxgnn86MOh66u8FjbtJpAFv5wgCT9Iw8rcBqQcCo5tO8eiJw7NNTrvt9n4CRBVq7CstiS922oPgyGLrw==}
    engines: {node: '>=4'}

  decompress@4.2.1:
    resolution: {integrity: sha512-e48kc2IjU+2Zw8cTb6VZcJQ3lgVbS4uuB1TfCHbiZIP/haNXm+SVyhu+87jts5/3ROpd82GSVCoNs/z8l4ZOaQ==}
    engines: {node: '>=4'}

  dedent@1.5.3:
    resolution: {integrity: sha512-NHQtfOOW68WD8lgypbLA5oT+Bt0xXJhiYvoR6SmmNXZfpzOGXwdKWmcwG8N7PwVVWV3eF/68nmD9BaJSsTBhyQ==}
    peerDependencies:
      babel-plugin-macros: ^3.1.0
    peerDependenciesMeta:
      babel-plugin-macros:
        optional: true

  deep-eql@5.0.2:
    resolution: {integrity: sha512-h5k/5U50IJJFpzfL6nO9jaaumfjO/f2NjK/oYB2Djzm4p9L+3T9qWpZqZ2hAbLPuuYq9wrU08WQyBTL5GbPk5Q==}
    engines: {node: '>=6'}

  deep-is@0.1.4:
    resolution: {integrity: sha512-oIPzksmTg4/MriiaYGO+okXDT7ztn/w3Eptv/+gSIdMdKsJo0u4CfYNFJPy+4SKMuCqGw2wxnA+URMg3t8a/bQ==}

  deepmerge@4.3.1:
    resolution: {integrity: sha512-3sUqbMEc77XqpdNO7FRyRog+eW3ph+GYCbj+rK+uYyRMuwsVy0rMiVtPn+QJlKFvWP/1PYpapqYn0Me2knFn+A==}
    engines: {node: '>=0.10.0'}

  defer-to-connect@2.0.1:
    resolution: {integrity: sha512-4tvttepXG1VaYGrRibk5EwJd1t4udunSOVMdLSAL6mId1ix438oPwPZMALY41FCijukO1L0twNcGsdzS7dHgDg==}
    engines: {node: '>=10'}

  delayed-stream@1.0.0:
    resolution: {integrity: sha512-ZySD7Nf91aLB0RxL4KGrKHBXl7Eds1DAmEdcoVawXnLD7SDhpNgtuII2aAkg7a7QS41jxPSZ17p4VdGnMHk3MQ==}
    engines: {node: '>=0.4.0'}

  delegates@1.0.0:
    resolution: {integrity: sha512-bd2L678uiWATM6m5Z1VzNCErI3jiGzt6HGY8OVICs40JQq/HALfbyNJmp0UDakEY4pMMaN0Ly5om/B1VI/+xfQ==}

  denque@2.1.0:
    resolution: {integrity: sha512-HVQE3AAb/pxF8fQAoiqpvg9i3evqug3hoiwakOyZAwJm+6vZehbkYXZ0l4JxS+I3QxM97v5aaRNhj8v5oBhekw==}
    engines: {node: '>=0.10'}

  detect-indent@6.1.0:
    resolution: {integrity: sha512-reYkTUJAZb9gUuZ2RvVCNhVHdg62RHnJ7WJl8ftMi4diZ6NWlciOzQN88pUhSELEwflJht4oQDv0F0BMlwaYtA==}
    engines: {node: '>=8'}

  detect-indent@7.0.1:
    resolution: {integrity: sha512-Mc7QhQ8s+cLrnUfU/Ji94vG/r8M26m8f++vyres4ZoojaRDpZ1eSIh/EpzLNwlWuvzSZ3UbDFspjFvTDXe6e/g==}
    engines: {node: '>=12.20'}

  detect-libc@2.0.3:
    resolution: {integrity: sha512-bwy0MGW55bG41VqxxypOsdSdGqLwXPI/focwgTYCFMbdUiBAxLg9CFzG08sz2aqzknwiX7Hkl0bQENjg8iLByw==}
    engines: {node: '>=8'}

  detect-newline@3.1.0:
    resolution: {integrity: sha512-TLz+x/vEXm/Y7P7wn1EJFNLxYpUD4TgMosxY6fAVJUnJMbupHBOncxyWUG9OpTaH9EBD7uFI5LfEgmMOc54DsA==}
    engines: {node: '>=8'}

  detect-newline@4.0.1:
    resolution: {integrity: sha512-qE3Veg1YXzGHQhlA6jzebZN2qVf6NX+A7m7qlhCGG30dJixrAQhYOsJjsnBjJkCSmuOPpCk30145fr8FV0bzog==}
    engines: {node: ^12.20.0 || ^14.13.1 || >=16.0.0}

  diff-sequences@29.6.3:
    resolution: {integrity: sha512-EjePK1srD3P08o2j4f0ExnylqRs5B9tJjcp9t1krH2qRi8CCdsYfwe9JgSLurFBWwq4uOlipzfk5fHNvwFKr8Q==}
    engines: {node: ^14.15.0 || ^16.10.0 || >=18.0.0}

  diff@4.0.2:
    resolution: {integrity: sha512-58lmxKSA4BNyLz+HHMUzlOEpg09FV+ev6ZMe3vJihgdxzgcwZ8VoEEPmALCZG9LmqfVoNMMKpttIYTVG6uDY7A==}
    engines: {node: '>=0.3.1'}

  dir-glob@3.0.1:
    resolution: {integrity: sha512-WkrWp9GR4KXfKGYzOLmTuGVi1UWFfws377n9cc55/tb6DuqyF6pcQ5AbiHEshaDpY9v6oaSr2XCDidGmMwdzIA==}
    engines: {node: '>=8'}

  doctrine@3.0.0:
    resolution: {integrity: sha512-yS+Q5i3hBf7GBkd4KG8a7eBNNWNGLTaEwwYWUijIYM7zrlYDM0BFXHjjPWlWZ1Rg7UaddZeIDmi9jF3HmqiQ2w==}
    engines: {node: '>=6.0.0'}

  dot-case@3.0.4:
    resolution: {integrity: sha512-Kv5nKlh6yRrdrGvxeJ2e5y2eRUpkUosIW4A2AS38zwSz27zu7ufDwQPi5Jhs3XAlGNetl3bmnGhQsMtkKJnj3w==}

  eastasianwidth@0.2.0:
    resolution: {integrity: sha512-I88TYZWc9XiYHRQ4/3c5rjjfgkjhLyW2luGIheGERbNQ6OY7yTybanSpDXZa8y7VUP9YmDcYa+eyq4ca7iLqWA==}

  editorconfig@1.0.4:
    resolution: {integrity: sha512-L9Qe08KWTlqYMVvMcTIvMAdl1cDUubzRNYL+WfA4bLDMHe4nemKkpmYzkznE1FwLKu0EEmy6obgQKzMJrg4x9Q==}
    engines: {node: '>=14'}
    hasBin: true

  ejs@3.1.10:
    resolution: {integrity: sha512-UeJmFfOrAQS8OJWPZ4qtgHyWExa088/MtK5UEyoJGFH67cDEXkZSviOiKRCZ4Xij0zxI3JECgYs3oKx+AizQBA==}
    engines: {node: '>=0.10.0'}
    hasBin: true

  electron-to-chromium@1.5.24:
    resolution: {integrity: sha512-0x0wLCmpdKFCi9ulhvYZebgcPmHTkFVUfU2wzDykadkslKwT4oAmDTHEKLnlrDsMGZe4B+ksn8quZfZjYsBetA==}

  emittery@0.13.1:
    resolution: {integrity: sha512-DeWwawk6r5yR9jFgnDKYt4sLS0LmHJJi3ZOnb5/JdbYwj3nW+FxQnHIjhBKz8YLC7oRNPVM9NQ47I3CVx34eqQ==}
    engines: {node: '>=12'}

  emoji-regex@8.0.0:
    resolution: {integrity: sha512-MSjYzcWNOA0ewAHpz0MxpYFvwg6yjy1NG3xteoqz644VCo/RPgnr1/GGt+ic3iJTzQ8Eu3TdM14SawnVUmGE6A==}

  emoji-regex@9.2.2:
    resolution: {integrity: sha512-L18DaJsXSUk2+42pv8mLs5jJT2hqFkFE4j21wOmgbUqsZ2hL72NsUU785g9RXgo3s0ZNgVl42TiHp3ZtOv/Vyg==}

  enabled@2.0.0:
    resolution: {integrity: sha512-AKrN98kuwOzMIdAizXGI86UFBoo26CL21UM763y1h/GMSJ4/OHU9k2YlsmBpyScFo/wbLzWQJBMCW4+IO3/+OQ==}

  end-of-stream@1.4.4:
    resolution: {integrity: sha512-+uw1inIHVPQoaVuHzRyXd21icM+cnt4CzD5rW+NC1wjOUSTOs+Te7FOv7AhN7vS9x/oIyhLP5PR1H+phQAHu5Q==}

  enquirer@2.4.1:
    resolution: {integrity: sha512-rRqJg/6gd538VHvR3PSrdRBb/1Vy2YfzHqzvbhGIQpDRKIa4FgV/54b5Q1xYSxOOwKvjXweS26E0Q+nAMwp2pQ==}
    engines: {node: '>=8.6'}

  entities@4.5.0:
    resolution: {integrity: sha512-V0hjH4dGPh9Ao5p0MoRY6BVqtwCjhz6vI5LT8AJ55H+4g9/4vbHx1I54fS0XuclLhDHArPQCiMjDxjaL8fPxhw==}
    engines: {node: '>=0.12'}

  error-ex@1.3.2:
    resolution: {integrity: sha512-7dFHNmqeFSEt2ZBsCriorKnn3Z2pj+fd9kmI6QoWw4//DL+icEBfc0U7qJCisqrTsKTjw4fNFy2pW9OqStD84g==}

  esbuild@0.21.5:
    resolution: {integrity: sha512-mg3OPMV4hXywwpoDxu3Qda5xCKQi+vCTZq8S9J/EpkhB2HzKXq4SNFZE3+NK93JYxc8VMSep+lOUSC/RVKaBqw==}
    engines: {node: '>=12'}
    hasBin: true

  esbuild@0.23.1:
    resolution: {integrity: sha512-VVNz/9Sa0bs5SELtn3f7qhJCDPCF5oMEl5cO9/SSinpE9hbPVvxbd572HH5AKiP7WD8INO53GgfDDhRjkylHEg==}
    engines: {node: '>=18'}
    hasBin: true

  escalade@3.2.0:
    resolution: {integrity: sha512-WUj2qlxaQtO4g6Pq5c29GTcWGDyd8itL8zTlipgECz3JesAiiOKotd8JU6otB3PACgG6xkJUyVhboMS+bje/jA==}
    engines: {node: '>=6'}

  escape-string-regexp@1.0.5:
    resolution: {integrity: sha512-vbRorB5FUQWvla16U8R/qgaFIya2qGzwDrNmCZuYKrbdSUMG6I1ZCGQRefkRVhuOkIGVne7BQ35DSfo1qvJqFg==}
    engines: {node: '>=0.8.0'}

  escape-string-regexp@2.0.0:
    resolution: {integrity: sha512-UpzcLCXolUWcNu5HtVMHYdXJjArjsF9C0aNnquZYY4uW/Vu0miy5YoWvbV345HauVvcAUnpRuhMMcqTcGOY2+w==}
    engines: {node: '>=8'}

  escape-string-regexp@4.0.0:
    resolution: {integrity: sha512-TtpcNJ3XAzx3Gq8sWRzJaVajRs0uVxA2YAkdb1jm2YkPz4G6egUFAyA3n5vtEIZefPk5Wa4UXbKuS5fKkJWdgA==}
    engines: {node: '>=10'}

  eslint-config-prettier@9.1.0:
    resolution: {integrity: sha512-NSWl5BFQWEPi1j4TjVNItzYV7dZXZ+wP6I6ZhrBGpChQhZRUaElihE9uRRkcbRnNb76UMKDF3r+WTmNcGPKsqw==}
    hasBin: true
    peerDependencies:
      eslint: '>=7.0.0'

  eslint-plugin-prettier@5.2.1:
    resolution: {integrity: sha512-gH3iR3g4JfF+yYPaJYkN7jEl9QbweL/YfkoRlNnuIEHEz1vHVlCmWOS+eGGiRuzHQXdJFCOTxRgvju9b8VUmrw==}
    engines: {node: ^14.18.0 || >=16.0.0}
    peerDependencies:
      '@types/eslint': '>=8.0.0'
      eslint: '>=8.0.0'
      eslint-config-prettier: '*'
      prettier: '>=3.0.0'
    peerDependenciesMeta:
      '@types/eslint':
        optional: true
      eslint-config-prettier:
        optional: true

  eslint-plugin-vue@9.28.0:
    resolution: {integrity: sha512-ShrihdjIhOTxs+MfWun6oJWuk+g/LAhN+CiuOl/jjkG3l0F2AuK5NMTaWqyvBgkFtpYmyks6P4603mLmhNJW8g==}
    engines: {node: ^14.17.0 || >=16.0.0}
    peerDependencies:
      eslint: ^6.2.0 || ^7.0.0 || ^8.0.0 || ^9.0.0

  eslint-scope@7.2.2:
    resolution: {integrity: sha512-dOt21O7lTMhDM+X9mB4GX+DZrZtCUJPL/wlcTqxyrx5IvO0IYtILdtrQGQp+8n5S0gwSVmOf9NQrjMOgfQZlIg==}
    engines: {node: ^12.22.0 || ^14.17.0 || >=16.0.0}

  eslint-visitor-keys@3.4.3:
    resolution: {integrity: sha512-wpc+LXeiyiisxPlEkUzU6svyS1frIO3Mgxj1fdy7Pm8Ygzguax2N3Fa/D/ag1WqbOprdI+uY6wMUl8/a2G+iag==}
    engines: {node: ^12.22.0 || ^14.17.0 || >=16.0.0}

  eslint@8.57.1:
    resolution: {integrity: sha512-ypowyDxpVSYpkXr9WPv2PAZCtNip1Mv5KTW0SCurXv/9iOpcrH9PaqUElksqEB6pChqHGDRCFTyrZlGhnLNGiA==}
    engines: {node: ^12.22.0 || ^14.17.0 || >=16.0.0}
    hasBin: true

  espree@9.6.1:
    resolution: {integrity: sha512-oruZaFkjorTpF32kDSI5/75ViwGeZginGGy2NoOSg3Q9bnwlnmDm4HLnkl0RE3n+njDXR037aY1+x58Z/zFdwQ==}
    engines: {node: ^12.22.0 || ^14.17.0 || >=16.0.0}

  esprima@4.0.1:
    resolution: {integrity: sha512-eGuFFw7Upda+g4p+QHvnW0RyTX/SVeJBDM/gCtMARO0cLuT2HcEKnTPvhjV6aGeqrCB/sbNop0Kszm0jsaWU4A==}
    engines: {node: '>=4'}
    hasBin: true

  esquery@1.6.0:
    resolution: {integrity: sha512-ca9pw9fomFcKPvFLXhBKUK90ZvGibiGOvRJNbjljY7s7uq/5YO4BOzcYtJqExdx99rF6aAcnRxHmcUHcz6sQsg==}
    engines: {node: '>=0.10'}

  esrecurse@4.3.0:
    resolution: {integrity: sha512-KmfKL3b6G+RXvP8N1vr3Tq1kL/oCFgn2NYXEtqP8/L3pKapUA4G8cFVaoF3SU323CD4XypR/ffioHmkti6/Tag==}
    engines: {node: '>=4.0'}

  estraverse@5.3.0:
    resolution: {integrity: sha512-MMdARuVEQziNTeJD8DgMqmhwR11BRQ/cBP+pLtYdSTnf3MIO8fFeiINEbX36ZdNlfU/7A9f3gUw49B3oQsvwBA==}
    engines: {node: '>=4.0'}

  estree-walker@2.0.2:
    resolution: {integrity: sha512-Rfkk/Mp/DL7JVje3u18FxFujQlTNR2q6QfMSMB7AvCBx91NGj/ba3kCfza0f6dVDbw7YlRf/nDrn7pQrCCyQ/w==}

  estree-walker@3.0.3:
    resolution: {integrity: sha512-7RUKfXgSMMkzt6ZuXmqapOurLGPPfgj6l9uRZ7lRGolvk0y2yocc35LdcxKC5PQZdn2DMqioAQ2NoWcrTKmm6g==}

  esutils@2.0.3:
    resolution: {integrity: sha512-kVscqXk4OCp68SZ0dkgEKVi6/8ij300KBWTJq32P/dYeWTSwK41WyTxalN1eRmA5Z9UU/LX9D7FWSmV9SAYx6g==}
    engines: {node: '>=0.10.0'}

  execa@5.1.1:
    resolution: {integrity: sha512-8uSpZZocAZRBAPIEINJj3Lo9HyGitllczc27Eh5YYojjMFMn8yHMDMaUHE2Jqfq05D/wucwI4JGURyXt1vchyg==}
    engines: {node: '>=10'}

  exit@0.1.2:
    resolution: {integrity: sha512-Zk/eNKV2zbjpKzrsQ+n1G6poVbErQxJ0LBOJXaKZ1EViLzH+hrLu9cdXI4zw9dBQJslwBEpbQ2P1oS7nDxs6jQ==}
    engines: {node: '>= 0.8.0'}

  expect@29.7.0:
    resolution: {integrity: sha512-2Zks0hf1VLFYI1kbh0I5jP3KHHyCHpkfyHBzsSXRFgl/Bg9mWYfMW8oD+PdMPlEwy5HNsR9JutYy6pMeOh61nw==}
    engines: {node: ^14.15.0 || ^16.10.0 || >=18.0.0}

  extendable-error@0.1.7:
    resolution: {integrity: sha512-UOiS2in6/Q0FK0R0q6UY9vYpQ21mr/Qn1KOnte7vsACuNJf514WvCCUHSRCPcgjPT2bAhNIJdlE6bVap1GKmeg==}

  external-editor@3.1.0:
    resolution: {integrity: sha512-hMQ4CX1p1izmuLYyZqLMO/qGNw10wSv9QDCPfzXfyFrOaCSSoRfqE1Kf1s5an66J5JZC62NewG+mK49jOCtQew==}
    engines: {node: '>=4'}

  fast-deep-equal@3.1.3:
    resolution: {integrity: sha512-f3qQ9oQy9j2AhBe/H9VC91wLmKBCCU/gDOnKNAYG5hswO7BLKj09Hc5HYNz9cGI++xlpDCIgDaitVs03ATR84Q==}

  fast-diff@1.3.0:
    resolution: {integrity: sha512-VxPP4NqbUjj6MaAOafWeUn2cXWLcCtljklUtZf0Ind4XQ+QPtmA0b18zZy0jIQx+ExRVCR/ZQpBmik5lXshNsw==}

  fast-fifo@1.3.2:
    resolution: {integrity: sha512-/d9sfos4yxzpwkDkuN7k2SqFKtYNmCTzgfEpz82x34IM9/zc8KGxQoXg1liNC/izpRM/MBdt44Nmx41ZWqk+FQ==}

  fast-glob@3.3.2:
    resolution: {integrity: sha512-oX2ruAFQwf/Orj8m737Y5adxDQO0LAB7/S5MnxCdTNDd4p6BsyIVsv9JQsATbTSq8KHRpLwIHbVlUNatxd+1Ow==}
    engines: {node: '>=8.6.0'}

  fast-json-stable-stringify@2.1.0:
    resolution: {integrity: sha512-lhd/wF+Lk98HZoTCtlVraHtfh5XYijIjalXck7saUtuanSDyLMxnHhSXEDJqHxD7msR8D0uCmqlkwjCV8xvwHw==}

  fast-levenshtein@2.0.6:
    resolution: {integrity: sha512-DCXu6Ifhqcks7TZKY3Hxp3y6qphY5SJZmrWMDrKcERSOXWQdMhU9Ig/PYrzyw/ul9jOIyh0N4M0tbC5hodg8dw==}

  fast-levenshtein@3.0.0:
    resolution: {integrity: sha512-hKKNajm46uNmTlhHSyZkmToAc56uZJwYq7yrciZjqOxnlfQwERDQJmHPUp7m1m9wx8vgOe8IaCKZ5Kv2k1DdCQ==}

  fast-xml-parser@4.4.1:
    resolution: {integrity: sha512-xkjOecfnKGkSsOwtZ5Pz7Us/T6mrbPQrq0nh+aCO5V9nk5NLWmasAHumTKjiPJPWANe+kAZ84Jc8ooJkzZ88Sw==}
    hasBin: true

  fastest-levenshtein@1.0.16:
    resolution: {integrity: sha512-eRnCtTTtGZFpQCwhJiUOuxPQWRXVKYDn0b2PeHfXL6/Zi53SLAzAHfVhVWK2AryC/WH05kGfxhFIPvTF0SXQzg==}
    engines: {node: '>= 4.9.1'}

  fastq@1.17.1:
    resolution: {integrity: sha512-sRVD3lWVIXWg6By68ZN7vho9a1pQcN/WBFaAAsDDFzlJjvoGx0P8z7V1t72grFJfJhu3YPZBuu25f7Kaw2jN1w==}

  fb-watchman@2.0.2:
    resolution: {integrity: sha512-p5161BqbuCaSnB8jIbzQHOlpgsPmK5rJVDfDKO91Axs5NC1uu3HRQm6wt9cd9/+GtQQIO53JdGXXoyDpTAsgYA==}

  fd-slicer@1.1.0:
    resolution: {integrity: sha512-cE1qsB/VwyQozZ+q1dGxR8LBYNZeofhEdUNGSMbQD3Gw2lAzX9Zb3uIU6Ebc/Fmyjo9AWWfnn0AUCHqtevs/8g==}

  fecha@4.2.3:
    resolution: {integrity: sha512-OP2IUU6HeYKJi3i0z4A19kHMQoLVs4Hc+DPqqxI2h/DPZHTm/vjsfC6P0b4jCMy14XizLBqvndQ+UilD7707Jw==}

  file-entry-cache@6.0.1:
    resolution: {integrity: sha512-7Gps/XWymbLk2QLYK4NzpMOrYjMhdIxXuIvy2QBsLE6ljuodKvdkWs/cpyJJ3CVIVpH0Oi1Hvg1ovbMzLdFBBg==}
    engines: {node: ^10.12.0 || >=12.0.0}

  file-type@3.9.0:
    resolution: {integrity: sha512-RLoqTXE8/vPmMuTI88DAzhMYC99I8BWv7zYP4A1puo5HIjEJ5EX48ighy4ZyKMG9EDXxBgW6e++cn7d1xuFghA==}
    engines: {node: '>=0.10.0'}

  file-type@5.2.0:
    resolution: {integrity: sha512-Iq1nJ6D2+yIO4c8HHg4fyVb8mAJieo1Oloy1mLLaB2PvezNedhBVm+QU7g0qM42aiMbRXTxKKwGD17rjKNJYVQ==}
    engines: {node: '>=4'}

  file-type@6.2.0:
    resolution: {integrity: sha512-YPcTBDV+2Tm0VqjybVd32MHdlEGAtuxS3VAYsumFokDSMG+ROT5wawGlnHDoz7bfMcMDt9hxuXvXwoKUx2fkOg==}
    engines: {node: '>=4'}

  filelist@1.0.4:
    resolution: {integrity: sha512-w1cEuf3S+DrLCQL7ET6kz+gmlJdbq9J7yXCSjK/OZCPA+qEN1WyF4ZAf0YYJa4/shHJra2t/d/r8SV4Ji+x+8Q==}

  fill-range@7.1.1:
    resolution: {integrity: sha512-YsGpe3WHLK8ZYi4tWDg2Jy3ebRz2rXowDxnld4bkQB00cc/1Zw9AWnC0i9ztDJitivtQvaI9KaLyKrc+hBW0yg==}
    engines: {node: '>=8'}

  find-up@4.1.0:
    resolution: {integrity: sha512-PpOwAdQ/YlXQ2vj8a3h8IipDuYRi3wceVQQGYWxNINccq40Anw7BlsEXCMbt1Zt+OLA6Fq9suIpIWD0OsnISlw==}
    engines: {node: '>=8'}

  find-up@5.0.0:
    resolution: {integrity: sha512-78/PXT1wlLLDgTzDs7sjq9hzz0vXD+zn+7wypEe4fXQxCmdmqfGsEPQxmiCSQI3ajFV91bVSsvNtrJRiW6nGng==}
    engines: {node: '>=10'}

  find-yarn-workspace-root@2.0.0:
    resolution: {integrity: sha512-1IMnbjt4KzsQfnhnzNd8wUEgXZ44IzZaZmnLYx7D5FZlaHt2gW20Cri8Q+E/t5tIj4+epTBub+2Zxu/vNILzqQ==}

  flat-cache@3.2.0:
    resolution: {integrity: sha512-CYcENa+FtcUKLmhhqyctpclsq7QF38pKjZHsGNiSQF5r4FtoKDWabFDl3hzaEQMvT1LHEysw5twgLvpYYb4vbw==}
    engines: {node: ^10.12.0 || >=12.0.0}

  flatted@3.3.1:
    resolution: {integrity: sha512-X8cqMLLie7KsNUDSdzeN8FYK9rEt4Dt67OsG/DNGnYTSDBG4uFAJFBnUeiV+zCVAvwFy56IjM9sH51jVaEhNxw==}

  fn.name@1.1.0:
    resolution: {integrity: sha512-GRnmB5gPyJpAhTQdSZTSp9uaPSvl09KoYcMQtsB9rQoOmzs9dH6ffeccH+Z+cv6P68Hu5bC6JjRh4Ah/mHSNRw==}

  foreground-child@3.3.0:
    resolution: {integrity: sha512-Ld2g8rrAyMYFXBhEqMz8ZAHBi4J4uS1i/CxGMDnjyFWddMXLVcDp051DZfu+t7+ab7Wv6SMqpWmyFIj5UbfFvg==}
    engines: {node: '>=14'}

  form-data-encoder@2.1.4:
    resolution: {integrity: sha512-yDYSgNMraqvnxiEXO4hi88+YZxaHC6QKzb5N84iRCTDeRO7ZALpir/lVmf/uXUhnwUr2O4HU8s/n6x+yNjQkHw==}
    engines: {node: '>= 14.17'}

  form-data@4.0.0:
    resolution: {integrity: sha512-ETEklSGi5t0QMZuiXoA/Q6vcnxcLQP5vdugSpuAyi6SVGi2clPPp+xgEhuMaHC+zGgn31Kd235W35f7Hykkaww==}
    engines: {node: '>= 6'}

  fs-constants@1.0.0:
    resolution: {integrity: sha512-y6OAwoSIf7FyjMIv94u+b5rdheZEjzR63GTyZJm5qh4Bi+2YgwLCcI/fPFZkL5PSixOt6ZNKm+w+Hfp/Bciwow==}

  fs-extra@7.0.1:
    resolution: {integrity: sha512-YJDaCJZEnBmcbw13fvdAM9AwNOJwOzrE4pqMqBq5nFiEqXUqHwlK4B+3pUw6JNvfSPtX05xFHtYy/1ni01eGCw==}
    engines: {node: '>=6 <7 || >=8'}

  fs-extra@8.1.0:
    resolution: {integrity: sha512-yhlQgA6mnOJUKOsRUFsgJdQCvkKhcz8tlZG5HBQfReYZy46OwLcY+Zia0mtdHsOo9y/hP+CxMN0TU9QxoOtG4g==}
    engines: {node: '>=6 <7 || >=8'}

  fs-minipass@2.1.0:
    resolution: {integrity: sha512-V/JgOLFCS+R6Vcq0slCuaeWEdNC3ouDlJMNIsacH2VtALiu9mV4LPrHc5cDl8k5aw6J8jwgWWpiTo5RYhmIzvg==}
    engines: {node: '>= 8'}

  fs.realpath@1.0.0:
    resolution: {integrity: sha512-OO0pH2lK6a0hZnAdau5ItzHPI6pUlvI7jMVnxUQRtw4owF2wk8lOSabtGDCTP4Ggrg2MbGnWO9X8K1t4+fGMDw==}

  fsevents@2.3.3:
    resolution: {integrity: sha512-5xoDfX+fL7faATnagmWPpbFtwh/R77WmMMqqHGS65C3vvB0YHrgF+B1YmZ3441tMj5n63k0212XNoJwzlhffQw==}
    engines: {node: ^8.16.0 || ^10.6.0 || >=11.0.0}
    os: [darwin]

  function-bind@1.1.2:
    resolution: {integrity: sha512-7XHNxH7qX9xG5mIwxkhumTox/MIRNcOgDrxWsMt2pAr23WHp6MrRlN7FBSFpCpr+oVO0F744iUgR82nJMfG2SA==}

  gauge@3.0.2:
    resolution: {integrity: sha512-+5J6MS/5XksCuXq++uFRsnUd7Ovu1XenbeuIuNRJxYWjgQbPuFhT14lAvsWfqfAmnwluf1OwMjz39HjfLPci0Q==}
    engines: {node: '>=10'}
    deprecated: This package is no longer supported.

  gensync@1.0.0-beta.2:
    resolution: {integrity: sha512-3hN7NaskYvMDLQY55gnW3NQ+mesEAepTqlg+VEbj7zzqEMBVNhzcGYYeqFo/TlYz6eQiFcp1HcsCZO+nGgS8zg==}
    engines: {node: '>=6.9.0'}

  get-caller-file@2.0.5:
    resolution: {integrity: sha512-DyFP3BM/3YHTQOCUL/w0OZHR0lpKeGrxotcHWcqNEdnltqFwXVfhEBQ94eIo34AfQpo0rGki4cyIiftY06h2Fg==}
    engines: {node: 6.* || 8.* || >= 10.*}

  get-func-name@2.0.2:
    resolution: {integrity: sha512-8vXOvuE167CtIc3OyItco7N/dpRtBbYOsPsXCz7X/PMnlGjYjSGuZJgM1Y7mmew7BKf9BqvLX2tnOVy1BBUsxQ==}

  get-package-type@0.1.0:
    resolution: {integrity: sha512-pjzuKtY64GYfWizNAJ0fr9VqttZkNiK2iS430LtIHzjBEr6bX8Am2zm4sW4Ro5wjWW5cAlRL1qAMTcXbjNAO2Q==}
    engines: {node: '>=8.0.0'}

  get-stdin@9.0.0:
    resolution: {integrity: sha512-dVKBjfWisLAicarI2Sf+JuBE/DghV4UzNAVe9yhEJuzeREd3JhOTE9cUaJTeSa77fsbQUK3pcOpJfM59+VKZaA==}
    engines: {node: '>=12'}

  get-stream@2.3.1:
    resolution: {integrity: sha512-AUGhbbemXxrZJRD5cDvKtQxLuYaIbNtDTK8YqupCI393Q2KSTreEsLUN3ZxAWFGiKTzL6nKuzfcIvieflUX9qA==}
    engines: {node: '>=0.10.0'}

  get-stream@6.0.1:
    resolution: {integrity: sha512-ts6Wi+2j3jQjqi70w5AlN8DFnkSwC+MqmxEzdEALB2qXZYV3X/b1CTfgPLGJNMeAWxdPfU8FO1ms3NUfaHCPYg==}
    engines: {node: '>=10'}

  get-tsconfig@4.8.1:
    resolution: {integrity: sha512-k9PN+cFBmaLWtVz29SkUoqU5O0slLuHJXt/2P+tMVFT+phsSGXGkp9t3rQIqdz0e+06EHNGs3oM6ZX1s2zHxRg==}

  git-hooks-list@3.1.0:
    resolution: {integrity: sha512-LF8VeHeR7v+wAbXqfgRlTSX/1BJR9Q1vEMR8JAz1cEg6GX07+zyj3sAdDvYjj/xnlIfVuGgj4qBei1K3hKH+PA==}

  github-slugger@2.0.0:
    resolution: {integrity: sha512-IaOQ9puYtjrkq7Y0Ygl9KDZnrf/aiUJYUpVf89y8kyaxbRG7Y1SrX/jaumrv81vc61+kiMempujsM3Yw7w5qcw==}

  glob-parent@5.1.2:
    resolution: {integrity: sha512-AOIgSQCepiJYwP3ARnGx+5VnTu2HBYdzbGP45eLw1vr3zB3vZLeyed1sC9hnbcOc9/SrMyM5RPQrkGz4aS9Zow==}
    engines: {node: '>= 6'}

  glob-parent@6.0.2:
    resolution: {integrity: sha512-XxwI8EOhVQgWp6iDL+3b0r86f4d6AX6zSU55HfB4ydCEuXLXc5FcYeOu+nnGftS4TEju/11rt4KJPTMgbfmv4A==}
    engines: {node: '>=10.13.0'}

  glob@10.4.5:
    resolution: {integrity: sha512-7Bv8RF0k6xjo7d4A/PxYLbUCfb6c+Vpd2/mB2yRDlew7Jb5hEXiCD9ibfO7wpk8i4sevK6DFny9h7EYbM3/sHg==}
    hasBin: true

  glob@7.2.3:
    resolution: {integrity: sha512-nFR0zLpU2YCaRxwoCJvL6UvCH2JFyFVIvwTLsIf21AuHlMskA1hhTdk+LlYJtOlYt9v6dvszD2BGRqBL+iQK9Q==}

  globals@11.12.0:
    resolution: {integrity: sha512-WOBp/EEGUiIsJSp7wcv/y6MO+lV9UoncWqxuFfm8eBwzWNgyfBd6Gz+IeKQ9jCmyhoH99g15M3T+QaVHFjizVA==}
    engines: {node: '>=4'}

  globals@13.24.0:
    resolution: {integrity: sha512-AhO5QUcj8llrbG09iWhPU2B204J1xnPeL8kQmVorSsy+Sjj1sk8gIyh6cUocGmH4L0UuhAJy+hJMRA4mgA4mFQ==}
    engines: {node: '>=8'}

  globby@11.1.0:
    resolution: {integrity: sha512-jhIXaOzy1sb8IyocaruWSn1TjmnBVs8Ayhcy83rmxNJ8q2uWKCAj3CnJY+KpGSXCueAPc0i05kVvVKtP1t9S3g==}
    engines: {node: '>=10'}

  globby@13.2.2:
    resolution: {integrity: sha512-Y1zNGV+pzQdh7H39l9zgB4PJqjRNqydvdYCDG4HFXM4XuvSaQQlEc91IU1yALL8gUTDomgBAfz3XJdmUS+oo0w==}
    engines: {node: ^12.20.0 || ^14.13.1 || >=16.0.0}

  got@13.0.0:
    resolution: {integrity: sha512-XfBk1CxOOScDcMr9O1yKkNaQyy865NbYs+F7dr4H0LZMVgCj2Le59k6PqbNHoL5ToeaEQUYh6c6yMfVcc6SJxA==}
    engines: {node: '>=16'}

  graceful-fs@4.2.10:
    resolution: {integrity: sha512-9ByhssR2fPVsNZj478qUUbKfmL0+t5BDVyjShtyZZLiK7ZDAArFFfopyOTj0M05wE2tJPisA4iTnnXl2YoPvOA==}

  graceful-fs@4.2.11:
    resolution: {integrity: sha512-RbJ5/jmFcNNCcDV5o9eTnBLJ/HszWV0P73bc+Ff4nS/rJj+YaS6IGyiOL0VoBYX+l1Wrl3k63h/KrH+nhJ0XvQ==}

  graphemer@1.4.0:
    resolution: {integrity: sha512-EtKwoO6kxCL9WO5xipiHTZlSzBm7WLT627TqC/uVRd0HKmq8NXyebnNYxDoBi7wt8eTWrUrKXCOVaFq9x1kgag==}

  happy-dom@14.12.3:
    resolution: {integrity: sha512-vsYlEs3E9gLwA1Hp+w3qzu+RUDFf4VTT8cyKqVICoZ2k7WM++Qyd2LwzyTi5bqMJFiIC/vNpTDYuxdreENRK/g==}
    engines: {node: '>=16.0.0'}

  has-flag@3.0.0:
    resolution: {integrity: sha512-sKJf1+ceQBr4SMkvQnBDNDtf4TXpVhVGateu0t918bl30FnbE2m4vNLX+VWe/dpjlb+HugGYzW7uQXH98HPEYw==}
    engines: {node: '>=4'}

  has-flag@4.0.0:
    resolution: {integrity: sha512-EykJT/Q1KjTWctppgIAgfSO0tKVuZUjhgMr17kqTumMl6Afv3EISleU7qZUzoXDFTAHTDC4NOoG/ZxU3EvlMPQ==}
    engines: {node: '>=8'}

  has-unicode@2.0.1:
    resolution: {integrity: sha512-8Rf9Y83NBReMnx0gFzA8JImQACstCYWUplepDa9xprwwtmgEZUF0h/i5xSA625zB/I37EtrswSST6OXxwaaIJQ==}

  hasown@2.0.2:
    resolution: {integrity: sha512-0hJU9SCPvmMzIBdZFqNPXWa6dqh7WdH0cII9y+CyS8rG3nL48Bclra9HmKhVVUHyPWNH5Y7xDwAB7bfgSjkUMQ==}
    engines: {node: '>= 0.4'}

  he@1.2.0:
    resolution: {integrity: sha512-F/1DnUGPopORZi0ni+CvrCgHQ5FyEAHRLSApuYWMmrbSwoN2Mn/7k+Gl38gJnR7yyDZk6WLXwiGod1JOWNDKGw==}
    hasBin: true

  header-case@2.0.4:
    resolution: {integrity: sha512-H/vuk5TEEVZwrR0lp2zed9OCo1uAILMlx0JEMgC26rzyJJ3N1v6XkwHHXJQdR2doSjcGPM6OKPYoJgf0plJ11Q==}

  hosted-git-info@7.0.2:
    resolution: {integrity: sha512-puUZAUKT5m8Zzvs72XWy3HtvVbTWljRE66cP60bxJzAqf2DgICo7lYTY2IHUmLnNpjYvw5bvmoHvPc0QO2a62w==}
    engines: {node: ^16.14.0 || >=18.0.0}

  html-encoding-sniffer@4.0.0:
    resolution: {integrity: sha512-Y22oTqIU4uuPgEemfz7NDJz6OeKf12Lsu+QC+s3BVpda64lTiMYCyGwg5ki4vFxkMwQdeZDl2adZoqUgdFuTgQ==}
    engines: {node: '>=18'}

  html-escaper@2.0.2:
    resolution: {integrity: sha512-H2iMtd0I4Mt5eYiapRdIDjp+XzelXQ0tFE4JS7YFwFevXXMmOp9myNrUvCg0D6ws8iqkRPBfKHgbwig1SmlLfg==}

  http-cache-semantics@4.1.1:
    resolution: {integrity: sha512-er295DKPVsV82j5kw1Gjt+ADA/XYHsajl82cGNQG2eyoPkvgUhX+nDIyelzhIWbbsXP39EHcI6l5tYs2FYqYXQ==}

  http-call@5.3.0:
    resolution: {integrity: sha512-ahwimsC23ICE4kPl9xTBjKB4inbRaeLyZeRunC/1Jy/Z6X8tv22MEAjK+KBOMSVLaqXPTTmd8638waVIKLGx2w==}
    engines: {node: '>=8.0.0'}

  http-proxy-agent@7.0.2:
    resolution: {integrity: sha512-T1gkAiYYDWYx3V5Bmyu7HcfcvL7mUrTWiM6yOfa3PIphViJ/gFPbvidQ+veqSOHci/PxBcDabeUNCzpOODJZig==}
    engines: {node: '>= 14'}

  http2-wrapper@2.2.1:
    resolution: {integrity: sha512-V5nVw1PAOgfI3Lmeaj2Exmeg7fenjhRUgz1lPSezy1CuhPYbgQtbQj4jZfEAEMlaL+vupsvhjqCyjzob0yxsmQ==}
    engines: {node: '>=10.19.0'}

  https-proxy-agent@5.0.1:
    resolution: {integrity: sha512-dFcAjpTQFgoLMzC2VwU+C/CbS7uRL0lWmxDITmqm7C+7F0Odmj6s9l6alZc6AELXhrnggM2CeWSXHGOdX2YtwA==}
    engines: {node: '>= 6'}

  https-proxy-agent@7.0.5:
    resolution: {integrity: sha512-1e4Wqeblerz+tMKPIq2EMGiiWW1dIjZOksyHWSUm1rmuvw/how9hBHZ38lAGj5ID4Ik6EdkOw7NmWPy6LAwalw==}
    engines: {node: '>= 14'}

  human-id@1.0.2:
    resolution: {integrity: sha512-UNopramDEhHJD+VR+ehk8rOslwSfByxPIZyJRfV739NDhN5LF1fa1MqnzKm2lGTQRjNrjK19Q5fhkgIfjlVUKw==}

  human-signals@2.1.0:
    resolution: {integrity: sha512-B4FFZ6q/T2jhhksgkbEW3HBvWIfDW85snkQgawt07S7J5QXTk6BkNV+0yAeZrM5QpMAdYlocGoljn0sJ/WQkFw==}
    engines: {node: '>=10.17.0'}

  husky@9.1.6:
    resolution: {integrity: sha512-sqbjZKK7kf44hfdE94EoX8MZNk0n7HeW37O4YrVGCF4wzgQjp+akPAkfUK5LZ6KuR/6sqeAVuXHji+RzQgOn5A==}
    engines: {node: '>=18'}
    hasBin: true

  iconv-lite@0.4.24:
    resolution: {integrity: sha512-v3MXnZAcvnywkTUEZomIActle7RXXeedOR31wwl7VlyoXO4Qi9arvSenNQWne1TcRwhCL1HwLI21bEqdpj8/rA==}
    engines: {node: '>=0.10.0'}

  iconv-lite@0.6.3:
    resolution: {integrity: sha512-4fCk79wshMdzMp2rH06qWrJE4iolqLhCUH+OiuIgU++RB0+94NlDL81atO7GX55uUKueo0txHNtvEyI6D7WdMw==}
    engines: {node: '>=0.10.0'}

  ieee754@1.2.1:
    resolution: {integrity: sha512-dcyqhDvX1C46lXZcVqCpK+FtMRQVdIMN6/Df5js2zouUsqG7I6sFxitIC+7KYK29KdXOLHdu9zL4sFnoVQnqaA==}

  ignore@5.3.2:
    resolution: {integrity: sha512-hsBTNUqQTDwkWtcdYI2i06Y/nUBEsNEDJKjWdigLvegy8kDuJAS8uRlpkkcQpyEXL0Z/pjDy5HBmMjRCJ2gq+g==}
    engines: {node: '>= 4'}

  immutable@4.3.7:
    resolution: {integrity: sha512-1hqclzwYwjRDFLjcFxOM5AYkkG0rpFPpr1RLPMEuGczoS7YA8gLhy8SWXYRAA/XwfEHpfo3cw5JGioS32fnMRw==}

  import-fresh@3.3.0:
    resolution: {integrity: sha512-veYYhQa+D1QBKznvhUHxb8faxlrwUnxseDAbAp457E0wLNio2bOSKnjYDhMj+YiAq61xrMGhQk9iXVk5FzgQMw==}
    engines: {node: '>=6'}

  import-lazy@4.0.0:
    resolution: {integrity: sha512-rKtvo6a868b5Hu3heneU+L4yEQ4jYKLtjpnPeUdK7h0yzXGmyBTypknlkCvHFBqfX9YlorEiMM6Dnq/5atfHkw==}
    engines: {node: '>=8'}

  import-local@3.2.0:
    resolution: {integrity: sha512-2SPlun1JUPWoM6t3F0dw0FkCF/jWY8kttcY4f599GLTSjh2OCuuhdTkJQsEcZzBqbXZGKMK2OqW1oZsjtf/gQA==}
    engines: {node: '>=8'}
    hasBin: true

  imurmurhash@0.1.4:
    resolution: {integrity: sha512-JmXMZ6wuvDmLiHEml9ykzqO6lwFbof0GG4IkcGaENdCRDDmMVnny7s5HsIgHCbaq0w2MyPhDqkhTUgS2LU2PHA==}
    engines: {node: '>=0.8.19'}

  indent-string@4.0.0:
    resolution: {integrity: sha512-EdDDZu4A2OyIK7Lr/2zG+w5jmbuk1DVBnEwREQvBzspBJkCEbRa8GxU1lghYcaGJCnRWibjDXlq779X1/y5xwg==}
    engines: {node: '>=8'}

  inflight@1.0.6:
    resolution: {integrity: sha512-k92I/b08q4wvFscXCLvqfsHCrjrF7yiXsQuIVvVE7N82W3+aqpzuUdBbfhWcy/FZR3/4IgflMgKLOsvPDrGCJA==}

  inherits@2.0.4:
    resolution: {integrity: sha512-k/vGaX4/Yla3WzyMCvTQOXYeIHvqOKtnqBduzTHpzpQZzAskKMhZ2K+EnBiSM9zGSoIFeMpXKxa4dYeZIQqewQ==}

  ini@1.3.8:
    resolution: {integrity: sha512-JV/yugV2uzW5iMRSiZAyDtQd+nxtUnjeLt0acNdw98kKLrvuRVyB80tsREOE7yvGVgalhZ6RNXCmEHkUKBKxew==}

  is-arrayish@0.2.1:
    resolution: {integrity: sha512-zz06S8t0ozoDXMG+ube26zeCTNXcKIPJZJi8hBrF4idCLms4CG9QtK7qBl1boi5ODzFpjswb5JPmHCbMpjaYzg==}

  is-arrayish@0.3.2:
    resolution: {integrity: sha512-eVRqCvVlZbuw3GrM63ovNSNAeA1K16kaR/LRY/92w0zxQ5/1YzwblUX652i4Xs9RwAGjW9d9y6X88t8OaAJfWQ==}

  is-binary-path@2.1.0:
    resolution: {integrity: sha512-ZMERYes6pDydyuGidse7OsHxtbI7WVeUEozgR/g7rd0xUimYNlvZRE/K2MgZTjWy725IfelLeVcEM97mmtRGXw==}
    engines: {node: '>=8'}

  is-core-module@2.15.1:
    resolution: {integrity: sha512-z0vtXSwucUJtANQWldhbtbt7BnL0vxiFjIdDLAatwhDYty2bad6s+rijD6Ri4YuYJubLzIJLUidCh09e1djEVQ==}
    engines: {node: '>= 0.4'}

  is-docker@3.0.0:
    resolution: {integrity: sha512-eljcgEDlEns/7AXFosB5K/2nCM4P7FQPkGc/DWLy5rmFEWvZayGrik1d9/QIY5nJ4f9YsVvBkA6kJpHn9rISdQ==}
    engines: {node: ^12.20.0 || ^14.13.1 || >=16.0.0}
    hasBin: true

  is-extglob@2.1.1:
    resolution: {integrity: sha512-SbKbANkN603Vi4jEZv49LeVJMn4yGwsbzZworEoyEiutsN3nJYdbO36zfhGJ6QEDpOZIFkDtnq5JRxmvl3jsoQ==}
    engines: {node: '>=0.10.0'}

  is-fullwidth-code-point@3.0.0:
    resolution: {integrity: sha512-zymm5+u+sCsSWyD9qNaejV3DFvhCKclKdizYaJUuHA83RLjb7nSuGnddCHGv0hk+KY7BMAlsWeK4Ueg6EV6XQg==}
    engines: {node: '>=8'}

  is-generator-fn@2.1.0:
    resolution: {integrity: sha512-cTIB4yPYL/Grw0EaSzASzg6bBy9gqCofvWN8okThAYIxKJZC+udlRAmGbM0XLeniEJSs8uEgHPGuHSe1XsOLSQ==}
    engines: {node: '>=6'}

  is-glob@4.0.3:
    resolution: {integrity: sha512-xelSayHH36ZgE7ZWhli7pW34hNbNl8Ojv5KVmkJD4hBdD3th8Tfk9vYasLM+mXWOZhFkgZfxhLSnrwRr4elSSg==}
    engines: {node: '>=0.10.0'}

  is-inside-container@1.0.0:
    resolution: {integrity: sha512-KIYLCCJghfHZxqjYBE7rEy0OBuTd5xCHS7tHVgvCLkx7StIoaxwNW3hCALgEUjFfeRk+MG/Qxmp/vtETEF3tRA==}
    engines: {node: '>=14.16'}
    hasBin: true

  is-module@1.0.0:
    resolution: {integrity: sha512-51ypPSPCoTEIN9dy5Oy+h4pShgJmPCygKfyRCISBI+JoWT/2oJvK8QPxmwv7b/p239jXrm9M1mlQbyKJ5A152g==}

  is-natural-number@4.0.1:
    resolution: {integrity: sha512-Y4LTamMe0DDQIIAlaer9eKebAlDSV6huy+TWhJVPlzZh2o4tRP5SQWFlLn5N0To4mDD22/qdOq+veo1cSISLgQ==}

  is-number@7.0.0:
    resolution: {integrity: sha512-41Cifkg6e8TylSpdtTpeLVMqvSBEVzTttHvERD741+pnZ8ANv0004MRL43QKPDlK9cGvNp6NZWZUBlbGXYxxng==}
    engines: {node: '>=0.12.0'}

  is-path-inside@3.0.3:
    resolution: {integrity: sha512-Fd4gABb+ycGAmKou8eMftCupSir5lRxqf4aD/vd0cD2qc4HL07OjCeuHMr8Ro4CoMaeCKDB0/ECBOVWjTwUvPQ==}
    engines: {node: '>=8'}

  is-plain-obj@4.1.0:
    resolution: {integrity: sha512-+Pgi+vMuUNkJyExiMBt5IlFoMyKnr5zhJ4Uspz58WOhBF5QoIZkFyNHIbBAtHwzVAgk5RtndVNsDRN61/mmDqg==}
    engines: {node: '>=12'}

  is-potential-custom-element-name@1.0.1:
    resolution: {integrity: sha512-bCYeRA2rVibKZd+s2625gGnGF/t7DSqDs4dP7CrLA1m7jKWz6pps0LpYLJN8Q64HtmPKJ1hrN3nzPNKFEKOUiQ==}

  is-retry-allowed@1.2.0:
    resolution: {integrity: sha512-RUbUeKwvm3XG2VYamhJL1xFktgjvPzL0Hq8C+6yrWIswDy3BIXGqCxhxkc30N9jqK311gVU137K8Ei55/zVJRg==}
    engines: {node: '>=0.10.0'}

  is-stream@1.1.0:
    resolution: {integrity: sha512-uQPm8kcs47jx38atAcWTVxyltQYoPT68y9aWYdV6yWXSyW8mzSat0TL6CiWdZeCdF3KrAvpVtnHbTv4RN+rqdQ==}
    engines: {node: '>=0.10.0'}

  is-stream@2.0.1:
    resolution: {integrity: sha512-hFoiJiTl63nn+kstHGBtewWSKnQLpyb155KHheA1l39uvtO9nWIop1p3udqPcUd/xbF1VLMO4n7OI6p7RbngDg==}
    engines: {node: '>=8'}

  is-subdir@1.2.0:
    resolution: {integrity: sha512-2AT6j+gXe/1ueqbW6fLZJiIw3F8iXGJtt0yDrZaBhAZEG1raiTxKWU+IPqMCzQAXOUCKdA4UDMgacKH25XG2Cw==}
    engines: {node: '>=4'}

  is-windows@1.0.2:
    resolution: {integrity: sha512-eXK1UInq2bPmjyX6e3VHIzMLobc4J94i4AWn+Hpq3OU5KkrRC96OAcR3PRJ/pGu6m8TRnBHP9dkXQVsT/COVIA==}
    engines: {node: '>=0.10.0'}

  is-wsl@3.1.0:
    resolution: {integrity: sha512-UcVfVfaK4Sc4m7X3dUSoHoozQGBEFeDC+zVo06t98xe8CzHSZZBekNXH+tu0NalHolcJ/QAGqS46Hef7QXBIMw==}
    engines: {node: '>=16'}

  isarray@1.0.0:
    resolution: {integrity: sha512-VLghIWNM6ELQzo7zwmcg0NmTVyWKYjvIeM83yjp0wRDTmUnrM678fQbcKBo6n2CJEF0szoG//ytg+TKla89ALQ==}

  isexe@2.0.0:
    resolution: {integrity: sha512-RHxMLp9lnKHGHRng9QFhRCMbYAcVpn69smSGcq3f36xjgVVWThj4qqLbTLlq7Ssj8B+fIQ1EuCEGI2lKsyQeIw==}

  istanbul-lib-coverage@3.2.2:
    resolution: {integrity: sha512-O8dpsF+r0WV/8MNRKfnmrtCWhuKjxrq2w+jpzBL5UZKTi2LeVWnWOmWRxFlesJONmc+wLAGvKQZEOanko0LFTg==}
    engines: {node: '>=8'}

  istanbul-lib-instrument@5.2.1:
    resolution: {integrity: sha512-pzqtp31nLv/XFOzXGuvhCb8qhjmTVo5vjVk19XE4CRlSWz0KoeJ3bw9XsA7nOp9YBf4qHjwBxkDzKcME/J29Yg==}
    engines: {node: '>=8'}

  istanbul-lib-instrument@6.0.3:
    resolution: {integrity: sha512-Vtgk7L/R2JHyyGW07spoFlB8/lpjiOLTjMdms6AFMraYt3BaJauod/NGrfnVG/y4Ix1JEuMRPDPEj2ua+zz1/Q==}
    engines: {node: '>=10'}

  istanbul-lib-report@3.0.1:
    resolution: {integrity: sha512-GCfE1mtsHGOELCU8e/Z7YWzpmybrx/+dSTfLrvY8qRmaY6zXTKWn6WQIjaAFw069icm6GVMNkgu0NzI4iPZUNw==}
    engines: {node: '>=10'}

  istanbul-lib-source-maps@4.0.1:
    resolution: {integrity: sha512-n3s8EwkdFIJCG3BPKBYvskgXGoy88ARzvegkitk60NxRdwltLOTaH7CUiMRXvwYorl0Q712iEjcWB+fK/MrWVw==}
    engines: {node: '>=10'}

  istanbul-reports@3.1.7:
    resolution: {integrity: sha512-BewmUXImeuRk2YY0PVbxgKAysvhRPUQE0h5QRM++nVWyubKGV0l8qQ5op8+B2DOmwSe63Jivj0BjkPQVf8fP5g==}
    engines: {node: '>=8'}

  jackspeak@3.4.3:
    resolution: {integrity: sha512-OGlZQpz2yfahA/Rd1Y8Cd9SIEsqvXkLVoSw/cgwhnhFMDbsQFeZYoJJ7bIZBS9BcamUW96asq/npPWugM+RQBw==}

  jake@10.9.2:
    resolution: {integrity: sha512-2P4SQ0HrLQ+fw6llpLnOaGAvN2Zu6778SJMrCUwns4fOoG9ayrTiZk3VV8sCPkVZF8ab0zksVpS8FDY5pRCNBA==}
    engines: {node: '>=10'}
    hasBin: true

  jest-changed-files@29.7.0:
    resolution: {integrity: sha512-fEArFiwf1BpQ+4bXSprcDc3/x4HSzL4al2tozwVpDFpsxALjLYdyiIK4e5Vz66GQJIbXJ82+35PtysofptNX2w==}
    engines: {node: ^14.15.0 || ^16.10.0 || >=18.0.0}

  jest-circus@29.7.0:
    resolution: {integrity: sha512-3E1nCMgipcTkCocFwM90XXQab9bS+GMsjdpmPrlelaxwD93Ad8iVEjX/vvHPdLPnFf+L40u+5+iutRdA1N9myw==}
    engines: {node: ^14.15.0 || ^16.10.0 || >=18.0.0}

  jest-cli@29.7.0:
    resolution: {integrity: sha512-OVVobw2IubN/GSYsxETi+gOe7Ka59EFMR/twOU3Jb2GnKKeMGJB5SGUUrEz3SFVmJASUdZUzy83sLNNQ2gZslg==}
    engines: {node: ^14.15.0 || ^16.10.0 || >=18.0.0}
    hasBin: true
    peerDependencies:
      node-notifier: ^8.0.1 || ^9.0.0 || ^10.0.0
    peerDependenciesMeta:
      node-notifier:
        optional: true

  jest-config@29.7.0:
    resolution: {integrity: sha512-uXbpfeQ7R6TZBqI3/TxCU4q4ttk3u0PJeC+E0zbfSoSjq6bJ7buBPxzQPL0ifrkY4DNu4JUdk0ImlBUYi840eQ==}
    engines: {node: ^14.15.0 || ^16.10.0 || >=18.0.0}
    peerDependencies:
      '@types/node': '*'
      ts-node: '>=9.0.0'
    peerDependenciesMeta:
      '@types/node':
        optional: true
      ts-node:
        optional: true

  jest-diff@29.7.0:
    resolution: {integrity: sha512-LMIgiIrhigmPrs03JHpxUh2yISK3vLFPkAodPeo0+BuF7wA2FoQbkEg1u8gBYBThncu7e1oEDUfIXVuTqLRUjw==}
    engines: {node: ^14.15.0 || ^16.10.0 || >=18.0.0}

  jest-docblock@29.7.0:
    resolution: {integrity: sha512-q617Auw3A612guyaFgsbFeYpNP5t2aoUNLwBUbc/0kD1R4t9ixDbyFTHd1nok4epoVFpr7PmeWHrhvuV3XaJ4g==}
    engines: {node: ^14.15.0 || ^16.10.0 || >=18.0.0}

  jest-each@29.7.0:
    resolution: {integrity: sha512-gns+Er14+ZrEoC5fhOfYCY1LOHHr0TI+rQUHZS8Ttw2l7gl+80eHc/gFf2Ktkw0+SIACDTeWvpFcv3B04VembQ==}
    engines: {node: ^14.15.0 || ^16.10.0 || >=18.0.0}

  jest-environment-node@29.7.0:
    resolution: {integrity: sha512-DOSwCRqXirTOyheM+4d5YZOrWcdu0LNZ87ewUoywbcb2XR4wKgqiG8vNeYwhjFMbEkfju7wx2GYH0P2gevGvFw==}
    engines: {node: ^14.15.0 || ^16.10.0 || >=18.0.0}

  jest-get-type@29.6.3:
    resolution: {integrity: sha512-zrteXnqYxfQh7l5FHyL38jL39di8H8rHoecLH3JNxH3BwOrBsNeabdap5e0I23lD4HHI8W5VFBZqG4Eaq5LNcw==}
    engines: {node: ^14.15.0 || ^16.10.0 || >=18.0.0}

  jest-haste-map@29.7.0:
    resolution: {integrity: sha512-fP8u2pyfqx0K1rGn1R9pyE0/KTn+G7PxktWidOBTqFPLYX0b9ksaMFkhK5vrS3DVun09pckLdlx90QthlW7AmA==}
    engines: {node: ^14.15.0 || ^16.10.0 || >=18.0.0}

  jest-leak-detector@29.7.0:
    resolution: {integrity: sha512-kYA8IJcSYtST2BY9I+SMC32nDpBT3J2NvWJx8+JCuCdl/CR1I4EKUJROiP8XtCcxqgTTBGJNdbB1A8XRKbTetw==}
    engines: {node: ^14.15.0 || ^16.10.0 || >=18.0.0}

  jest-matcher-utils@29.7.0:
    resolution: {integrity: sha512-sBkD+Xi9DtcChsI3L3u0+N0opgPYnCRPtGcQYrgXmR+hmt/fYfWAL0xRXYU8eWOdfuLgBe0YCW3AFtnRLagq/g==}
    engines: {node: ^14.15.0 || ^16.10.0 || >=18.0.0}

  jest-message-util@29.7.0:
    resolution: {integrity: sha512-GBEV4GRADeP+qtB2+6u61stea8mGcOT4mCtrYISZwfu9/ISHFJ/5zOMXYbpBE9RsS5+Gb63DW4FgmnKJ79Kf6w==}
    engines: {node: ^14.15.0 || ^16.10.0 || >=18.0.0}

  jest-mock@29.7.0:
    resolution: {integrity: sha512-ITOMZn+UkYS4ZFh83xYAOzWStloNzJFO2s8DWrE4lhtGD+AorgnbkiKERe4wQVBydIGPx059g6riW5Btp6Llnw==}
    engines: {node: ^14.15.0 || ^16.10.0 || >=18.0.0}

  jest-pnp-resolver@1.2.3:
    resolution: {integrity: sha512-+3NpwQEnRoIBtx4fyhblQDPgJI0H1IEIkX7ShLUjPGA7TtUTvI1oiKi3SR4oBR0hQhQR80l4WAe5RrXBwWMA8w==}
    engines: {node: '>=6'}
    peerDependencies:
      jest-resolve: '*'
    peerDependenciesMeta:
      jest-resolve:
        optional: true

  jest-regex-util@29.6.3:
    resolution: {integrity: sha512-KJJBsRCyyLNWCNBOvZyRDnAIfUiRJ8v+hOBQYGn8gDyF3UegwiP4gwRR3/SDa42g1YbVycTidUF3rKjyLFDWbg==}
    engines: {node: ^14.15.0 || ^16.10.0 || >=18.0.0}

  jest-resolve-dependencies@29.7.0:
    resolution: {integrity: sha512-un0zD/6qxJ+S0et7WxeI3H5XSe9lTBBR7bOHCHXkKR6luG5mwDDlIzVQ0V5cZCuoTgEdcdwzTghYkTWfubi+nA==}
    engines: {node: ^14.15.0 || ^16.10.0 || >=18.0.0}

  jest-resolve@29.7.0:
    resolution: {integrity: sha512-IOVhZSrg+UvVAshDSDtHyFCCBUl/Q3AAJv8iZ6ZjnZ74xzvwuzLXid9IIIPgTnY62SJjfuupMKZsZQRsCvxEgA==}
    engines: {node: ^14.15.0 || ^16.10.0 || >=18.0.0}

  jest-runner@29.7.0:
    resolution: {integrity: sha512-fsc4N6cPCAahybGBfTRcq5wFR6fpLznMg47sY5aDpsoejOcVYFb07AHuSnR0liMcPTgBsA3ZJL6kFOjPdoNipQ==}
    engines: {node: ^14.15.0 || ^16.10.0 || >=18.0.0}

  jest-runtime@29.7.0:
    resolution: {integrity: sha512-gUnLjgwdGqW7B4LvOIkbKs9WGbn+QLqRQQ9juC6HndeDiezIwhDP+mhMwHWCEcfQ5RUXa6OPnFF8BJh5xegwwQ==}
    engines: {node: ^14.15.0 || ^16.10.0 || >=18.0.0}

  jest-snapshot@29.7.0:
    resolution: {integrity: sha512-Rm0BMWtxBcioHr1/OX5YCP8Uov4riHvKPknOGs804Zg9JGZgmIBkbtlxJC/7Z4msKYVbIJtfU+tKb8xlYNfdkw==}
    engines: {node: ^14.15.0 || ^16.10.0 || >=18.0.0}

  jest-util@29.7.0:
    resolution: {integrity: sha512-z6EbKajIpqGKU56y5KBUgy1dt1ihhQJgWzUlZHArA/+X2ad7Cb5iF+AK1EWVL/Bo7Rz9uurpqw6SiBCefUbCGA==}
    engines: {node: ^14.15.0 || ^16.10.0 || >=18.0.0}

  jest-validate@29.7.0:
    resolution: {integrity: sha512-ZB7wHqaRGVw/9hST/OuFUReG7M8vKeq0/J2egIGLdvjHCmYqGARhzXmtgi+gVeZ5uXFF219aOc3Ls2yLg27tkw==}
    engines: {node: ^14.15.0 || ^16.10.0 || >=18.0.0}

  jest-watcher@29.7.0:
    resolution: {integrity: sha512-49Fg7WXkU3Vl2h6LbLtMQ/HyB6rXSIX7SqvBLQmssRBGN9I0PNvPmAmCWSOY6SOvrjhI/F7/bGAv9RtnsPA03g==}
    engines: {node: ^14.15.0 || ^16.10.0 || >=18.0.0}

  jest-worker@29.7.0:
    resolution: {integrity: sha512-eIz2msL/EzL9UFTFFx7jBTkeZfku0yUAyZZZmJ93H2TYEiroIx2PQjEXcwYtYl8zXCxb+PAmA2hLIt/6ZEkPHw==}
    engines: {node: ^14.15.0 || ^16.10.0 || >=18.0.0}

  jest@29.7.0:
    resolution: {integrity: sha512-NIy3oAFp9shda19hy4HK0HRTWKtPJmGdnvywu01nOqNC2vZg+Z+fvJDxpMQA88eb2I9EcafcdjYgsDthnYTvGw==}
    engines: {node: ^14.15.0 || ^16.10.0 || >=18.0.0}
    hasBin: true
    peerDependencies:
      node-notifier: ^8.0.1 || ^9.0.0 || ^10.0.0
    peerDependenciesMeta:
      node-notifier:
        optional: true

  jju@1.4.0:
    resolution: {integrity: sha512-8wb9Yw966OSxApiCt0K3yNJL8pnNeIv+OEq2YMidz4FKP6nonSRoOXc80iXY4JaN2FC11B9qsNmDsm+ZOfMROA==}

  joycon@3.1.1:
    resolution: {integrity: sha512-34wB/Y7MW7bzjKRjUKTa46I2Z7eV62Rkhva+KkopW7Qvv/OSWBqvkSY7vusOPrNuZcUG3tApvdVgNB8POj3SPw==}
    engines: {node: '>=10'}

  js-beautify@1.15.1:
    resolution: {integrity: sha512-ESjNzSlt/sWE8sciZH8kBF8BPlwXPwhR6pWKAw8bw4Bwj+iZcnKW6ONWUutJ7eObuBZQpiIb8S7OYspWrKt7rA==}
    engines: {node: '>=14'}
    hasBin: true

  js-cookie@3.0.5:
    resolution: {integrity: sha512-cEiJEAEoIbWfCZYKWhVwFuvPX1gETRYPw6LlaTKoxD3s2AkXzkCjnp6h0V77ozyqj0jakteJ4YqDJT830+lVGw==}
    engines: {node: '>=14'}

  js-tokens@4.0.0:
    resolution: {integrity: sha512-RdJUflcE3cUzKiMqQgsCu06FPu9UdIJO0beYbPhHN4k6apgJtifcoCtT9bcxOpYBtpD2kCM6Sbzg4CausW/PKQ==}

  js-yaml@3.14.1:
    resolution: {integrity: sha512-okMH7OXXJ7YrN9Ok3/SXrnu4iX9yOk+25nqX4imS2npuvTYDmo/QEZoqwZkYaIDk3jVvBOTOIEgEhaLOynBS9g==}
    hasBin: true

  js-yaml@4.1.0:
    resolution: {integrity: sha512-wpxZs9NoxZaJESJGIZTyDEaYpl0FKSA+FB9aJiyemKhMwkxQg63h4T1KJgUGHpTqPDNRcmmYLugrRjJlBtWvRA==}
    hasBin: true

  jsdom@24.1.3:
    resolution: {integrity: sha512-MyL55p3Ut3cXbeBEG7Hcv0mVM8pp8PBNWxRqchZnSfAiES1v1mRnMeFfaHWIPULpwsYfvO+ZmMZz5tGCnjzDUQ==}
    engines: {node: '>=18'}
    peerDependencies:
      canvas: ^2.11.2
    peerDependenciesMeta:
      canvas:
        optional: true

  jsesc@2.5.2:
    resolution: {integrity: sha512-OYu7XEzjkCQ3C5Ps3QIZsQfNpqoJyZZA99wd9aWd05NCtC5pWOkShK2mkL6HXQR6/Cy2lbNdPlZBpuQHXE63gA==}
    engines: {node: '>=4'}
    hasBin: true

  json-buffer@3.0.1:
    resolution: {integrity: sha512-4bV5BfR2mqfQTJm+V5tPPdf+ZpuhiIvTuAB5g8kcrXOZpTT/QwwVRWBywX1ozr6lEuPdbHxwaJlm9G6mI2sfSQ==}

  json-parse-better-errors@1.0.2:
    resolution: {integrity: sha512-mrqyZKfX5EhL7hvqcV6WG1yYjnjeuYDzDhhcAAUrq8Po85NBQBJP+ZDUT75qZQ98IkUoBqdkExkukOU7Ts2wrw==}

  json-parse-even-better-errors@2.3.1:
    resolution: {integrity: sha512-xyFwyhro/JEof6Ghe2iz2NcXoj2sloNsWr/XsERDK/oiPCfaNhl5ONfp+jQdAZRQQ0IJWNzH9zIZF7li91kh2w==}

  json-schema-traverse@0.4.1:
    resolution: {integrity: sha512-xbbCH5dCYU5T8LcEhhuh7HJ88HXuW3qsI3Y0zOZFKfZEHcpWiHU/Jxzk629Brsab/mMiHQti9wMP+845RPe3Vg==}

  json-schema-traverse@1.0.0:
    resolution: {integrity: sha512-NM8/P9n3XjXhIZn1lLhkFaACTOURQXjWhV4BA/RnOv8xvgqtqpAX9IO4mRQxSx1Rlo4tqzeqb0sOlruaOy3dug==}

  json-stable-stringify-without-jsonify@1.0.1:
    resolution: {integrity: sha512-Bdboy+l7tA3OGW6FjyFHWkP5LuByj1Tk33Ljyq0axyzdk9//JSi2u3fP1QSmd1KNwq6VOKYGlAu87CisVir6Pw==}

  json5@2.2.3:
    resolution: {integrity: sha512-XmOWe7eyHYH14cLdVPoyg+GOH3rYX++KpzrylJwSW98t3Nk+U8XOl8FWKOgwtzdb8lXGf6zYwDUzeHMWfxasyg==}
    engines: {node: '>=6'}
    hasBin: true

  jsonfile@4.0.0:
    resolution: {integrity: sha512-m6F1R3z8jjlf2imQHS2Qez5sjKWQzbuuhuJ/FKYFRZvPE3PuHcSMVZzfsLhGVOkfd20obL5SWEBew5ShlquNxg==}

  keyv@4.5.4:
    resolution: {integrity: sha512-oxVHkHR/EJf2CNXnWxRLW6mg7JyCCUcG0DtEGmL2ctUo1PNTin1PUil+r/+4r5MpVgC/fn1kjsx7mjSujKqIpw==}

  kleur@3.0.3:
    resolution: {integrity: sha512-eTIzlVOSUR+JxdDFepEYcBMtZ9Qqdef+rnzWdRZuMbOywu5tO2w2N7rqjoANZ5k9vywhL6Br1VRjUIgTQx4E8w==}
    engines: {node: '>=6'}

  kolorist@1.8.0:
    resolution: {integrity: sha512-Y+60/zizpJ3HRH8DCss+q95yr6145JXZo46OTpFvDZWLfRCE4qChOyk1b26nMaNpfHHgxagk9dXT5OP0Tfe+dQ==}

  kuler@2.0.0:
    resolution: {integrity: sha512-Xq9nH7KlWZmXAtodXDDRE7vs6DU1gTU8zYDHDiWLSip45Egwq3plLHzPn27NgvzL2r1LMPC1vdqh98sQxtqj4A==}

  leven@3.1.0:
    resolution: {integrity: sha512-qsda+H8jTaUaN/x5vzW2rzc+8Rw4TAQ/4KjB46IwK5VH+IlVeeeje/EoZRpiXvIqjFgK84QffqPztGI3VBLG1A==}
    engines: {node: '>=6'}

  levn@0.4.1:
    resolution: {integrity: sha512-+bT2uH4E5LGE7h/n3evcS/sQlJXCpIp6ym8OWJ5eV6+67Dsql/LaaT7qJBAt2rzfoa/5QBGBhxDix1dMt2kQKQ==}
    engines: {node: '>= 0.8.0'}

  lilconfig@3.1.2:
    resolution: {integrity: sha512-eop+wDAvpItUys0FWkHIKeC9ybYrTGbU41U5K7+bttZZeohvnY7M9dZ5kB21GNWiFT2q1OoPTvncPCgSOVO5ow==}
    engines: {node: '>=14'}

  lines-and-columns@1.2.4:
    resolution: {integrity: sha512-7ylylesZQ/PV29jhEDl3Ufjo6ZX7gCqJr5F7PKrqc93v7fzSymt1BpwEU8nAUXs8qzzvqhbjhK5QZg6Mt/HkBg==}

  load-tsconfig@0.2.5:
    resolution: {integrity: sha512-IXO6OCs9yg8tMKzfPZ1YmheJbZCiEsnBdcB03l0OcfK9prKnJb96siuHCr5Fl37/yo9DnKU+TLpxzTUspw9shg==}
    engines: {node: ^12.20.0 || ^14.13.1 || >=16.0.0}

  local-pkg@0.5.0:
    resolution: {integrity: sha512-ok6z3qlYyCDS4ZEU27HaU6x/xZa9Whf8jD4ptH5UZTQYZVYeb9bnZ3ojVhiJNLiXK1Hfc0GNbLXcmZ5plLDDBg==}
    engines: {node: '>=14'}

  locate-path@5.0.0:
    resolution: {integrity: sha512-t7hw9pI+WvuwNJXwk5zVHpyhIqzg2qTlklJOf0mVxGSbe3Fp2VieZcduNYjaLDoy6p9uGpQEGWG87WpMKlNq8g==}
    engines: {node: '>=8'}

  locate-path@6.0.0:
    resolution: {integrity: sha512-iPZK6eYjbxRu3uB4/WZ3EsEIMJFMqAoopl3R+zuq0UjcAm/MO6KCweDgPfP3elTztoKP3KtnVHxTn2NHBSDVUw==}
    engines: {node: '>=10'}

  lodash.camelcase@4.3.0:
    resolution: {integrity: sha512-TwuEnCnxbc3rAvhf/LbG7tJUDzhqXyFnv3dtzLOPgCG/hODL7WFnsbwktkD7yUV0RrreP/l1PALq/YSg6VvjlA==}

  lodash.memoize@4.1.2:
    resolution: {integrity: sha512-t7j+NzmgnQzTAYXcsHYLgimltOV1MXHtlOWf6GjL9Kj8GK5FInw5JotxvbOs+IvV1/Dzo04/fCGfLVs7aXb4Ag==}

  lodash.merge@4.6.2:
    resolution: {integrity: sha512-0KpjqXRVvrYyCsX1swR/XTK0va6VQkQM6MNo7PqW77ByjAhoARA8EfrP1N4+KlKj8YS0ZUCtRT/YUuhyYDujIQ==}

  lodash.sortby@4.7.0:
    resolution: {integrity: sha512-HDWXG8isMntAyRF5vZ7xKuEvOhT4AhlRt/3czTSjvGUxjYCBVRQY48ViDHyfYz9VIoBkW4TMGQNapx+l3RUwdA==}

  lodash.startcase@4.4.0:
    resolution: {integrity: sha512-+WKqsK294HMSc2jEbNgpHpd0JfIBhp7rEV4aqXWqFr6AlXov+SlcgB1Fv01y2kGe3Gc8nMW7VA0SrGuSkRfIEg==}

  lodash@4.17.21:
    resolution: {integrity: sha512-v2kDEe57lecTulaDIuNTPy3Ry4gLGJ6Z1O3vE1krgXZNrsQ+LFTGHVxVjcXPs17LhbZVGedAJv8XZ1tvj5FvSg==}

  logform@2.6.1:
    resolution: {integrity: sha512-CdaO738xRapbKIMVn2m4F6KTj4j7ooJ8POVnebSgKo3KBz5axNXRAL7ZdRjIV6NOr2Uf4vjtRkxrFETOioCqSA==}
    engines: {node: '>= 12.0.0'}

  long@5.2.3:
    resolution: {integrity: sha512-lcHwpNoggQTObv5apGNCTdJrO69eHOZMi4BNC+rTLER8iHAqGrUVeLh/irVIM7zTw2bOXA8T6uNPeujwOLg/2Q==}

  loupe@3.1.1:
    resolution: {integrity: sha512-edNu/8D5MKVfGVFRhFf8aAxiTM6Wumfz5XsaatSxlD3w4R1d/WEKUTydCdPGbl9K7QG/Ca3GnDV2sIKIpXRQcw==}

  lower-case@2.0.2:
    resolution: {integrity: sha512-7fm3l3NAF9WfN6W3JOmf5drwpVqX78JtoGJ3A6W0a6ZnldM41w2fV5D490psKFTpMds8TJse/eHLFFsNHHjHgg==}

  lowercase-keys@3.0.0:
    resolution: {integrity: sha512-ozCC6gdQ+glXOQsveKD0YsDy8DSQFjDTz4zyzEHNV5+JP5D62LmfDZ6o1cycFx9ouG940M5dE8C8CTewdj2YWQ==}
    engines: {node: ^12.20.0 || ^14.13.1 || >=16.0.0}

  lru-cache@10.4.3:
    resolution: {integrity: sha512-JNAzZcXrCt42VGLuYz0zfAzDfAvJWW6AfYlDBQyDV5DClI2m5sAmK+OIO7s59XfsRsWHp02jAJrRadPRGTt6SQ==}

  lru-cache@11.0.1:
    resolution: {integrity: sha512-CgeuL5uom6j/ZVrg7G/+1IXqRY8JXX4Hghfy5YE0EhoYQWvndP1kufu58cmZLNIDKnRhZrXfdS9urVWx98AipQ==}
    engines: {node: 20 || >=22}

  lru-cache@4.1.5:
    resolution: {integrity: sha512-sWZlbEP2OsHNkXrMl5GYk/jKk70MBng6UU4YI/qGDYbgf6YbP4EvmqISbXCoJiRKs+1bSpFHVgQxvJ17F2li5g==}

  lru-cache@5.1.1:
    resolution: {integrity: sha512-KpNARQA3Iwv+jTA0utUVVbrh+Jlrr1Fv0e56GGzAFOXN7dk/FviaDW8LHmK52DlcH4WP2n6gI8vN1aesBFgo9w==}

  lru-cache@6.0.0:
    resolution: {integrity: sha512-Jo6dJ04CmSjuznwJSS3pUeWmd/H0ffTlkXXgwZi+eq1UCmqQwCh+eLsYOYCwY991i2Fah4h1BEMCx4qThGbsiA==}
    engines: {node: '>=10'}

  magic-string@0.30.11:
    resolution: {integrity: sha512-+Wri9p0QHMy+545hKww7YAu5NyzF8iomPL/RQazugQ9+Ez4Ic3mERMd8ZTX5rfK944j+560ZJi8iAwgak1Ac7A==}

  make-dir@1.3.0:
    resolution: {integrity: sha512-2w31R7SJtieJJnQtGc7RVL2StM2vGYVfqUOvUDxH6bC6aJTxPxTF0GnIgCyu7tjockiUWAYQRbxa7vKn34s5sQ==}
    engines: {node: '>=4'}

  make-dir@3.1.0:
    resolution: {integrity: sha512-g3FeP20LNwhALb/6Cz6Dd4F2ngze0jz7tbzrD2wAV+o9FeNHe4rL+yK2md0J/fiSf1sa1ADhXqi5+oVwOM/eGw==}
    engines: {node: '>=8'}

  make-dir@4.0.0:
    resolution: {integrity: sha512-hXdUTZYIVOt1Ex//jAQi+wTZZpUpwBj/0QsOzqegb3rGMMeJiSEu5xLHnYfBrRV4RH2+OCSOO95Is/7x1WJ4bw==}
    engines: {node: '>=10'}

  make-error@1.3.6:
    resolution: {integrity: sha512-s8UhlNe7vPKomQhC1qFelMokr/Sc3AgNbso3n74mVPA5LTZwkB9NlXf4XPamLxJE8h0gh73rM94xvwRT2CVInw==}

  makeerror@1.0.12:
    resolution: {integrity: sha512-JmqCvUhmt43madlpFzG4BQzG2Z3m6tvQDNKdClZnO3VbIudJYmxsT0FNJMeiB2+JTSlTQTSbU8QdesVmwJcmLg==}

  merge-stream@2.0.0:
    resolution: {integrity: sha512-abv/qOcuPfk3URPfDzmZU1LKmuw8kT+0nIHvKrKgFrwifol/doWcdA4ZqsWQ8ENrFKkd67Mfpo/LovbIUsbt3w==}

  merge2@1.4.1:
    resolution: {integrity: sha512-8q7VEgMJW4J8tcfVPy8g09NcQwZdbwFEqhe/WZkoIzjn/3TGDwtOCYtXGxA3O8tPzpczCCDgv+P2P5y00ZJOOg==}
    engines: {node: '>= 8'}

  micromatch@4.0.8:
    resolution: {integrity: sha512-PXwfBhYu0hBCPw8Dn0E+WDYb7af3dSLVWKi3HGv84IdF4TyFoC0ysxFd0Goxw7nSv4T/PzEJQxsYsEiFCKo2BA==}
    engines: {node: '>=8.6'}

  mime-db@1.52.0:
    resolution: {integrity: sha512-sPU4uV7dYlvtWJxwwxHD0PuihVNiE7TyAbQ5SWxDCB9mUYvOgroQOwYQQOKPJ8CIbE+1ETVlOoK1UC2nU3gYvg==}
    engines: {node: '>= 0.6'}

  mime-types@2.1.35:
    resolution: {integrity: sha512-ZDY+bPm5zTTF+YpCrAU9nK0UgICYPT0QtT1NZWFv4s++TNkcgVaT0g6+4R2uI4MjQjzysHB1zxuWL50hzaeXiw==}
    engines: {node: '>= 0.6'}

  mimic-fn@2.1.0:
    resolution: {integrity: sha512-OqbOk5oEQeAZ8WXWydlu9HJjz9WVdEIvamMCcXmuqUYjTknH/sqsWvhQ3vgwKFRR1HpjvNBKQ37nbJgYzGqGcg==}
    engines: {node: '>=6'}

  mimic-response@3.1.0:
    resolution: {integrity: sha512-z0yWI+4FDrrweS8Zmt4Ej5HdJmky15+L2e6Wgn3+iK5fWzb6T3fhNFq2+MeTRb064c6Wr4N/wv0DzQTjNzHNGQ==}
    engines: {node: '>=10'}

  mimic-response@4.0.0:
    resolution: {integrity: sha512-e5ISH9xMYU0DzrT+jl8q2ze9D6eWBto+I8CNpe+VI+K2J/F/k3PdkdTdz4wvGVH4NTpo+NRYTVIuMQEMMcsLqg==}
    engines: {node: ^12.20.0 || ^14.13.1 || >=16.0.0}

  minimatch@3.0.8:
    resolution: {integrity: sha512-6FsRAQsxQ61mw+qP1ZzbL9Bc78x2p5OqNgNpnoAFLTrX8n5Kxph0CsnhmKKNXTWjXqU5L0pGPR7hYk+XWZr60Q==}

  minimatch@3.1.2:
    resolution: {integrity: sha512-J7p63hRiAjw1NDEww1W7i37+ByIrOWO5XQQAzZ3VOcL0PNybwpfmV/N05zFAzwQ9USyEcX6t3UO+K5aqBQOIHw==}

  minimatch@5.1.6:
    resolution: {integrity: sha512-lKwV/1brpG6mBUFHtb7NUmtABCb2WZZmm2wNiOA5hAb8VdCS4B3dtMWyvcoViccwAW/COERjXLt0zP1zXUN26g==}
    engines: {node: '>=10'}

  minimatch@9.0.1:
    resolution: {integrity: sha512-0jWhJpD/MdhPXwPuiRkCbfYfSKp2qnn2eOc279qI7f+osl/l+prKSrvhg157zSYvx/1nmgn2NqdT6k2Z7zSH9w==}
    engines: {node: '>=16 || 14 >=14.17'}

  minimatch@9.0.5:
    resolution: {integrity: sha512-G6T0ZX48xgozx7587koeX9Ys2NYy6Gmv//P89sEte9V9whIapMNF4idKxnW2QtCcLiTWlb/wfCabAtAFWhhBow==}
    engines: {node: '>=16 || 14 >=14.17'}

  minimist@1.2.8:
    resolution: {integrity: sha512-2yyAR8qBkN3YuheJanUpWC5U3bb5osDywNB8RzDVlDwDHbocAJveqqj1u8+SVD7jkWT4yvsHCpWqqWqAxb0zCA==}

  minipass@3.3.6:
    resolution: {integrity: sha512-DxiNidxSEK+tHG6zOIklvNOwm3hvCrbUrdtzY74U6HKTJxvIDfOUL5W5P2Ghd3DTkhhKPYGqeNUIh5qcM4YBfw==}
    engines: {node: '>=8'}

  minipass@5.0.0:
    resolution: {integrity: sha512-3FnjYuehv9k6ovOEbyOswadCDPX1piCfhV8ncmYtHOjuPwylVWsghTLo7rabjC3Rx5xD4HDx8Wm1xnMF7S5qFQ==}
    engines: {node: '>=8'}

  minipass@7.1.2:
    resolution: {integrity: sha512-qOOzS1cBTWYF4BH8fVePDBOO9iptMnGUEZwNc/cMWnTV2nVLZ7VoNWEPHkYczZA0pdoA7dl6e7FL659nX9S2aw==}
    engines: {node: '>=16 || 14 >=14.17'}

  minizlib@2.1.2:
    resolution: {integrity: sha512-bAxsR8BVfj60DWXHE3u30oHzfl4G7khkSuPW+qvpd7jFRHm7dLxOjUk1EHACJ/hxLY8phGJ0YhYHZo7jil7Qdg==}
    engines: {node: '>= 8'}

  minizlib@3.0.1:
    resolution: {integrity: sha512-umcy022ILvb5/3Djuu8LWeqUa8D68JaBzlttKeMWen48SjabqS3iY5w/vzeMzMUNhLDifyhbOwKDSznB1vvrwg==}
    engines: {node: '>= 18'}

  mkdirp@1.0.4:
    resolution: {integrity: sha512-vVqVZQyf3WLx2Shd0qJ9xuvqgAyKPLAiqITEtqW0oIUjzo3PePDd6fW9iFz30ef7Ysp/oiWqbhszeGWW2T6Gzw==}
    engines: {node: '>=10'}
    hasBin: true

  mkdirp@3.0.1:
    resolution: {integrity: sha512-+NsyUUAZDmo6YVHzL/stxSu3t9YS1iljliy3BSDrXJ/dkn1KYdmtZODGGjLcc9XLgVVpH4KshHB8XmZgMhaBXg==}
    engines: {node: '>=10'}
    hasBin: true

  mlly@1.7.1:
    resolution: {integrity: sha512-rrVRZRELyQzrIUAVMHxP97kv+G786pHmOKzuFII8zDYahFBS7qnHh2AlYSl1GAHhaMPCz6/oHjVMcfFYgFYHgA==}

  mri@1.2.0:
    resolution: {integrity: sha512-tzzskb3bG8LvYGFF/mDTpq3jpI6Q9wc3LEmBaghu+DdCssd1FakN7Bc0hVNmEyGq1bq3RgfkCb3cmQLpNPOroA==}
    engines: {node: '>=4'}

  ms@2.1.3:
    resolution: {integrity: sha512-6FlzubTLZG3J2a/NVCAleEhjzq5oxgHyaCU9yYXvcLsvoVaHJq/s5xXI6/XXP6tz7R9xAOtHnSO/tXtF3WRTlA==}

  muggle-string@0.4.1:
    resolution: {integrity: sha512-VNTrAak/KhO2i8dqqnqnAHOa3cYBwXEZe9h+D5h/1ZqFSTEFHdM65lR7RoIqq3tBBYavsOXV84NoHXZ0AkPyqQ==}

  mute-stream@1.0.0:
    resolution: {integrity: sha512-avsJQhyd+680gKXyG/sQc0nXaC6rBkPOfyHYcFb9+hdkqQkR9bdnkJ0AMZhke0oesPqIO+mFFJ+IdBc7mst4IA==}
    engines: {node: ^14.17.0 || ^16.13.0 || >=18.0.0}

  mylas@2.1.13:
    resolution: {integrity: sha512-+MrqnJRtxdF+xngFfUUkIMQrUUL0KsxbADUkn23Z/4ibGg192Q+z+CQyiYwvWTsYjJygmMR8+w3ZDa98Zh6ESg==}
    engines: {node: '>=12.0.0'}

  mz@2.7.0:
    resolution: {integrity: sha512-z81GNO7nnYMEhrGh9LeymoE4+Yr0Wn5McHIZMK5cfQCl+NDX08sCZgUc9/6MHni9IWuFLm1Z3HTCXu2z9fN62Q==}

  nanoid@3.3.7:
    resolution: {integrity: sha512-eSRppjcPIatRIMC1U6UngP8XFcz8MQWGQdt1MTBQ7NaAmvXDfvNxbvWV3x2y6CdEUciCSsDHDQZbhYaB8QEo2g==}
    engines: {node: ^10 || ^12 || ^13.7 || ^14 || >=15.0.1}
    hasBin: true

  natural-compare@1.4.0:
    resolution: {integrity: sha512-OWND8ei3VtNC9h7V60qff3SVobHr996CTwgxubgyQYEpg290h9J0buyECNNJexkFm5sOajh5G116RYA1c8ZMSw==}

  no-case@3.0.4:
    resolution: {integrity: sha512-fgAN3jGAh+RoxUGZHTSOLJIqUc2wmoBwGR4tbpNAKmmovFoWq0OdRkb0VkldReO2a2iBT/OEulG9XSUc10r3zg==}

  node-fetch@2.7.0:
    resolution: {integrity: sha512-c4FRfUm/dbcWZ7U+1Wq0AwCyFL+3nt2bEw05wfxSz+DWpWsitgmSgYmy2dQdWyKC1694ELPqMs/YzUSNozLt8A==}
    engines: {node: 4.x || >=6.0.0}
    peerDependencies:
      encoding: ^0.1.0
    peerDependenciesMeta:
      encoding:
        optional: true

  node-int64@0.4.0:
    resolution: {integrity: sha512-O5lz91xSOeoXP6DulyHfllpq+Eg00MWitZIbtPfoSEvqIHdl5gfcY6hYzDWnj0qD5tz52PI08u9qUvSVeUBeHw==}

  node-releases@2.0.18:
    resolution: {integrity: sha512-d9VeXT4SJ7ZeOqGX6R5EM022wpL+eWPooLI+5UpWn2jCT1aosUQEhQP214x33Wkwx3JQMvIm+tIoVOdodFS40g==}

  nopt@5.0.0:
    resolution: {integrity: sha512-Tbj67rffqceeLpcRXrT7vKAN8CwfPeIBgM7E6iBkmKLV7bEMwpGgYLGv0jACUsECaa/vuxP0IjEont6umdMgtQ==}
    engines: {node: '>=6'}
    hasBin: true

  nopt@7.2.1:
    resolution: {integrity: sha512-taM24ViiimT/XntxbPyJQzCG+p4EKOpgD3mxFwW38mGjVUrfERQOeY4EDHjdnptttfHuHQXFx+lTP08Q+mLa/w==}
    engines: {node: ^14.17.0 || ^16.13.0 || >=18.0.0}
    hasBin: true

  normalize-package-data@6.0.2:
    resolution: {integrity: sha512-V6gygoYb/5EmNI+MEGrWkC+e6+Rr7mTmfHrxDbLzxQogBkgzo76rkok0Am6thgSF7Mv2nLOajAJj5vDJZEFn7g==}
    engines: {node: ^16.14.0 || >=18.0.0}

  normalize-path@3.0.0:
    resolution: {integrity: sha512-6eZs5Ls3WtCisHWp9S2GUy8dqkpGi4BVSz3GaqiE6ezub0512ESztXUwUB6C6IKbQkY2Pnb/mD4WYojCRwcwLA==}
    engines: {node: '>=0.10.0'}

  normalize-url@8.0.1:
    resolution: {integrity: sha512-IO9QvjUMWxPQQhs60oOu10CRkWCiZzSUkzbXGGV9pviYl1fXYcvkzQ5jV9z8Y6un8ARoVRl4EtC6v6jNqbaJ/w==}
    engines: {node: '>=14.16'}

  npm-run-path@4.0.1:
    resolution: {integrity: sha512-S48WzZW777zhNIrn7gxOlISNAqi9ZC/uQFnRdbeIHhZhCA6UqpkOT8T1G7BvfdgP4Er8gF4sUbaS0i7QvIfCWw==}
    engines: {node: '>=8'}

  npmlog@5.0.1:
    resolution: {integrity: sha512-AqZtDUWOMKs1G/8lwylVjrdYgqA4d9nu8hc+0gzRxlDb1I10+FHBGMXs6aiQHFdCUUlqH99MUMuLfzWDNDtfxw==}
    deprecated: This package is no longer supported.

  nth-check@2.1.1:
    resolution: {integrity: sha512-lqjrjmaOoAnWfMmBPL+XNnynZh2+swxiX3WUE0s4yEHI6m+AwrK2UZOimIRl3X/4QctVqS8AiZjFqyOGrMXb/w==}

  nwsapi@2.2.12:
    resolution: {integrity: sha512-qXDmcVlZV4XRtKFzddidpfVP4oMSGhga+xdMc25mv8kaLUHtgzCDhUxkrN8exkGdTlLNaXj7CV3GtON7zuGZ+w==}

  object-assign@4.1.1:
    resolution: {integrity: sha512-rJgTQnkUnH1sFw8yT6VSU3zD3sWmu6sZhIseY8VX+GRu3P6F7Fu+JNDoXfklElbLJSnc3FUQHVe4cU5hj+BcUg==}
    engines: {node: '>=0.10.0'}

  oclif@4.15.5:
    resolution: {integrity: sha512-CX/C0VDGfLHQTk5Y4dEJdxC/aq81qcS4UmXI1EHaKJpFxSRoBb7INe/+S6TaIdKVau4TybCxI1CQi8rSERCkmw==}
    engines: {node: '>=18.0.0'}
    hasBin: true

  once@1.4.0:
    resolution: {integrity: sha512-lNaJgI+2Q5URQBkccEKHTQOPaXdUxnZZElQTZY0MFUAuaEqe1E+Nyvgdz/aIyNi6Z9MzO5dv1H8n58/GELp3+w==}

  one-time@1.0.0:
    resolution: {integrity: sha512-5DXOiRKwuSEcQ/l0kGCF6Q3jcADFv5tSmRaJck/OqkVFcOzutB134KRSfF0xDrL39MNnqxbHBbUUcjZIhTgb2g==}

  onetime@5.1.2:
    resolution: {integrity: sha512-kbpaSSGJTWdAY5KPVeMOKXSrPtr8C8C7wodJbcsd51jRnmD+GZu8Y0VoU6Dm5Z4vWr0Ig/1NKuWRKf7j5aaYSg==}
    engines: {node: '>=6'}

  optionator@0.9.4:
    resolution: {integrity: sha512-6IpQ7mKUxRcZNLIObR0hz7lxsapSSIYNZJwXPGeF0mTVqGKFIXj1DQcMoT22S3ROcLyY/rz0PWaWZ9ayWmad9g==}
    engines: {node: '>= 0.8.0'}

  os-tmpdir@1.0.2:
    resolution: {integrity: sha512-D2FR03Vir7FIu45XBY20mTb+/ZSWB00sjU9jdQXt83gDrI4Ztz5Fs7/yy74g2N5SVQY4xY1qDr4rNddwYRVX0g==}
    engines: {node: '>=0.10.0'}

  outdent@0.5.0:
    resolution: {integrity: sha512-/jHxFIzoMXdqPzTaCpFzAAWhpkSjZPF4Vsn6jAfNpmbH/ymsmd7Qc6VE9BGn0L6YMj6uwpQLxCECpus4ukKS9Q==}

  p-cancelable@3.0.0:
    resolution: {integrity: sha512-mlVgR3PGuzlo0MmTdk4cXqXWlwQDLnONTAg6sm62XkMJEiRxN3GL3SffkYvqwonbkJBcrI7Uvv5Zh9yjvn2iUw==}
    engines: {node: '>=12.20'}

  p-filter@2.1.0:
    resolution: {integrity: sha512-ZBxxZ5sL2HghephhpGAQdoskxplTwr7ICaehZwLIlfL6acuVgZPm8yBNuRAFBGEqtD/hmUeq9eqLg2ys9Xr/yw==}
    engines: {node: '>=8'}

  p-limit@2.3.0:
    resolution: {integrity: sha512-//88mFWSJx8lxCzwdAABTJL2MyWB12+eIY7MDL2SqLmAkeKU9qxRvWuSyTjm3FUmpBEMuFfckAIqEaVGUDxb6w==}
    engines: {node: '>=6'}

  p-limit@3.1.0:
    resolution: {integrity: sha512-TYOanM3wGwNGsZN2cVTYPArw454xnXj5qmWF1bEoAc4+cU/ol7GVh7odevjp1FNHduHc3KZMcFduxU5Xc6uJRQ==}
    engines: {node: '>=10'}

  p-locate@4.1.0:
    resolution: {integrity: sha512-R79ZZ/0wAxKGu3oYMlz8jy/kbhsNrS7SKZ7PxEHBgJ5+F2mtFW2fK2cOtBh1cHYkQsbzFV7I+EoRKe6Yt0oK7A==}
    engines: {node: '>=8'}

  p-locate@5.0.0:
    resolution: {integrity: sha512-LaNjtRWUBY++zB5nE/NwcaoMylSPk+S+ZHNB1TzdbMJMny6dynpAGt7X/tl/QYq3TIeE6nxHppbo2LGymrG5Pw==}
    engines: {node: '>=10'}

  p-map@2.1.0:
    resolution: {integrity: sha512-y3b8Kpd8OAN444hxfBbFfj1FY/RjtTd8tzYwhUqNYXx0fXx2iX4maP4Qr6qhIKbQXI02wTLAda4fYUbDagTUFw==}
    engines: {node: '>=6'}

  p-try@2.2.0:
    resolution: {integrity: sha512-R4nPAVTAU0B9D35/Gk3uJf/7XYbQcyohSKdvAxIRSNghFl4e71hVoGnBNQz9cWaXxO2I10KTC+3jMdvvoKw6dQ==}
    engines: {node: '>=6'}

  package-json-from-dist@1.0.0:
    resolution: {integrity: sha512-dATvCeZN/8wQsGywez1mzHtTlP22H8OEfPrVMLNr4/eGa+ijtLn/6M5f0dY8UKNrC2O9UCU6SSoG3qRKnt7STw==}

  package-manager-detector@0.2.0:
    resolution: {integrity: sha512-E385OSk9qDcXhcM9LNSe4sdhx8a9mAPrZ4sMLW+tmxl5ZuGtPUcdFu+MPP2jbgiWAZ6Pfe5soGFMd+0Db5Vrog==}

  param-case@3.0.4:
    resolution: {integrity: sha512-RXlj7zCYokReqWpOPH9oYivUzLYZ5vAPIfEmCTNViosC78F8F0H9y7T7gG2M39ymgutxF5gcFEsyZQSph9Bp3A==}

  parent-module@1.0.1:
    resolution: {integrity: sha512-GQ2EWRpQV8/o+Aw8YqtfZZPfNRWZYkbidE9k5rpl/hC3vtHHBfGm2Ifi6qWV+coDGkrUKZAxE3Lot5kcsRlh+g==}
    engines: {node: '>=6'}

  parse-json@4.0.0:
    resolution: {integrity: sha512-aOIos8bujGN93/8Ox/jPLh7RwVnPEysynVFE+fQZyg6jKELEHwzgKdLRFHUgXJL6kylijVSBC4BvN9OmsB48Rw==}
    engines: {node: '>=4'}

  parse-json@5.2.0:
    resolution: {integrity: sha512-ayCKvm/phCGxOkYRSCM82iDwct8/EonSEgCSxWxD7ve6jHggsFl4fZVQBPRNgQoKiuV/odhFrGzQXZwbifC8Rg==}
    engines: {node: '>=8'}

  parse5@7.1.2:
    resolution: {integrity: sha512-Czj1WaSVpaoj0wbhMzLmWD69anp2WH7FXMB9n1Sy8/ZFF9jolSQVMu1Ij5WIyGmcBmhk7EOndpO4mIpihVqAXw==}

  pascal-case@3.1.2:
    resolution: {integrity: sha512-uWlGT3YSnK9x3BQJaOdcZwrnV6hPpd8jFH1/ucpiLRPh/2zCVJKS19E4GvYHvaCcACn3foXZ0cLB9Wrx1KGe5g==}

  path-browserify@1.0.1:
    resolution: {integrity: sha512-b7uo2UCUOYZcnF/3ID0lulOJi/bafxa1xPe7ZPsammBSpjSWQkjNxlt635YGS2MiR9GjvuXCtz2emr3jbsz98g==}

  path-case@3.0.4:
    resolution: {integrity: sha512-qO4qCFjXqVTrcbPt/hQfhTQ+VhFsqNKOPtytgNKkKxSoEp3XPUQ8ObFuePylOIok5gjn69ry8XiULxCwot3Wfg==}

  path-exists@4.0.0:
    resolution: {integrity: sha512-ak9Qy5Q7jYb2Wwcey5Fpvg2KoAc/ZIhLSLOSBmRmygPsGwkVVt0fZa0qrtMz+m6tJTAHfZQ8FnmB4MG4LWy7/w==}
    engines: {node: '>=8'}

  path-is-absolute@1.0.1:
    resolution: {integrity: sha512-AVbw3UJ2e9bq64vSaS9Am0fje1Pa8pbGqTTsmXfaIiMpnr5DlDhfJOuLj9Sf95ZPVDAUerDfEk88MPmPe7UCQg==}
    engines: {node: '>=0.10.0'}

  path-key@3.1.1:
    resolution: {integrity: sha512-ojmeN0qd+y0jszEtoY48r0Peq5dwMEkIlCOu6Q5f41lfkswXuKtYrhgoTpLnyIcHm24Uhqx+5Tqm2InSwLhE6Q==}
    engines: {node: '>=8'}

  path-parse@1.0.7:
    resolution: {integrity: sha512-LDJzPVEEEPR+y48z93A0Ed0yXb8pAByGWo/k5YYdYgpY2/2EsOsksJrq7lOHxryrVOn1ejG6oAp8ahvOIQD8sw==}

  path-scurry@1.11.1:
    resolution: {integrity: sha512-Xa4Nw17FS9ApQFJ9umLiJS4orGjm7ZzwUrwamcGQuHSzDyth9boKDaycYdDcZDuqYATXw4HFXgaqWTctW/v1HA==}
    engines: {node: '>=16 || 14 >=14.18'}

  path-type@4.0.0:
    resolution: {integrity: sha512-gDKb8aZMDeD/tZWs9P6+q0J9Mwkdl6xMV8TjnGP3qJVJ06bdMgkbBlLU8IdfOsIsFz2BW1rNVT3XuNEl8zPAvw==}
    engines: {node: '>=8'}

  pathe@1.1.2:
    resolution: {integrity: sha512-whLdWMYL2TwI08hn8/ZqAbrVemu0LNaNNJZX73O6qaIdCTfXutsLhMkjdENX0qhsQ9uIimo4/aQOmXkoon2nDQ==}

  pathval@2.0.0:
    resolution: {integrity: sha512-vE7JKRyES09KiunauX7nd2Q9/L7lhok4smP9RZTDeD4MVs72Dp2qNFVz39Nz5a0FVEW0BJR6C0DYrq6unoziZA==}
    engines: {node: '>= 14.16'}

  pend@1.2.0:
    resolution: {integrity: sha512-F3asv42UuXchdzt+xXqfW1OGlVBe+mxa2mqI0pg5yAHZPvFmY3Y6drSf/GQ1A86WgWEN9Kzh/WrgKa6iGcHXLg==}

  picocolors@1.1.0:
    resolution: {integrity: sha512-TQ92mBOW0l3LeMeyLV6mzy/kWr8lkd/hp3mTg7wYK7zJhuBStmGMBG0BdeDZS/dZx1IukaX6Bk11zcln25o1Aw==}

  picomatch@2.3.1:
    resolution: {integrity: sha512-JU3teHTNjmE2VCGFzuY8EXzCDVwEqB2a8fsIvwaStHhAWJEeVd1o1QD80CU6+ZdEXXSLbSsuLwJjkCBWqRQUVA==}
    engines: {node: '>=8.6'}

  pify@2.3.0:
    resolution: {integrity: sha512-udgsAY+fTnvv7kI7aaxbqwWNb0AHiB0qBO89PZKPkoTmGOgdbrHDKD+0B2X4uTfJ/FT1R09r9gTsjUjNJotuog==}
    engines: {node: '>=0.10.0'}

  pify@3.0.0:
    resolution: {integrity: sha512-C3FsVNH1udSEX48gGX1xfvwTWfsYWj5U+8/uK15BGzIGrKoUpghX8hWZwa/OFnakBiiVNmBvemTJR5mcy7iPcg==}
    engines: {node: '>=4'}

  pify@4.0.1:
    resolution: {integrity: sha512-uB80kBFb/tfd68bVleG9T5GGsGPjJrLAUpR5PZIrhBnIaRTQRjqdJSsIKkOP6OAIFbj7GOrcudc5pNjZ+geV2g==}
    engines: {node: '>=6'}

  pinkie-promise@2.0.1:
    resolution: {integrity: sha512-0Gni6D4UcLTbv9c57DfxDGdr41XfgUjqWZu492f0cIGr16zDU06BWP/RAEvOuo7CQ0CNjHaLlM59YJJFm3NWlw==}
    engines: {node: '>=0.10.0'}

  pinkie@2.0.4:
    resolution: {integrity: sha512-MnUuEycAemtSaeFSjXKW/aroV7akBbY+Sv+RkyqFjgAe73F+MR0TBWKBRDkmfWq/HiFmdavfZ1G7h4SPZXaCSg==}
    engines: {node: '>=0.10.0'}

  pirates@4.0.6:
    resolution: {integrity: sha512-saLsH7WeYYPiD25LDuLRRY/i+6HaPYr6G1OUlN39otzkSTxKnubR9RTxS3/Kk50s1g2JTgFwWQDQyplC5/SHZg==}
    engines: {node: '>= 6'}

  pkg-dir@4.2.0:
    resolution: {integrity: sha512-HRDzbaKjC+AOWVXxAU/x54COGeIv9eb+6CkDSQoNTt4XyWoIJvuPsXizxu/Fr23EiekbtZwmh1IcIG/l/a10GQ==}
    engines: {node: '>=8'}

  pkg-types@1.2.0:
    resolution: {integrity: sha512-+ifYuSSqOQ8CqP4MbZA5hDpb97n3E8SVWdJe+Wms9kj745lmd3b7EZJiqvmLwAlmRfjrI7Hi5z3kdBJ93lFNPA==}

  plimit-lit@1.6.1:
    resolution: {integrity: sha512-B7+VDyb8Tl6oMJT9oSO2CW8XC/T4UcJGrwOVoNGwOQsQYhlpfajmrMj5xeejqaASq3V/EqThyOeATEOMuSEXiA==}
    engines: {node: '>=12'}

  postcss-load-config@6.0.1:
    resolution: {integrity: sha512-oPtTM4oerL+UXmx+93ytZVN82RrlY/wPUV8IeDxFrzIjXOLF1pN+EmKPLbubvKHT2HC20xXsCAH2Z+CKV6Oz/g==}
    engines: {node: '>= 18'}
    peerDependencies:
      jiti: '>=1.21.0'
      postcss: '>=8.0.9'
      tsx: ^4.8.1
      yaml: ^2.4.2
    peerDependenciesMeta:
      jiti:
        optional: true
      postcss:
        optional: true
      tsx:
        optional: true
      yaml:
        optional: true

  postcss-selector-parser@6.1.2:
    resolution: {integrity: sha512-Q8qQfPiZ+THO/3ZrOrO0cJJKfpYCagtMUkXbnEfmgUjwXg6z/WBeOyS9APBBPCTSiDV+s4SwQGu8yFsiMRIudg==}
    engines: {node: '>=4'}

  postcss@8.4.47:
    resolution: {integrity: sha512-56rxCq7G/XfB4EkXq9Egn5GCqugWvDFjafDOThIdMBsI15iqPqR5r15TfSr1YPYeEI19YeaXMCbY6u88Y76GLQ==}
    engines: {node: ^10 || ^12 || >=14}

  prelude-ls@1.2.1:
    resolution: {integrity: sha512-vkcDPrRZo1QZLbn5RLGPpg/WmIQ65qoWWhcGKf/b5eplkkarX0m9z8ppCat4mlOqUsWpyNuYgO3VRyrYHSzX5g==}
    engines: {node: '>= 0.8.0'}

  prettier-linter-helpers@1.0.0:
    resolution: {integrity: sha512-GbK2cP9nraSSUF9N2XwUwqfzlAFlMNYYl+ShE/V+H8a9uNl/oUqB1w2EL54Jh0OlyRSd8RfWYJ3coVS4TROP2w==}
    engines: {node: '>=6.0.0'}

  prettier@2.8.8:
    resolution: {integrity: sha512-tdN8qQGvNjw4CHbY+XXk0JgCXn9QiF21a55rBe5LJAU+kDyC4WQn4+awm2Xfk2lQMk5fKup9XgzTZtGkjBdP9Q==}
    engines: {node: '>=10.13.0'}
    hasBin: true

  prettier@3.3.3:
    resolution: {integrity: sha512-i2tDNA0O5IrMO757lfrdQZCc2jPNDVntV0m/+4whiDfWaTKfMNgR7Qz0NAeGz/nRqF4m5/6CLzbP4/liHt12Ew==}
    engines: {node: '>=14'}
    hasBin: true

  pretty-format@29.7.0:
    resolution: {integrity: sha512-Pdlw/oPxN+aXdmM9R00JVC9WVFoCLTKJvDVLgmJ+qAffBMxsV85l/Lu7sNx4zSzPyoL2euImuEwHhOXdEgNFZQ==}
    engines: {node: ^14.15.0 || ^16.10.0 || >=18.0.0}

  process-nextick-args@2.0.1:
    resolution: {integrity: sha512-3ouUOpQhtgrbOa17J7+uxOTpITYWaGP7/AhoR3+A+/1e9skrzelGi/dXzEYyvbxubEF6Wn2ypscTKiKJFFn1ag==}

  prompts@2.4.2:
    resolution: {integrity: sha512-NxNv/kLguCA7p3jE8oL2aEBsrJWgAakBpgmgK6lpPWV+WuOmY6r2/zbAVnP+T8bQlA0nzHXSJSJW0Hq7ylaD2Q==}
    engines: {node: '>= 6'}

  proto-list@1.2.4:
    resolution: {integrity: sha512-vtK/94akxsTMhe0/cbfpR+syPuszcuwhqVjJq26CuNDgFGj682oRBXOP5MJpv2r7JtE8MsiepGIqvvOTBwn2vA==}

  protobufjs@7.4.0:
    resolution: {integrity: sha512-mRUWCc3KUU4w1jU8sGxICXH/gNS94DvI1gxqDvBzhj1JpcsimQkYiOJfwsPUykUI5ZaspFbSgmBLER8IrQ3tqw==}
    engines: {node: '>=12.0.0'}

  pseudomap@1.0.2:
    resolution: {integrity: sha512-b/YwNhb8lk1Zz2+bXXpS/LK9OisiZZ1SNsSLxN1x2OXVEhW2Ckr/7mWE5vrC1ZTiJlD9g19jWszTmJsB+oEpFQ==}

  psl@1.9.0:
    resolution: {integrity: sha512-E/ZsdU4HLs/68gYzgGTkMicWTLPdAftJLfJFlLUAAKZGkStNU72sZjT66SnMDVOfOWY/YAoiD7Jxa9iHvngcag==}

  pump@3.0.2:
    resolution: {integrity: sha512-tUPXtzlGM8FE3P0ZL6DVs/3P58k9nk8/jZeQCurTJylQA8qFYzHFfhBJkuqyE0FifOsQ0uKWekiZ5g8wtr28cw==}

  punycode@2.3.1:
    resolution: {integrity: sha512-vYt7UD1U9Wg6138shLtLOvdAu+8DsC/ilFtEVHcH+wydcSpNE20AfSOduf6MkRFahL5FY7X1oU7nKVZFtfq8Fg==}
    engines: {node: '>=6'}

  pure-rand@6.1.0:
    resolution: {integrity: sha512-bVWawvoZoBYpp6yIoQtQXHZjmz35RSVHnUOTefl8Vcjr8snTPY1wnpSPMWekcFwbxI6gtmT7rSYPFvz71ldiOA==}

  querystringify@2.2.0:
    resolution: {integrity: sha512-FIqgj2EUvTa7R50u0rGsyTftzjYmv/a3hO345bZNrqabNqjtgiDMgmo4mkUjd+nzU5oF3dClKqFIPUKybUyqoQ==}

  queue-lit@1.5.2:
    resolution: {integrity: sha512-tLc36IOPeMAubu8BkW8YDBV+WyIgKlYU7zUNs0J5Vk9skSZ4JfGlPOqplP0aHdfv7HL0B2Pg6nwiq60Qc6M2Hw==}
    engines: {node: '>=12'}

  queue-microtask@1.2.3:
    resolution: {integrity: sha512-NuaNSa6flKT5JaSYQzJok04JzTL1CA6aGhv5rfLW3PgqA+M2ChpZQnAC8h8i4ZFkBS8X5RqkDBHA7r4hej3K9A==}

  queue-tick@1.0.1:
    resolution: {integrity: sha512-kJt5qhMxoszgU/62PLP1CJytzd2NKetjSRnyuj31fDd3Rlcz3fzlFdFLD1SItunPwyqEOkca6GbV612BWfaBag==}

  quick-lru@5.1.1:
    resolution: {integrity: sha512-WuyALRjWPDGtt/wzJiadO5AXY+8hZ80hVpe6MyivgraREW751X3SbhRvG3eLKOYN+8VEvqLcf3wdnt44Z4S4SA==}
    engines: {node: '>=10'}

  quickjs-emscripten-core@0.31.0:
    resolution: {integrity: sha512-oQz8p0SiKDBc1TC7ZBK2fr0GoSHZKA0jZIeXxsnCyCs4y32FStzCW4d1h6E1sE0uHDMbGITbk2zhNaytaoJwXQ==}

  quickjs-emscripten@0.31.0:
    resolution: {integrity: sha512-K7Yt78aRPLjPcqv3fIuLW1jW3pvwO21B9pmFOolsjM/57ZhdVXBr51GqJpalgBlkPu9foAvhEAuuQPnvIGvLvQ==}
    engines: {node: '>=16.0.0'}

  react-is@18.3.1:
    resolution: {integrity: sha512-/LLMVyas0ljjAtoYiPqYiL8VWXzUUdThrmU5+n20DZv+a+ClRoevUzw5JxU+Ieh5/c87ytoTBV9G1FiKfNJdmg==}

  read-yaml-file@1.1.0:
    resolution: {integrity: sha512-VIMnQi/Z4HT2Fxuwg5KrY174U1VdUIASQVWXXyqtNRtxSr9IYkn1rsI6Tb6HsrHCmB7gVpNwX6JxPTHcH6IoTA==}
    engines: {node: '>=6'}

  readable-stream@2.3.8:
    resolution: {integrity: sha512-8p0AUk4XODgIewSi0l8Epjs+EVnWiK7NoDIEGU0HhE7+ZyY8D1IMY7odu5lRrFXGg71L15KG8QrPmum45RTtdA==}

  readable-stream@3.6.2:
    resolution: {integrity: sha512-9u/sniCrY3D5WdsERHzHE4G2YCXqoG5FTHUiCC4SIbr6XcLZBY05ya9EKjYek9O5xOAwjGq+1JdGBAS7Q9ScoA==}
    engines: {node: '>= 6'}

  readdirp@3.6.0:
    resolution: {integrity: sha512-hOS089on8RduqdbhvQ5Z37A0ESjsqz6qnRcffsMU3495FuTdqSm+7bhJ29JvIOsBDEEnan5DPu9t3To9VRlMzA==}
    engines: {node: '>=8.10.0'}

  readline-sync@1.4.10:
    resolution: {integrity: sha512-gNva8/6UAe8QYepIQH/jQ2qn91Qj0B9sYjMBBs3QOB8F2CXcKgLxQaJRP76sWVRQt+QU+8fAkCbCvjjMFu7Ycw==}
    engines: {node: '>= 0.8.0'}

  regenerator-runtime@0.14.1:
    resolution: {integrity: sha512-dYnhHh0nJoMfnkZs6GmmhFknAGRrLznOu5nc9ML+EJxGvrx6H7teuevqVqCuPcPK//3eDrrjQhehXVx9cnkGdw==}

  registry-auth-token@5.0.2:
    resolution: {integrity: sha512-o/3ikDxtXaA59BmZuZrJZDJv8NMDGSj+6j6XaeBmHw8eY1i1qd9+6H+LjVvQXx3HN6aRCGa1cUdJ9RaJZUugnQ==}
    engines: {node: '>=14'}

  require-directory@2.1.1:
    resolution: {integrity: sha512-fGxEI7+wsG9xrvdjsrlmL22OMTTiHRwAMroiEeMgq8gzoLC/PQr7RsRDSTLUg/bZAZtF+TVIkHc6/4RIKrui+Q==}
    engines: {node: '>=0.10.0'}

  require-from-string@2.0.2:
    resolution: {integrity: sha512-Xf0nWe6RseziFMu+Ap9biiUbmplq6S9/p+7w7YXP/JBHhrUDDUhwa+vANyubuqfZWTveU//DYVGsDG7RKL/vEw==}
    engines: {node: '>=0.10.0'}

  requires-port@1.0.0:
    resolution: {integrity: sha512-KigOCHcocU3XODJxsu8i/j8T9tzT4adHiecwORRQ0ZZFcp7ahwXuRU1m+yuO90C5ZUyGeGfocHDI14M3L3yDAQ==}

  resize-observer-polyfill@1.5.1:
    resolution: {integrity: sha512-LwZrotdHOo12nQuZlHEmtuXdqGoOD0OhaxopaNFxWzInpEgaLWoVuAMbTzixuosCx2nEG58ngzW3vxdWoxIgdg==}

  resolve-alpn@1.2.1:
    resolution: {integrity: sha512-0a1F4l73/ZFZOakJnQ3FvkJ2+gSTQWz/r2KE5OdDY0TxPm5h4GkqkWWfM47T7HsbnOtcJVEF4epCVy6u7Q3K+g==}

  resolve-cwd@3.0.0:
    resolution: {integrity: sha512-OrZaX2Mb+rJCpH/6CpSqt9xFVpN++x01XnN2ie9g6P5/3xelLAkXWVADpdz1IHD/KFfEXyE6V0U01OQ3UO2rEg==}
    engines: {node: '>=8'}

  resolve-from@4.0.0:
    resolution: {integrity: sha512-pb/MYmXstAkysRFx8piNI1tGFNQIFA3vkE3Gq4EuA1dF6gHp/+vgZqsCGJapvy8N3Q+4o7FwvquPJcnZ7RYy4g==}
    engines: {node: '>=4'}

  resolve-from@5.0.0:
    resolution: {integrity: sha512-qYg9KP24dD5qka9J47d0aVky0N+b4fTU89LN9iDnjB5waksiC49rvMB0PrUJQGoTmH50XPiqOvAjDfaijGxYZw==}
    engines: {node: '>=8'}

  resolve-pkg-maps@1.0.0:
    resolution: {integrity: sha512-seS2Tj26TBVOC2NIc2rOe2y2ZO7efxITtLZcGSOnHHNOQ7CkiUBfw0Iw2ck6xkIhPwLhKNLS8BO+hEpngQlqzw==}

  resolve.exports@2.0.2:
    resolution: {integrity: sha512-X2UW6Nw3n/aMgDVy+0rSqgHlv39WZAlZrXCdnbyEiKm17DSqHX4MmQMaST3FbeWR5FTuRcUwYAziZajji0Y7mg==}
    engines: {node: '>=10'}

  resolve@1.22.8:
    resolution: {integrity: sha512-oKWePCxqpd6FlLvGV1VU0x7bkPmmCNolxzjMf4NczoDnQcIWrAF+cPtZn5i6n+RfD2d9i0tzpKnG6Yk168yIyw==}
    hasBin: true

  responselike@3.0.0:
    resolution: {integrity: sha512-40yHxbNcl2+rzXvZuVkrYohathsSJlMTXKryG5y8uciHv1+xDLHQpgjG64JUO9nrEq2jGLH6IZ8BcZyw3wrweg==}
    engines: {node: '>=14.16'}

  retry@0.13.1:
    resolution: {integrity: sha512-XQBQ3I8W1Cge0Seh+6gjj03LbmRFWuoszgK9ooCpwYIrhhoO80pfq4cUkU5DkknwfOfFteRwlZ56PYOGYyFWdg==}
    engines: {node: '>= 4'}

  reusify@1.0.4:
    resolution: {integrity: sha512-U9nH88a3fc/ekCF1l0/UP1IosiuIjyTh7hBvXVMHYgVcfGvt897Xguj2UOLDeI5BG2m7/uwyaLVT6fbtCwTyzw==}
    engines: {iojs: '>=1.0.0', node: '>=0.10.0'}

  rimraf@3.0.2:
    resolution: {integrity: sha512-JZkJMZkAGFFPP2YqXZXPbMlMBgsxzE8ILs4lMIX/2o0L9UBw9O/Y3o6wFw/i9YLapcUJWwqbi3kdxIPdC62TIA==}
    hasBin: true

  rimraf@5.0.10:
    resolution: {integrity: sha512-l0OE8wL34P4nJH/H2ffoaniAokM2qSmrtXHmlpvYr5AVVX8msAyW0l8NVJFDxlSK4u3Uh/f41cQheDVdnYijwQ==}
    hasBin: true

  rollup-plugin-node-externals@7.1.3:
    resolution: {integrity: sha512-RM+7tJAejAoRsCf93TptTSdqUhRA8S78DleihMiu54Kac+uLkd9VIegLPhGnaW3ehZTXh56+R301mFH6j2A7vw==}
    engines: {node: '>= 21 || ^20.6.0 || ^18.19.0'}
    peerDependencies:
      rollup: ^3.0.0 || ^4.0.0

  rollup@4.21.3:
    resolution: {integrity: sha512-7sqRtBNnEbcBtMeRVc6VRsJMmpI+JU1z9VTvW8D4gXIYQFz0aLcsE6rRkyghZkLfEgUZgVvOG7A5CVz/VW5GIA==}
    engines: {node: '>=18.0.0', npm: '>=8.0.0'}
    hasBin: true

  rrweb-cssom@0.7.1:
    resolution: {integrity: sha512-TrEMa7JGdVm0UThDJSx7ddw5nVm3UJS9o9CCIZ72B1vSyEZoziDqBYP3XIoi/12lKrJR8rE3jeFHMok2F/Mnsg==}

  run-parallel@1.2.0:
    resolution: {integrity: sha512-5l4VyZR86LZ/lDxZTR6jqL8AFE2S0IFLMP26AbjsLVADxHdhB/c0GUsH+y39UfCi3dzz8OlQuPmnaJOMoDHQBA==}

  safe-buffer@5.1.2:
    resolution: {integrity: sha512-Gd2UZBJDkXlY7GbJxfsE8/nvKkUEU1G38c1siN6QP6a9PT9MmHB8GnpscSmMJSoF8LOIrt8ud/wPtojys4G6+g==}

  safe-buffer@5.2.1:
    resolution: {integrity: sha512-rp3So07KcdmmKbGvgaNxQSJr7bGVSVk5S9Eq1F+ppbRo70+YeaDxkw5Dd8NPN+GD6bjnYm2VuPuCXmpuYvmCXQ==}

  safe-stable-stringify@2.5.0:
    resolution: {integrity: sha512-b3rppTKm9T+PsVCBEOUR46GWI7fdOs00VKZ1+9c1EWDaDMvjQc6tUwuFyIprgGgTcWoVHSKrU8H31ZHA2e0RHA==}
    engines: {node: '>=10'}

  safer-buffer@2.1.2:
    resolution: {integrity: sha512-YZo3K82SD7Riyi0E1EQPojLz7kpepnSQI9IyPbHHg1XXXevb5dJI7tpyN2ADxGcQbHG7vcyRHk0cbwqcQriUtg==}

  sass@1.77.8:
    resolution: {integrity: sha512-4UHg6prsrycW20fqLGPShtEvo/WyHRVRHwOP4DzkUrObWoWI05QBSfzU71TVB7PFaL104TwNaHpjlWXAZbQiNQ==}
    engines: {node: '>=14.0.0'}
    hasBin: true

  saxes@6.0.0:
    resolution: {integrity: sha512-xAg7SOnEhrm5zI3puOOKyy1OMcMlIJZYNJY7xLBwSze0UjhPLnWfj2GF2EpT0jmzaJKIWKHLsaSSajf35bcYnA==}
    engines: {node: '>=v12.22.7'}

  seek-bzip@1.0.6:
    resolution: {integrity: sha512-e1QtP3YL5tWww8uKaOCQ18UxIT2laNBXHjV/S2WYCiK4udiv8lkG89KRIoCjUagnAmCBurjF4zEVX2ByBbnCjQ==}
    hasBin: true

  semver@6.3.1:
    resolution: {integrity: sha512-BR7VvDCVHO+q2xBEWskxS6DJE1qRnb7DxzUrogb71CWoSficBxYsiAGd+Kl0mmq/MprG9yArRkyrQxTO6XjMzA==}
    hasBin: true

  semver@7.5.4:
    resolution: {integrity: sha512-1bCSESV6Pv+i21Hvpxp3Dx+pSD8lIPt8uVjRrxAUt/nbswYc+tK6Y2btiULjd4+fnq15PX+nqQDC7Oft7WkwcA==}
    engines: {node: '>=10'}
    hasBin: true

  semver@7.6.3:
    resolution: {integrity: sha512-oVekP1cKtI+CTDvHWYFUcMtsK/00wmAEfyqKfNdARm8u1wNVhSgaX7A8d4UuIlUI5e84iEwOhs7ZPYRmzU9U6A==}
    engines: {node: '>=10'}
    hasBin: true

  sentence-case@3.0.4:
    resolution: {integrity: sha512-8LS0JInaQMCRoQ7YUytAo/xUu5W2XnQxV2HI/6uM6U7CITS1RqPElr30V6uIqyMKM9lJGRVFy5/4CuzcixNYSg==}

  set-blocking@2.0.0:
    resolution: {integrity: sha512-KiKBS8AnWGEyLzofFfmvKwpdPzqiy16LvQfK3yv/fVH7Bj13/wl3JSR1J+rfgRE9q7xUJK4qvgS8raSOeLUehw==}

  shebang-command@1.2.0:
    resolution: {integrity: sha512-EV3L1+UQWGor21OmnvojK36mhg+TyIKDh3iFBKBohr5xeXIhNBcx8oWdgkTEEQ+BEFFYdLRuqMfd5L84N1V5Vg==}
    engines: {node: '>=0.10.0'}

  shebang-command@2.0.0:
    resolution: {integrity: sha512-kHxr2zZpYtdmrN1qDjrrX/Z1rR1kG8Dx+gkpK1G4eXmvXswmcE1hTWBWYUzlraYw1/yZp6YuDY77YtvbN0dmDA==}
    engines: {node: '>=8'}

  shebang-regex@1.0.0:
    resolution: {integrity: sha512-wpoSFAxys6b2a2wHZ1XpDSgD7N9iVjg29Ph9uV/uaP9Ex/KXlkTZTeddxDPSYQpgvzKLGJke2UU0AzoGCjNIvQ==}
    engines: {node: '>=0.10.0'}

  shebang-regex@3.0.0:
    resolution: {integrity: sha512-7++dFhtcx3353uBaq8DDR4NuxBetBzC7ZQOhmTQInHEd6bSrXdiEyzCvG07Z44UYdLShWUyXt5M/yhz8ekcb1A==}
    engines: {node: '>=8'}

  siginfo@2.0.0:
    resolution: {integrity: sha512-ybx0WO1/8bSBLEWXZvEd7gMW3Sn3JFlW3TvX1nREbDLRNQNaeNN8WK0meBwPdAaOI7TtRRRJn/Es1zhrrCHu7g==}

  signal-exit@3.0.7:
    resolution: {integrity: sha512-wnD2ZE+l+SPC/uoS0vXeE9L1+0wuaMqKlfz9AMUo38JsyLSBWSFcHR1Rri62LZc12vLr1gb3jl7iwQhgwpAbGQ==}

  signal-exit@4.1.0:
    resolution: {integrity: sha512-bzyZ1e88w9O1iNJbKnOlvYTrWPDl46O1bG0D3XInv+9tkPrxrN8jUUTiFlDkkmKWgn1M6CfIA13SuGqOa9Korw==}
    engines: {node: '>=14'}

  simple-swizzle@0.2.2:
    resolution: {integrity: sha512-JA//kQgZtbuY83m+xT+tXJkmJncGMTFT+C+g2h2R9uxkYIrE2yy9sgmcLhCnw57/WSD+Eh3J97FPEDFnbXnDUg==}

  sisteransi@1.0.5:
    resolution: {integrity: sha512-bLGGlR1QxBcynn2d5YmDX4MGjlZvy2MRBDRNHLJ8VI6l6+9FUiyTFNJ0IveOSP0bcXgVDPRcfGqA0pjaqUpfVg==}

  slash@3.0.0:
    resolution: {integrity: sha512-g9Q1haeby36OSStwb4ntCGGGaKsaVSjQ68fBxoQcutl5fS1vuY18H3wSt3jFyFtrkx+Kz0V1G85A4MyAdDMi2Q==}
    engines: {node: '>=8'}

  slash@4.0.0:
    resolution: {integrity: sha512-3dOsAHXXUkQTpOYcoAxLIorMTp4gIQr5IW3iVb7A7lFIp0VHhnynm9izx6TssdrIcVIESAlVjtnO2K8bg+Coew==}
    engines: {node: '>=12'}

  snake-case@3.0.4:
    resolution: {integrity: sha512-LAOh4z89bGQvl9pFfNF8V146i7o7/CqFPbqzYgP+yYzDIDeS9HaNFtXABamRW+AQzEVODcvE79ljJ+8a9YSdMg==}

  sort-object-keys@1.1.3:
    resolution: {integrity: sha512-855pvK+VkU7PaKYPc+Jjnmt4EzejQHyhhF33q31qG8x7maDzkeFhAAThdCYay11CISO+qAMwjOBP+fPZe0IPyg==}

  sort-package-json@2.10.1:
    resolution: {integrity: sha512-d76wfhgUuGypKqY72Unm5LFnMpACbdxXsLPcL27pOsSrmVqH3PztFp1uq+Z22suk15h7vXmTesuh2aEjdCqb5w==}
    hasBin: true

  source-map-js@1.2.1:
    resolution: {integrity: sha512-UXWMKhLOwVKb728IUtQPXxfYU+usdybtUrK/8uGE8CQMvrhOpwvzDBwj0QhSL7MQc7vIsISBG8VQ8+IDQxpfQA==}
    engines: {node: '>=0.10.0'}

  source-map-support@0.5.13:
    resolution: {integrity: sha512-SHSKFHadjVA5oR4PPqhtAVdcBWwRYVd6g6cAXnIbRiIwc2EhPrTuKUBdSLvlEKyIP3GCf89fltvcZiP9MMFA1w==}

  source-map@0.6.1:
    resolution: {integrity: sha512-UjgapumWlbMhkBgzT7Ykc5YXUT46F0iKu8SGXq0bcwP5dz/h0Plj6enJqjz1Zbq2l5WaqYnrVbwWOWMyF3F47g==}
    engines: {node: '>=0.10.0'}

  source-map@0.8.0-beta.0:
    resolution: {integrity: sha512-2ymg6oRBpebeZi9UUNsgQ89bhx01TcTkmNTGnNO88imTmbSgy4nfujrgVEFKWpMTEGA11EDkTt7mqObTPdigIA==}
    engines: {node: '>= 8'}

  spawndamnit@2.0.0:
    resolution: {integrity: sha512-j4JKEcncSjFlqIwU5L/rp2N5SIPsdxaRsIv678+TZxZ0SRDJTm8JrxJMjE/XuiEZNEir3S8l0Fa3Ke339WI4qA==}

  spdx-correct@3.2.0:
    resolution: {integrity: sha512-kN9dJbvnySHULIluDHy32WHRUu3Og7B9sbY7tsFLctQkIqnMh3hErYgdMjTYuqmcXX+lK5T1lnUt3G7zNswmZA==}

  spdx-exceptions@2.5.0:
    resolution: {integrity: sha512-PiU42r+xO4UbUS1buo3LPJkjlO7430Xn5SVAhdpzzsPHsjbYVflnnFdATgabnLude+Cqu25p6N+g2lw/PFsa4w==}

  spdx-expression-parse@3.0.1:
    resolution: {integrity: sha512-cbqHunsQWnJNE6KhVSMsMeH5H/L9EpymbzqTQ3uLwNCLZ1Q481oWaofqH7nO6V07xlXwY6PhQdQ2IedWx/ZK4Q==}

  spdx-license-ids@3.0.20:
    resolution: {integrity: sha512-jg25NiDV/1fLtSgEgyvVyDunvaNHbuwF9lfNV17gSmPFAlYzdfNBlLtLzXTevwkPj7DhGbmN9VnmJIgLnhvaBw==}

  sprintf-js@1.0.3:
    resolution: {integrity: sha512-D9cPgkvLlV3t3IzL0D0YLvGA9Ahk4PcvVwUbN0dSGr1aP0Nrt4AEnTUbuGvquEC0mA64Gqt1fzirlRs5ibXx8g==}

  stack-trace@0.0.10:
    resolution: {integrity: sha512-KGzahc7puUKkzyMt+IqAep+TVNbKP+k2Lmwhub39m1AsTSkaDutx56aDCo+HLDzf/D26BIHTJWNiTG1KAJiQCg==}

  stack-utils@2.0.6:
    resolution: {integrity: sha512-XlkWvfIm6RmsWtNJx+uqtKLS8eqFbxUg0ZzLXqY0caEy9l7hruX8IpiDnjsLavoBgqCCR71TqWO8MaXYheJ3RQ==}
    engines: {node: '>=10'}

  stackback@0.0.2:
    resolution: {integrity: sha512-1XMJE5fQo1jGH6Y/7ebnwPOBEkIEnT4QF32d5R1+VXdXveM0IBMJt8zfaxX1P3QhVwrYe+576+jkANtSS2mBbw==}

  std-env@3.7.0:
    resolution: {integrity: sha512-JPbdCEQLj1w5GilpiHAx3qJvFndqybBysA3qUOnznweH4QbNYUsW/ea8QzSrnh0vNsezMMw5bcVool8lM0gwzg==}

  streamx@2.20.1:
    resolution: {integrity: sha512-uTa0mU6WUC65iUvzKH4X9hEdvSW7rbPxPtwfWiLMSj3qTdQbAiUboZTxauKfpFuGIGa1C2BYijZ7wgdUXICJhA==}

  string-argv@0.3.2:
    resolution: {integrity: sha512-aqD2Q0144Z+/RqG52NeHEkZauTAUWJO8c6yTftGJKO3Tja5tUgIfmIl6kExvhtxSDP7fXB6DvzkfMpCd/F3G+Q==}
    engines: {node: '>=0.6.19'}

  string-length@4.0.2:
    resolution: {integrity: sha512-+l6rNN5fYHNhZZy41RXsYptCjA2Igmq4EG7kZAYFQI1E1VTXarr6ZPXBg6eq7Y6eK4FEhY6AJlyuFIb/v/S0VQ==}
    engines: {node: '>=10'}

  string-width@4.2.3:
    resolution: {integrity: sha512-wKyQRQpjJ0sIp62ErSZdGsjMJWsap5oRNihHhu6G7JVO/9jIB6UyevL+tXuOqrng8j/cxKTWyWUwvSTriiZz/g==}
    engines: {node: '>=8'}

  string-width@5.1.2:
    resolution: {integrity: sha512-HnLOCR3vjcY8beoNLtcjZ5/nxn2afmME6lhrDrebokqMap+XbeW8n9TXpPDOqdGK5qcI3oT0GKTW6wC7EMiVqA==}
    engines: {node: '>=12'}

  string_decoder@1.1.1:
    resolution: {integrity: sha512-n/ShnvDi6FHbbVfviro+WojiFzv+s8MPMHBczVePfUpDJLwoLT0ht1l4YwBCbi8pJAveEEdnkHyPyTP/mzRfwg==}

  string_decoder@1.3.0:
    resolution: {integrity: sha512-hkRX8U1WjJFd8LsDJ2yQ/wWWxaopEsABU1XfkM8A+j0+85JAGppt16cr1Whg6KIbb4okU6Mql6BOj+uup/wKeA==}

  strip-ansi@6.0.1:
    resolution: {integrity: sha512-Y38VPSHcqkFrCpFnQ9vuSXmquuv5oXOKpGeT6aGrr3o3Gc9AlVa6JBfUSOCnbxGGZF+/0ooI7KrPuUSztUdU5A==}
    engines: {node: '>=8'}

  strip-ansi@7.1.0:
    resolution: {integrity: sha512-iq6eVVI64nQQTRYq2KtEg2d2uU7LElhTJwsH4YzIHZshxlgZms/wIc4VoDQTlG/IvVIrBKG06CrZnp0qv7hkcQ==}
    engines: {node: '>=12'}

  strip-bom@3.0.0:
    resolution: {integrity: sha512-vavAMRXOgBVNF6nyEEmL3DBK19iRpDcoIwW+swQ+CbGiu7lju6t+JklA1MHweoWtadgt4ISVUsXLyDq34ddcwA==}
    engines: {node: '>=4'}

  strip-bom@4.0.0:
    resolution: {integrity: sha512-3xurFv5tEgii33Zi8Jtp55wEIILR9eh34FAW00PZf+JnSsTmV/ioewSgQl97JHvgjoRGwPShsWm+IdrxB35d0w==}
    engines: {node: '>=8'}

  strip-dirs@2.1.0:
    resolution: {integrity: sha512-JOCxOeKLm2CAS73y/U4ZeZPTkE+gNVCzKt7Eox84Iej1LT/2pTWYpZKJuxwQpvX1LiZb1xokNR7RLfuBAa7T3g==}

  strip-final-newline@2.0.0:
    resolution: {integrity: sha512-BrpvfNAE3dcvq7ll3xVumzjKjZQ5tI1sEUIKr3Uoks0XUl45St3FlatVqef9prk4jRDzhW6WZg+3bk93y6pLjA==}
    engines: {node: '>=6'}

  strip-json-comments@3.1.1:
    resolution: {integrity: sha512-6fPc+R4ihwqP6N/aIv2f1gMH8lOVtWQHoqC4yK6oSDVVocumAsfCqjkXnqiYMhmMwS/mEHLp7Vehlt3ql6lEig==}
    engines: {node: '>=8'}

  strnum@1.0.5:
    resolution: {integrity: sha512-J8bbNyKKXl5qYcR36TIO8W3mVGVHrmmxsd5PAItGkmyzwJvybiw2IVq5nqd0i4LSNSkB/sx9VHllbfFdr9k1JA==}

  sucrase@3.35.0:
    resolution: {integrity: sha512-8EbVDiu9iN/nESwxeSxDKe0dunta1GOlHufmSSXxMD2z2/tMZpDMpvXQGsc+ajGo8y2uYUmixaSRUc/QPoQ0GA==}
    engines: {node: '>=16 || 14 >=14.17'}
    hasBin: true

  supports-color@5.5.0:
    resolution: {integrity: sha512-QjVjwdXIt408MIiAqCX4oUKsgU2EqAGzs2Ppkm4aQYbjm+ZEWEcW4SfFNTr4uMNZma0ey4f5lgLrkB0aX0QMow==}
    engines: {node: '>=4'}

  supports-color@7.2.0:
    resolution: {integrity: sha512-qpCAvRl9stuOHveKsn7HncJRvv501qIacKzQlO/+Lwxc9+0q2wLyv4Dfvt80/DPn2pqOBsJdDiogXGR9+OvwRw==}
    engines: {node: '>=8'}

  supports-color@8.1.1:
    resolution: {integrity: sha512-MpUEN2OodtUzxvKQl72cUF7RQ5EiHsGvSsVG0ia9c5RbWGL2CI4C7EpPS8UTBIplnlzZiNuV56w+FuNxy3ty2Q==}
    engines: {node: '>=10'}

  supports-preserve-symlinks-flag@1.0.0:
    resolution: {integrity: sha512-ot0WnXS9fgdkgIcePe6RHNk1WA8+muPa6cSjeR3V8K27q9BB1rTE3R1p7Hv0z1ZyAc8s6Vvv8DIyWf681MAt0w==}
    engines: {node: '>= 0.4'}

  symbol-tree@3.2.4:
    resolution: {integrity: sha512-9QNk5KwDF+Bvz+PyObkmSYjI5ksVUYtjW7AU22r2NKcfLJcXp96hkDWU3+XndOsUb+AQ9QhfzfCT2O+CNWT5Tw==}

  synckit@0.9.1:
    resolution: {integrity: sha512-7gr8p9TQP6RAHusBOSLs46F4564ZrjV8xFmw5zCmgmhGUcw2hxsShhJ6CEiHQMgPDwAQ1fWHPM0ypc4RMAig4A==}
    engines: {node: ^14.18.0 || >=16.0.0}

  tar-fs@3.0.6:
    resolution: {integrity: sha512-iokBDQQkUyeXhgPYaZxmczGPhnhXZ0CmrqI+MOb/WFGS9DW5wnfrLgtjUJBvz50vQ3qfRwJ62QVoCFu8mPVu5w==}

  tar-stream@1.6.2:
    resolution: {integrity: sha512-rzS0heiNf8Xn7/mpdSVVSMAWAoy9bfb1WOTYC78Z0UQKeKa/CWS8FOq0lKGNa8DWKAn9gxjCvMLYc5PGXYlK2A==}
    engines: {node: '>= 0.8.0'}

  tar-stream@3.1.7:
    resolution: {integrity: sha512-qJj60CXt7IU1Ffyc3NJMjh6EkuCFej46zUqJ4J7pqYlThyd9bO0XBTmcOIhSzZJVWfsLks0+nle/j538YAW9RQ==}

  tar@6.2.1:
    resolution: {integrity: sha512-DZ4yORTwrbTj/7MZYq2w+/ZFdI6OZ/f9SFHR+71gIVUZhOQPHzVCLpvRnPgyaMpfWxxk/4ONva3GQSyNIKRv6A==}
    engines: {node: '>=10'}

  tar@7.4.3:
    resolution: {integrity: sha512-5S7Va8hKfV7W5U6g3aYxXmlPoZVAwUMy9AOKyF2fVuZa2UD3qZjg578OrLRt8PcNN1PleVaL/5/yYATNL0ICUw==}
    engines: {node: '>=18'}

  term-size@2.2.1:
    resolution: {integrity: sha512-wK0Ri4fOGjv/XPy8SBHZChl8CM7uMc5VML7SqiQ0zG7+J5Vr+RMQDoHa2CNT6KHUnTGIXH34UDMkPzAUyapBZg==}
    engines: {node: '>=8'}

  test-exclude@6.0.0:
    resolution: {integrity: sha512-cAGWPIyOHU6zlmg88jwm7VRyXnMN7iV68OGAbYDk/Mh/xC/pzVPlQtY6ngoIH/5/tciuhGfvESU8GrHrcxD56w==}
    engines: {node: '>=8'}

  text-decoder@1.2.0:
    resolution: {integrity: sha512-n1yg1mOj9DNpk3NeZOx7T6jchTbyJS3i3cucbNN6FcdPriMZx7NsgrGpWWdWZZGxD7ES1XB+3uoqHMgOKaN+fg==}

  text-hex@1.0.0:
    resolution: {integrity: sha512-uuVGNWzgJ4yhRaNSiubPY7OjISw4sw4E5Uv0wbjp+OzcbmVU/rsT8ujgcXJhn9ypzsgr5vlzpPqP+MBBKcGvbg==}

  text-table@0.2.0:
    resolution: {integrity: sha512-N+8UisAXDGk8PFXP4HAzVR9nbfmVJ3zYLAWiTIoqC5v5isinhr+r5uaO8+7r3BMfuNIufIsA7RdpVgacC2cSpw==}

  thenify-all@1.6.0:
    resolution: {integrity: sha512-RNxQH/qI8/t3thXJDwcstUO4zeqo64+Uy/+sNVRBx4Xn2OX+OZ9oP+iJnNFqplFra2ZUVeKCSa2oVWi3T4uVmA==}
    engines: {node: '>=0.8'}

  thenify@3.3.1:
    resolution: {integrity: sha512-RVZSIV5IG10Hk3enotrhvz0T9em6cyHBLkH/YAZuKqd8hRkKhSfCGIcP2KUY0EPxndzANBmNllzWPwak+bheSw==}

  through@2.3.8:
    resolution: {integrity: sha512-w89qg7PI8wAdvX60bMDP+bFoD5Dvhm9oLheFp5O4a2QF0cSBGsBX4qZmadPMvVqlLJBBci+WqGGOAPvcDeNSVg==}

  tiny-jsonc@1.0.1:
    resolution: {integrity: sha512-ik6BCxzva9DoiEfDX/li0L2cWKPPENYvixUprFdl3YPi4bZZUhDnNI9YUkacrv+uIG90dnxR5mNqaoD6UhD6Bw==}

  tinybench@2.9.0:
    resolution: {integrity: sha512-0+DUvqWMValLmha6lr4kD8iAMK1HzV0/aKnCtWb9v9641TnP/MFb7Pc2bxoxQjTXAErryXVgUOfv2YqNllqGeg==}

  tinyexec@0.3.0:
    resolution: {integrity: sha512-tVGE0mVJPGb0chKhqmsoosjsS+qUnJVGJpZgsHYQcGoPlG3B51R3PouqTgEGH2Dc9jjFyOqOpix6ZHNMXp1FZg==}

  tinypool@1.0.1:
    resolution: {integrity: sha512-URZYihUbRPcGv95En+sz6MfghfIc2OJ1sv/RmhWZLouPY0/8Vo80viwPvg3dlaS9fuq7fQMEfgRRK7BBZThBEA==}
    engines: {node: ^18.0.0 || >=20.0.0}

  tinyrainbow@1.2.0:
    resolution: {integrity: sha512-weEDEq7Z5eTHPDh4xjX789+fHfF+P8boiFB+0vbWzpbnbsEr/GRaohi/uMKxg8RZMXnl1ItAi/IUHWMsjDV7kQ==}
    engines: {node: '>=14.0.0'}

  tinyspy@3.0.2:
    resolution: {integrity: sha512-n1cw8k1k0x4pgA2+9XrOkFydTerNcJ1zWCO5Nn9scWHTD+5tp8dghT2x1uduQePZTZgd3Tupf+x9BxJjeJi77Q==}
    engines: {node: '>=14.0.0'}

  tmp@0.0.33:
    resolution: {integrity: sha512-jRCJlojKnZ3addtTOjdIqoRuPEKBvNXcGYqzO6zWZX8KfKEpnGY5jfggJQ3EjKuu8D4bJRr0y+cYJFmYbImXGw==}
    engines: {node: '>=0.6.0'}

  tmpl@1.0.5:
    resolution: {integrity: sha512-3f0uOEAQwIqGuWW2MVzYg8fV/QNnc/IpuJNG837rLuczAaLVHslWHZQj4IGiEl5Hs3kkbhwL9Ab7Hrsmuj+Smw==}

  to-buffer@1.1.1:
    resolution: {integrity: sha512-lx9B5iv7msuFYE3dytT+KE5tap+rNYw+K4jVkb9R/asAb+pbBSM17jtunHplhBe6RRJdZx3Pn2Jph24O32mOVg==}

  to-fast-properties@2.0.0:
    resolution: {integrity: sha512-/OaKK0xYrs3DmxRYqL/yDc+FxFUVYhDlXMhRmv3z915w2HF1tnN1omB354j8VUGO/hbRzyD6Y3sA7v7GS/ceog==}
    engines: {node: '>=4'}

  to-regex-range@5.0.1:
    resolution: {integrity: sha512-65P7iz6X5yEr1cwcgvQxbbIw7Uk3gOy5dIdtZ4rDveLqhrdJP+Li/Hx6tyK0NEb+2GCyneCMJiGqrADCSNk8sQ==}
    engines: {node: '>=8.0'}

  tough-cookie@4.1.4:
    resolution: {integrity: sha512-Loo5UUvLD9ScZ6jh8beX1T6sO1w2/MpCRpEP7V280GKMVUQ0Jzar2U3UJPsrdbziLEMMhu3Ujnq//rhiFuIeag==}
    engines: {node: '>=6'}

  tr46@0.0.3:
    resolution: {integrity: sha512-N3WMsuqV66lT30CrXNbEjx4GEwlow3v6rr4mCcv6prnfwhS01rkgyFdjPNBYd9br7LpXV1+Emh01fHnq2Gdgrw==}

  tr46@1.0.1:
    resolution: {integrity: sha512-dTpowEjclQ7Kgx5SdBkqRzVhERQXov8/l9Ft9dVM9fmg0W0KQSVaXX9T4i6twCPNtYiZM53lpSSUAwJbFPOHxA==}

  tr46@5.0.0:
    resolution: {integrity: sha512-tk2G5R2KRwBd+ZN0zaEXpmzdKyOYksXwywulIX95MBODjSzMIuQnQ3m8JxgbhnL1LeVo7lqQKsYa1O3Htl7K5g==}
    engines: {node: '>=18'}

  tree-kill@1.2.2:
    resolution: {integrity: sha512-L0Orpi8qGpRG//Nd+H90vFB+3iHnue1zSSGmNOOCh1GLJ7rUKVwV2HvijphGQS2UmhUZewS9VgvxYIdgr+fG1A==}
    hasBin: true

  triple-beam@1.4.1:
    resolution: {integrity: sha512-aZbgViZrg1QNcG+LULa7nhZpJTZSLm/mXnHXnbAbjmN5aSa0y7V+wvv6+4WaBtpISJzThKy+PIPxc1Nq1EJ9mg==}
    engines: {node: '>= 14.0.0'}

  ts-api-utils@1.3.0:
    resolution: {integrity: sha512-UQMIo7pb8WRomKR1/+MFVLTroIvDVtMX3K6OUir8ynLyzB8Jeriont2bTAtmNPa1ekAgN7YPDyf6V+ygrdU+eQ==}
    engines: {node: '>=16'}
    peerDependencies:
      typescript: '>=4.2.0'

  ts-interface-checker@0.1.13:
    resolution: {integrity: sha512-Y/arvbn+rrz3JCKl9C4kVNfTfSm2/mEp5FSz5EsZSANGPSlQrpRI5M4PKF+mJnE52jOO90PnPSc3Ur3bTQw0gA==}

  ts-jest@29.2.5:
    resolution: {integrity: sha512-KD8zB2aAZrcKIdGk4OwpJggeLcH1FgrICqDSROWqlnJXGCXK4Mn6FcdK2B6670Xr73lHMG1kHw8R87A0ecZ+vA==}
    engines: {node: ^14.15.0 || ^16.10.0 || ^18.0.0 || >=20.0.0}
    hasBin: true
    peerDependencies:
      '@babel/core': '>=7.0.0-beta.0 <8'
      '@jest/transform': ^29.0.0
      '@jest/types': ^29.0.0
      babel-jest: ^29.0.0
      esbuild: '*'
      jest: ^29.0.0
      typescript: '>=4.3 <6'
    peerDependenciesMeta:
      '@babel/core':
        optional: true
      '@jest/transform':
        optional: true
      '@jest/types':
        optional: true
      babel-jest:
        optional: true
      esbuild:
        optional: true

  ts-node@10.9.2:
    resolution: {integrity: sha512-f0FFpIdcHgn8zcPSbf1dRevwt047YMnaiJM3u2w2RewrB+fob/zePZcrOyQoLMMO7aBIddLcQIEK5dYjkLnGrQ==}
    hasBin: true
    peerDependencies:
      '@swc/core': '>=1.2.50'
      '@swc/wasm': '>=1.2.50'
      '@types/node': '*'
      typescript: '>=2.7'
    peerDependenciesMeta:
      '@swc/core':
        optional: true
      '@swc/wasm':
        optional: true

  tsc-alias@1.8.10:
    resolution: {integrity: sha512-Ibv4KAWfFkFdKJxnWfVtdOmB0Zi1RJVxcbPGiCDsFpCQSsmpWyuzHG3rQyI5YkobWwxFPEyQfu1hdo4qLG2zPw==}
    hasBin: true

  tsconfig-paths@4.2.0:
    resolution: {integrity: sha512-NoZ4roiN7LnbKn9QqE1amc9DJfzvZXxF4xDavcOWt1BPkdx+m+0gJuPM+S0vCe7zTJMYUP0R8pO2XMr+Y8oLIg==}
    engines: {node: '>=6'}

  tslib@2.7.0:
    resolution: {integrity: sha512-gLXCKdN1/j47AiHiOkJN69hJmcbGTHI0ImLmbYLHykhgeN0jVGola9yVjFgzCUklsZQMW55o+dW7IXv3RCXDzA==}

  tsup@8.2.4:
    resolution: {integrity: sha512-akpCPePnBnC/CXgRrcy72ZSntgIEUa1jN0oJbbvpALWKNOz1B7aM+UVDWGRGIO/T/PZugAESWDJUAb5FD48o8Q==}
    engines: {node: '>=18'}
    hasBin: true
    peerDependencies:
      '@microsoft/api-extractor': ^7.36.0
      '@swc/core': ^1
      postcss: ^8.4.12
      typescript: '>=4.5.0'
    peerDependenciesMeta:
      '@microsoft/api-extractor':
        optional: true
      '@swc/core':
        optional: true
      postcss:
        optional: true
      typescript:
        optional: true

  tsx@4.19.1:
    resolution: {integrity: sha512-0flMz1lh74BR4wOvBjuh9olbnwqCPc35OOlfyzHba0Dc+QNUeWX/Gq2YTbnwcWPO3BMd8fkzRVrHcsR+a7z7rA==}
    engines: {node: '>=18.0.0'}
    hasBin: true

  tunnel-agent@0.6.0:
    resolution: {integrity: sha512-McnNiV1l8RYeY8tBgEpuodCC1mLUdbSN+CYBL7kJsJNInOP8UjDDEwdk6Mw60vdLLrr5NHKZhMAOSrR2NZuQ+w==}

  turbo-darwin-64@2.1.3:
    resolution: {integrity: sha512-ouJOm0g0YyoBuhmikEujVCBGo3Zr0lbSOWFIsQtWUTItC88F2w2byhjtsYGPXQwMlTbXwmoBU2lOCfWNkeEwHQ==}
    cpu: [x64]
    os: [darwin]

  turbo-darwin-arm64@2.1.3:
    resolution: {integrity: sha512-j2FOJsK4LAOtHQlb3Oom0yWB/Vi0nF1ljInr311mVzHoFAJRZtfW2fRvdZRb/lBUwjSp8be58qWHzANIcrA0OA==}
    cpu: [arm64]
    os: [darwin]

  turbo-linux-64@2.1.3:
    resolution: {integrity: sha512-ubRHkI1gSel7H7wsmxKK8C9UlLWqg/2dkCC88LFupaK6TKgvBKqDqA0Z1M9C/escK0Jsle2k0H8bybV9OYIl4Q==}
    cpu: [x64]
    os: [linux]

  turbo-linux-arm64@2.1.3:
    resolution: {integrity: sha512-LffUL+e5wv7BtD6DgnM2kKOlDkMo2eRjhbAjVnrCD3wi2ug0tl6NDzajnHHjtaMyOnIf4AvzSKdLWsBxafGBQA==}
    cpu: [arm64]
    os: [linux]

  turbo-windows-64@2.1.3:
    resolution: {integrity: sha512-S9SvcZZoaq5jKr6kA6eF7/xgQhVn8Vh7PVy5lono9zybvhyL4eY++y2PaLToIgL8G9IcbLmgOC73ExNjFBg9XQ==}
    cpu: [x64]
    os: [win32]

  turbo-windows-arm64@2.1.3:
    resolution: {integrity: sha512-twlEo8lRrGbrR6T/ZklUIquW3IlFCEtywklgVA81aIrSBm56+GEVpSrHhIlsx1hiYeSNrs+GpDwZGe+V7fvEVQ==}
    cpu: [arm64]
    os: [win32]

  turbo@2.1.3:
    resolution: {integrity: sha512-lY0yj2GH2a2a3NExZ3rGe+rHUVeFE2aXuRAue57n+08E7Z7N7YCmynju0kPC1grAQzERmoLpKrmzmWd+PNiADw==}
    hasBin: true

  type-check@0.4.0:
    resolution: {integrity: sha512-XleUoc9uwGXqjWwXaUTZAmzMcFZ5858QA2vvx1Ur5xIcixXIP+8LnFDgRplU30us6teqdlskFfu+ae4K79Ooew==}
    engines: {node: '>= 0.8.0'}

  type-detect@4.0.8:
    resolution: {integrity: sha512-0fr/mIH1dlO+x7TlcMy+bIDqKPsw/70tVyeHW787goQjhmqaZe10uwLujubK9q9Lg6Fiho1KUKDYz0Z7k7g5/g==}
    engines: {node: '>=4'}

  type-fest@0.20.2:
    resolution: {integrity: sha512-Ne+eE4r0/iWnpAxD852z3A+N0Bt5RN//NjJwRd2VFHEmrywxf5vsZlh4R6lixl6B+wz/8d+maTSAkN1FIkI3LQ==}
    engines: {node: '>=10'}

  type-fest@0.21.3:
    resolution: {integrity: sha512-t0rzBq87m3fVcduHDUFhKmyyX+9eo6WQjZvf51Ea/M0Q7+T374Jp1aUiyUl0GKxp8M/OETVHSDvmkyPgvX+X2w==}
    engines: {node: '>=10'}

  typescript@3.9.10:
    resolution: {integrity: sha512-w6fIxVE/H1PkLKcCPsFqKE7Kv7QUwhU8qQY2MueZXWx5cPZdwFupLgKK3vntcK98BtNHZtAF4LA/yl2a7k8R6Q==}
    engines: {node: '>=4.2.0'}
    hasBin: true

  typescript@5.5.4:
    resolution: {integrity: sha512-Mtq29sKDAEYP7aljRgtPOpTvOfbwRWlS6dPRzwjdE+C0R4brX/GUyhHSecbHMFLNBLcJIPt9nl9yG5TZ1weH+Q==}
    engines: {node: '>=14.17'}
    hasBin: true

  ufo@1.5.4:
    resolution: {integrity: sha512-UsUk3byDzKd04EyoZ7U4DOlxQaD14JUKQl6/P7wiX4FNvUfm3XL246n9W5AmqwW5RSFJ27NAuM0iLscAOYUiGQ==}

  unbzip2-stream@1.4.3:
    resolution: {integrity: sha512-mlExGW4w71ebDJviH16lQLtZS32VKqsSfk80GCfUlwT/4/hNRFsoscrF/c++9xinkMzECL1uL9DDwXqFWkruPg==}

  undici-types@6.19.8:
    resolution: {integrity: sha512-ve2KP6f/JnbPBFyobGHuerC9g1FYGn/F8n1LWTwNxCEzd6IfqTwUQcNXgEtmmQ6DlRrC1hrSrBnCZPokRrDHjw==}

  undici@6.19.8:
    resolution: {integrity: sha512-U8uCCl2x9TK3WANvmBavymRzxbfFYG+tAu+fgx3zxQy3qdagQqBLwJVrdyO1TBfUXvfKveMKJZhpvUYoOjM+4g==}
    engines: {node: '>=18.17'}

  universalify@0.1.2:
    resolution: {integrity: sha512-rBJeI5CXAlmy1pV+617WB9J63U6XcazHHF2f2dbJix4XzpUF0RS3Zbj0FGIOCAva5P/d/GBOYaACQ1w+0azUkg==}
    engines: {node: '>= 4.0.0'}

  universalify@0.2.0:
    resolution: {integrity: sha512-CJ1QgKmNg3CwvAv/kOFmtnEN05f0D/cn9QntgNOQlQF9dgvVTHj3t+8JPdjqawCHk7V/KA+fbUqzZ9XWhcqPUg==}
    engines: {node: '>= 4.0.0'}

  update-browserslist-db@1.1.0:
    resolution: {integrity: sha512-EdRAaAyk2cUE1wOf2DkEhzxqOQvFOoRJFNS6NeyJ01Gp2beMRpBAINjM2iDXE3KCuKhwnvHIQCJm6ThL2Z+HzQ==}
    hasBin: true
    peerDependencies:
      browserslist: '>= 4.21.0'

  upper-case-first@2.0.2:
    resolution: {integrity: sha512-514ppYHBaKwfJRK/pNC6c/OxfGa0obSnAl106u97Ed0I625Nin96KAjttZF6ZL3e1XLtphxnqrOi9iWgm+u+bg==}

  upper-case@2.0.2:
    resolution: {integrity: sha512-KgdgDGJt2TpuwBUIjgG6lzw2GWFRCW9Qkfkiv0DxqHHLYJHmtmdUIKcZd8rHgFSjopVTlw6ggzCm1b8MFQwikg==}

  uri-js@4.4.1:
    resolution: {integrity: sha512-7rKUyy33Q1yc98pQ1DAmLtwX109F7TIfWlW1Ydo8Wl1ii1SeHieeh0HHfPeL2fMXK6z0s8ecKs9frCuLJvndBg==}

  url-parse@1.5.10:
    resolution: {integrity: sha512-WypcfiRhfeUP9vvF0j6rw0J3hrWrw6iZv3+22h6iRMJ/8z1Tj6XfLP4DsUix5MhMPnXpiHDoKyoZ/bdCkwBCiQ==}

  util-deprecate@1.0.2:
    resolution: {integrity: sha512-EPD5q1uXyFxJpCrLnCc1nHnq3gOa6DZBocAIiI2TaSCA7VCJ1UJDMagCzIkXNsUYfD1daK//LTEQ8xiIbrHtcw==}

  utility-types@3.11.0:
    resolution: {integrity: sha512-6Z7Ma2aVEWisaL6TvBCy7P8rm2LQoPv6dJ7ecIaIixHcwfbJ0x7mWdbcwlIM5IGQxPZSFYeqRCqlOOeKoJYMkw==}
    engines: {node: '>= 4'}

  uuid@9.0.1:
    resolution: {integrity: sha512-b+1eJOlsR9K8HJpow9Ok3fiWOWSIcIzXodvv0rQjVoOVNpWMpxf1wZNpt4y9h10odCNrqnYp1OBzRktckBe3sA==}
    hasBin: true

  v8-compile-cache-lib@3.0.1:
    resolution: {integrity: sha512-wa7YjyUGfNZngI/vtK0UHAN+lgDCxBPCylVXGp0zu59Fz5aiGtNXaq3DhIov063MorB+VfufLh3JlF2KdTK3xg==}

  v8-to-istanbul@9.3.0:
    resolution: {integrity: sha512-kiGUalWN+rgBJ/1OHZsBtU4rXZOfj/7rKQxULKlIzwzQSvMJUUNgPwJEEh7gU6xEVxC0ahoOBvN2YI8GH6FNgA==}
    engines: {node: '>=10.12.0'}

  validate-npm-package-license@3.0.4:
    resolution: {integrity: sha512-DpKm2Ui/xN7/HQKCtpZxoRWBhZ9Z0kqtygG8XCgNQ8ZlDnxuQmWhj566j8fN4Cu3/JmbhsDo7fcAJq4s9h27Ew==}

  validate-npm-package-name@5.0.1:
    resolution: {integrity: sha512-OljLrQ9SQdOUqTaQxqL5dEfZWrXExyyWsozYlAWFawPVNuD83igl7uJD2RTkNMbniIYgt8l81eCJGIdQF7avLQ==}
    engines: {node: ^14.17.0 || ^16.13.0 || >=18.0.0}

  vite-node@2.1.2:
    resolution: {integrity: sha512-HPcGNN5g/7I2OtPjLqgOtCRu/qhVvBxTUD3qzitmL0SrG1cWFzxzhMDWussxSbrRYWqnKf8P2jiNhPMSN+ymsQ==}
    engines: {node: ^18.0.0 || >=20.0.0}
    hasBin: true

  vite-plugin-dts@4.2.3:
    resolution: {integrity: sha512-O5NalzHANQRwVw1xj8KQun3Bv8OSDAlNJXrnqoAz10BOuW8FVvY5g4ygj+DlJZL5mtSPuMu9vd3OfrdW5d4k6w==}
    engines: {node: ^14.18.0 || >=16.0.0}
    peerDependencies:
      typescript: '*'
      vite: '*'
    peerDependenciesMeta:
      vite:
        optional: true

  vite@5.4.8:
    resolution: {integrity: sha512-FqrItQ4DT1NC4zCUqMB4c4AZORMKIa0m8/URVCZ77OZ/QSNeJ54bU1vrFADbDsuwfIPcgknRkmqakQcgnL4GiQ==}
    engines: {node: ^18.0.0 || >=20.0.0}
    hasBin: true
    peerDependencies:
      '@types/node': ^18.0.0 || >=20.0.0
      less: '*'
      lightningcss: ^1.21.0
      sass: '*'
      sass-embedded: '*'
      stylus: '*'
      sugarss: '*'
      terser: ^5.4.0
    peerDependenciesMeta:
      '@types/node':
        optional: true
      less:
        optional: true
      lightningcss:
        optional: true
      sass:
        optional: true
      sass-embedded:
        optional: true
      stylus:
        optional: true
      sugarss:
        optional: true
      terser:
        optional: true

  vitest@2.1.2:
    resolution: {integrity: sha512-veNjLizOMkRrJ6xxb+pvxN6/QAWg95mzcRjtmkepXdN87FNfxAss9RKe2far/G9cQpipfgP2taqg0KiWsquj8A==}
    engines: {node: ^18.0.0 || >=20.0.0}
    hasBin: true
    peerDependencies:
      '@edge-runtime/vm': '*'
      '@types/node': ^18.0.0 || >=20.0.0
      '@vitest/browser': 2.1.2
      '@vitest/ui': 2.1.2
      happy-dom: '*'
      jsdom: '*'
    peerDependenciesMeta:
      '@edge-runtime/vm':
        optional: true
      '@types/node':
        optional: true
      '@vitest/browser':
        optional: true
      '@vitest/ui':
        optional: true
      happy-dom:
        optional: true
      jsdom:
        optional: true

  vscode-uri@3.0.8:
    resolution: {integrity: sha512-AyFQ0EVmsOZOlAnxoFOGOq1SQDWAB7C6aqMGS23svWAllfOaxbuFvcT8D1i8z3Gyn8fraVeZNNmN6e9bxxXkKw==}

  vue-component-type-helpers@2.1.6:
    resolution: {integrity: sha512-ng11B8B/ZADUMMOsRbqv0arc442q7lifSubD0v8oDXIFoMg/mXwAPUunrroIDkY+mcD0dHKccdaznSVp8EoX3w==}

  vue-demi@0.14.10:
    resolution: {integrity: sha512-nMZBOwuzabUO0nLgIcc6rycZEebF6eeUfaiQx9+WSk8e29IbLvPU9feI6tqW4kTo3hvoYAJkMh8n8D0fuISphg==}
    engines: {node: '>=12'}
    hasBin: true
    peerDependencies:
      '@vue/composition-api': ^1.0.0-rc.1
      vue: ^3.0.0-0 || ^2.6.0
    peerDependenciesMeta:
      '@vue/composition-api':
        optional: true

  vue-eslint-parser@9.4.3:
    resolution: {integrity: sha512-2rYRLWlIpaiN8xbPiDyXZXRgLGOtWxERV7ND5fFAv5qo1D2N9Fu9MNajBNc6o13lZ+24DAWCkQCvj4klgmcITg==}
    engines: {node: ^14.17.0 || >=16.0.0}
    peerDependencies:
      eslint: '>=6.0.0'

  vue-router@4.2.5:
    resolution: {integrity: sha512-DIUpKcyg4+PTQKfFPX88UWhlagBEBEfJ5A8XDXRJLUnZOvcpMF8o/dnL90vpVkGaPbjvXazV/rC1qBKrZlFugw==}
    peerDependencies:
      vue: ^3.2.0

  vue-tsc@2.1.6:
    resolution: {integrity: sha512-f98dyZp5FOukcYmbFpuSCJ4Z0vHSOSmxGttZJCsFeX0M4w/Rsq0s4uKXjcSRsZqsRgQa6z7SfuO+y0HVICE57Q==}
    hasBin: true
    peerDependencies:
      typescript: '>=5.0.0'

  vue@3.5.11:
    resolution: {integrity: sha512-/8Wurrd9J3lb72FTQS7gRMNQD4nztTtKPmuDuPuhqXmmpD6+skVjAeahNpVzsuky6Sy9gy7wn8UadqPtt9SQIg==}
    peerDependencies:
      typescript: '*'
    peerDependenciesMeta:
      typescript:
        optional: true

  w3c-xmlserializer@5.0.0:
    resolution: {integrity: sha512-o8qghlI8NZHU1lLPrpi2+Uq7abh4GGPpYANlalzWxyWteJOCsr/P+oPBA49TOLu5FTZO4d3F9MnWJfiMo4BkmA==}
    engines: {node: '>=18'}

  walker@1.0.8:
    resolution: {integrity: sha512-ts/8E8l5b7kY0vlWLewOkDXMmPdLcVV4GmOQLyxuSswIJsweeFZtAsMF7k1Nszz+TYBQrlYRmzOnr398y1JemQ==}

  webidl-conversions@3.0.1:
    resolution: {integrity: sha512-2JAn3z8AR6rjK8Sm8orRC0h/bcl/DqL7tRPdGZ4I1CjdF+EaMLmYxBHyXuKL849eucPFhvBoxMsflfOb8kxaeQ==}

  webidl-conversions@4.0.2:
    resolution: {integrity: sha512-YQ+BmxuTgd6UXZW3+ICGfyqRyHXVlD5GtQr5+qjiNW7bF0cqrzX500HVXPBOvgXb5YnzDd+h0zqyv61KUD7+Sg==}

  webidl-conversions@7.0.0:
    resolution: {integrity: sha512-VwddBukDzu71offAQR975unBIGqfKZpM+8ZX6ySk8nYhVoo5CYaZyzt3YBvYtRtO+aoGlqxPg/B87NGVZ/fu6g==}
    engines: {node: '>=12'}

  whatwg-encoding@3.1.1:
    resolution: {integrity: sha512-6qN4hJdMwfYBtE3YBTTHhoeuUrDBPZmbQaxWAqSALV/MeEnR5z1xd8UKud2RAkFoPkmB+hli1TZSnyi84xz1vQ==}
    engines: {node: '>=18'}

  whatwg-mimetype@3.0.0:
    resolution: {integrity: sha512-nt+N2dzIutVRxARx1nghPKGv1xHikU7HKdfafKkLNLindmPU/ch3U31NOCGGA/dmPcmb1VlofO0vnKAcsm0o/Q==}
    engines: {node: '>=12'}

  whatwg-mimetype@4.0.0:
    resolution: {integrity: sha512-QaKxh0eNIi2mE9p2vEdzfagOKHCcj1pJ56EEHGQOVxp8r9/iszLUUV7v89x9O1p/T+NlTM5W7jW6+cz4Fq1YVg==}
    engines: {node: '>=18'}

  whatwg-url@14.0.0:
    resolution: {integrity: sha512-1lfMEm2IEr7RIV+f4lUNPOqfFL+pO+Xw3fJSqmjX9AbXcXcYOkCe1P6+9VBZB6n94af16NfZf+sSk0JCBZC9aw==}
    engines: {node: '>=18'}

  whatwg-url@5.0.0:
    resolution: {integrity: sha512-saE57nupxk6v3HY35+jzBwYa0rKSy0XR8JSxZPwgLr7ys0IBzhGviA1/TUGJLmSVqs8pb9AnvICXEuOHLprYTw==}

  whatwg-url@7.1.0:
    resolution: {integrity: sha512-WUu7Rg1DroM7oQvGWfOiAK21n74Gg+T4elXEQYkOhtyLeWiJFoOGLXPKI/9gzIie9CtwVLm8wtw6YJdKyxSjeg==}

  which@1.3.1:
    resolution: {integrity: sha512-HxJdYWq1MTIQbJ3nw0cqssHoTNU267KlrDuGZ1WYlxDStUtKUhOaJmh112/TZmHxxUfuJqPXSOm7tDyas0OSIQ==}
    hasBin: true

  which@2.0.2:
    resolution: {integrity: sha512-BLI3Tl1TW3Pvl70l3yq3Y64i+awpwXqsGBYWkkqMtnbXgrMD+yj7rhW0kuEDxzJaYXGjEW5ogapKNMEKNMjibA==}
    engines: {node: '>= 8'}
    hasBin: true

  why-is-node-running@2.3.0:
    resolution: {integrity: sha512-hUrmaWBdVDcxvYqnyh09zunKzROWjbZTiNy8dBEjkS7ehEDQibXJ7XvlmtbwuTclUiIyN+CyXQD4Vmko8fNm8w==}
    engines: {node: '>=8'}
    hasBin: true

  wide-align@1.1.5:
    resolution: {integrity: sha512-eDMORYaPNZ4sQIuuYPDHdQvf4gyCF9rEEV/yPxGfwPkRodwEgiMUUXTx/dex+Me0wxx53S+NgUHaP7y3MGlDmg==}

  widest-line@3.1.0:
    resolution: {integrity: sha512-NsmoXalsWVDMGupxZ5R08ka9flZjjiLvHVAWYOKtiKM8ujtZWr9cRffak+uSE48+Ob8ObalXpwyeUiyDD6QFgg==}
    engines: {node: '>=8'}

  winston-transport@4.7.1:
    resolution: {integrity: sha512-wQCXXVgfv/wUPOfb2x0ruxzwkcZfxcktz6JIMUaPLmcNhO4bZTwA/WtDWK74xV3F2dKu8YadrFv0qhwYjVEwhA==}
    engines: {node: '>= 12.0.0'}

  winston@3.14.2:
    resolution: {integrity: sha512-CO8cdpBB2yqzEf8v895L+GNKYJiEq8eKlHU38af3snQBQ+sdAIUepjMSguOIJC7ICbzm0ZI+Af2If4vIJrtmOg==}
    engines: {node: '>= 12.0.0'}

  word-wrap@1.2.5:
    resolution: {integrity: sha512-BN22B5eaMMI9UMtjrGd5g5eCYPpCPDUy0FJXbYsaT5zYxjFOckS53SQDE3pWkVoWpHXVb3BrYcEN4Twa55B5cA==}
    engines: {node: '>=0.10.0'}

  wordwrap@1.0.0:
    resolution: {integrity: sha512-gvVzJFlPycKc5dZN4yPkP8w7Dc37BtP1yczEneOb4uq34pXZcvrtRTmWV8W+Ume+XCxKgbjM+nevkyFPMybd4Q==}

  wrap-ansi@6.2.0:
    resolution: {integrity: sha512-r6lPcBGxZXlIcymEu7InxDMhdW0KDxpLgoFLcguasxCaJ/SOIZwINatK9KY/tf+ZrlywOKU0UDj3ATXUBfxJXA==}
    engines: {node: '>=8'}

  wrap-ansi@7.0.0:
    resolution: {integrity: sha512-YVGIj2kamLSTxw6NsZjoBxfSwsn0ycdesmc4p+Q21c5zPuZ1pl+NfxVdxPtdHvmNVOQ6XSYG4AUtyt/Fi7D16Q==}
    engines: {node: '>=10'}

  wrap-ansi@8.1.0:
    resolution: {integrity: sha512-si7QWI6zUMq56bESFvagtmzMdGOtoxfR+Sez11Mobfc7tm+VkUckk9bW2UeffTGVUbOksxmSw0AA2gs8g71NCQ==}
    engines: {node: '>=12'}

  wrappy@1.0.2:
    resolution: {integrity: sha512-l4Sp/DRseor9wL6EvV2+TuQn63dMkPjZ/sp9XkghTEbV9KlPS1xUsZ3u7/IQO4wxtcFB4bgpQPRcR3QCvezPcQ==}

  write-file-atomic@4.0.2:
    resolution: {integrity: sha512-7KxauUdBmSdWnmpaGFg+ppNjKF8uNLry8LyzjauQDOVONfFLNKrKvQOxZ/VuTIcS/gge/YNahf5RIIQWTSarlg==}
    engines: {node: ^12.13.0 || ^14.15.0 || >=16.0.0}

  ws@8.18.0:
    resolution: {integrity: sha512-8VbfWfHLbbwu3+N6OKsOMpBdT4kXPDDB9cJk2bJ6mh9ucxdlnNvH1e+roYkKmN9Nxw2yjz7VzeO9oOz2zJ04Pw==}
    engines: {node: '>=10.0.0'}
    peerDependencies:
      bufferutil: ^4.0.1
      utf-8-validate: '>=5.0.2'
    peerDependenciesMeta:
      bufferutil:
        optional: true
      utf-8-validate:
        optional: true

  xml-name-validator@4.0.0:
    resolution: {integrity: sha512-ICP2e+jsHvAj2E2lIHxa5tjXRlKDJo4IdvPvCXbXQGdzSfmSpNVyIKMvoZHjDY9DP0zV17iI85o90vRFXNccRw==}
    engines: {node: '>=12'}

  xml-name-validator@5.0.0:
    resolution: {integrity: sha512-EvGK8EJ3DhaHfbRlETOWAS5pO9MZITeauHKJyb8wyajUfQUenkIg2MvLDTZ4T/TgIcm3HU0TFBgWWboAZ30UHg==}
    engines: {node: '>=18'}

  xmlchars@2.2.0:
    resolution: {integrity: sha512-JZnDKK8B0RCDw84FNdDAIpZK+JuJw+s7Lz8nksI7SIuU3UXJJslUthsi+uWBUYOwPFwW7W7PRLRfUKpxjtjFCw==}

  xtend@4.0.2:
    resolution: {integrity: sha512-LKYU1iAXJXUgAXn9URjiu+MWhyUXHsvfp7mcuYm9dSUKK0/CjtrUwFAxD82/mCWbtLsGjFIad0wIsod4zrTAEQ==}
    engines: {node: '>=0.4'}

  y18n@5.0.8:
    resolution: {integrity: sha512-0pfFzegeDWJHJIAmTLRP2DwHjdF5s7jo9tuztdQxAhINCdvS+3nGINqPd00AphqJR/0LhANUS6/+7SCb98YOfA==}
    engines: {node: '>=10'}

  yallist@2.1.2:
    resolution: {integrity: sha512-ncTzHV7NvsQZkYe1DW7cbDLm0YpzHmZF5r/iyP3ZnQtMiJ+pjzisCiMNI+Sj+xQF5pXhSHxSB3uDbsBTzY/c2A==}

  yallist@3.1.1:
    resolution: {integrity: sha512-a4UGQaWPH59mOXUYnAG2ewncQS4i4F43Tv3JoAM+s2VDAmS9NsK8GpDMLrCHPksFT7h3K6TOoUNn2pb7RoXx4g==}

  yallist@4.0.0:
    resolution: {integrity: sha512-3wdGidZyq5PB084XLES5TpOSRA3wjXAlIWMhum2kRcv/41Sn2emQ0dycQW4uZXLejwKvg6EsvbdlVL+FYEct7A==}

  yallist@5.0.0:
    resolution: {integrity: sha512-YgvUTfwqyc7UXVMrB+SImsVYSmTS8X/tSrtdNZMImM+n7+QTriRXyXim0mBrTXNeqzVF0KWGgHPeiyViFFrNDw==}
    engines: {node: '>=18'}

  yaml@2.5.1:
    resolution: {integrity: sha512-bLQOjaX/ADgQ20isPJRvF0iRUHIxVhYvr53Of7wGcWlO2jvtUlH5m87DsmulFVxRpNLOnI4tB6p/oh8D7kpn9Q==}
    engines: {node: '>= 14'}
    hasBin: true

  yargs-parser@21.1.1:
    resolution: {integrity: sha512-tVpsJW7DdjecAiFpbIB1e3qxIQsE6NoPc5/eTdrbbIC4h0LVsWhnoa3g+m2HclBIujHzsxZ4VJVA+GUuc2/LBw==}
    engines: {node: '>=12'}

  yargs@17.7.2:
    resolution: {integrity: sha512-7dSzzRQ++CKnNI/krKnYRV7JKKPUXMEh61soaHKg9mrWEhzFWhFnxPxGl+69cD1Ou63C13NUPCnmIcrvqCuM6w==}
    engines: {node: '>=12'}

  yarpm@1.2.0:
    resolution: {integrity: sha512-gxN4Ali09uey8EpLfbYG+bTXf1hF6TA5oAXFPpKi5Nt5aztXU9AIEksXE0lpuvC50vL4De/KIeP8JXgYOZ8KbQ==}
    hasBin: true

  yauzl@2.10.0:
    resolution: {integrity: sha512-p4a9I6X6nu6IhoGmBqAcbJy1mlC4j27vEPZX9F4L4/vZT3Lyq1VkFHw/V/PUcB9Buo+DG3iHkT0x3Qya58zc3g==}

  yn@3.1.1:
    resolution: {integrity: sha512-Ux4ygGWsu2c7isFWe8Yu1YluJmqVhxqK2cLXNQA5AcC3QfbGNpM7fu0Y8b/z16pXLnFxZYvWhd3fhBY9DLmC6Q==}
    engines: {node: '>=6'}

  yocto-queue@0.1.0:
    resolution: {integrity: sha512-rVksvsnNCdJ/ohGc6xgPwyN8eheCxsiLM8mxuE/t/mOVqJewPuO1miLpTHQiRgTKCLexL4MeAFVagts7HmNZ2Q==}
    engines: {node: '>=10'}

  yoctocolors-cjs@2.1.2:
    resolution: {integrity: sha512-cYVsTjKl8b+FrnidjibDWskAv7UKOfcwaVZdp/it9n1s9fU3IkgDbhdIRKCW4JDsAlECJY0ytoVPT3sK6kideA==}
    engines: {node: '>=18'}

  zod@3.23.8:
    resolution: {integrity: sha512-XBx9AXhXktjUqnepgTiE5flcKIYWi/rme0Eaj+5Y0lftuGBq+jyRu/md4WnuxqgP1ubdpNCsYEYPxrzVHD8d6g==}

snapshots:

  '@ag-grid-community/client-side-row-model@32.2.2':
    dependencies:
      '@ag-grid-community/core': 32.2.2
      tslib: 2.7.0

  '@ag-grid-community/core@32.2.2':
    dependencies:
      ag-charts-types: 10.2.0
      tslib: 2.7.0

  '@ag-grid-community/csv-export@32.2.2':
    dependencies:
      '@ag-grid-community/core': 32.2.2
      tslib: 2.7.0

  '@ag-grid-community/infinite-row-model@32.2.2':
    dependencies:
      '@ag-grid-community/core': 32.2.2
      tslib: 2.7.0

  '@ag-grid-community/styles@32.2.2': {}

  '@ag-grid-community/vue3@32.2.2(typescript@5.5.4)':
    dependencies:
      '@ag-grid-community/core': 32.2.2
      vue: 3.5.11(typescript@5.5.4)
    transitivePeerDependencies:
      - typescript

  '@ag-grid-enterprise/clipboard@32.2.2':
    dependencies:
      '@ag-grid-community/core': 32.2.2
      '@ag-grid-community/csv-export': 32.2.2
      '@ag-grid-enterprise/core': 32.2.2

  '@ag-grid-enterprise/core@32.2.2':
    dependencies:
      '@ag-grid-community/core': 32.2.2

  '@ag-grid-enterprise/range-selection@32.2.2':
    dependencies:
      '@ag-grid-community/core': 32.2.2
      '@ag-grid-enterprise/core': 32.2.2

  '@ampproject/remapping@2.3.0':
    dependencies:
      '@jridgewell/gen-mapping': 0.3.5
      '@jridgewell/trace-mapping': 0.3.25

  '@aws-crypto/crc32@5.2.0':
    dependencies:
      '@aws-crypto/util': 5.2.0
      '@aws-sdk/types': 3.664.0
      tslib: 2.7.0

  '@aws-crypto/crc32c@5.2.0':
    dependencies:
      '@aws-crypto/util': 5.2.0
      '@aws-sdk/types': 3.664.0
      tslib: 2.7.0

  '@aws-crypto/sha1-browser@5.2.0':
    dependencies:
      '@aws-crypto/supports-web-crypto': 5.2.0
      '@aws-crypto/util': 5.2.0
      '@aws-sdk/types': 3.664.0
      '@aws-sdk/util-locate-window': 3.568.0
      '@smithy/util-utf8': 2.3.0
      tslib: 2.7.0

  '@aws-crypto/sha256-browser@5.2.0':
    dependencies:
      '@aws-crypto/sha256-js': 5.2.0
      '@aws-crypto/supports-web-crypto': 5.2.0
      '@aws-crypto/util': 5.2.0
      '@aws-sdk/types': 3.664.0
      '@aws-sdk/util-locate-window': 3.568.0
      '@smithy/util-utf8': 2.3.0
      tslib: 2.7.0

  '@aws-crypto/sha256-js@5.2.0':
    dependencies:
      '@aws-crypto/util': 5.2.0
      '@aws-sdk/types': 3.664.0
      tslib: 2.7.0

  '@aws-crypto/supports-web-crypto@5.2.0':
    dependencies:
      tslib: 2.7.0

  '@aws-crypto/util@5.2.0':
    dependencies:
      '@aws-sdk/types': 3.664.0
      '@smithy/util-utf8': 2.3.0
      tslib: 2.7.0

  '@aws-sdk/client-cloudfront@3.666.0':
    dependencies:
      '@aws-crypto/sha256-browser': 5.2.0
      '@aws-crypto/sha256-js': 5.2.0
      '@aws-sdk/client-sso-oidc': 3.666.0(@aws-sdk/client-sts@3.666.0)
      '@aws-sdk/client-sts': 3.666.0
      '@aws-sdk/core': 3.666.0
      '@aws-sdk/credential-provider-node': 3.666.0(@aws-sdk/client-sso-oidc@3.666.0(@aws-sdk/client-sts@3.666.0))(@aws-sdk/client-sts@3.666.0)
      '@aws-sdk/middleware-host-header': 3.664.0
      '@aws-sdk/middleware-logger': 3.664.0
      '@aws-sdk/middleware-recursion-detection': 3.664.0
      '@aws-sdk/middleware-user-agent': 3.666.0
      '@aws-sdk/region-config-resolver': 3.664.0
      '@aws-sdk/types': 3.664.0
      '@aws-sdk/util-endpoints': 3.664.0
      '@aws-sdk/util-user-agent-browser': 3.664.0
      '@aws-sdk/util-user-agent-node': 3.666.0
      '@aws-sdk/xml-builder': 3.662.0
      '@smithy/config-resolver': 3.0.9
      '@smithy/core': 2.4.8
      '@smithy/fetch-http-handler': 3.2.9
      '@smithy/hash-node': 3.0.7
      '@smithy/invalid-dependency': 3.0.7
      '@smithy/middleware-content-length': 3.0.9
      '@smithy/middleware-endpoint': 3.1.4
      '@smithy/middleware-retry': 3.0.23
      '@smithy/middleware-serde': 3.0.7
      '@smithy/middleware-stack': 3.0.7
      '@smithy/node-config-provider': 3.1.8
      '@smithy/node-http-handler': 3.2.4
      '@smithy/protocol-http': 4.1.4
      '@smithy/smithy-client': 3.4.0
      '@smithy/types': 3.5.0
      '@smithy/url-parser': 3.0.7
      '@smithy/util-base64': 3.0.0
      '@smithy/util-body-length-browser': 3.0.0
      '@smithy/util-body-length-node': 3.0.0
      '@smithy/util-defaults-mode-browser': 3.0.23
      '@smithy/util-defaults-mode-node': 3.0.23
      '@smithy/util-endpoints': 2.1.3
      '@smithy/util-middleware': 3.0.7
      '@smithy/util-retry': 3.0.7
      '@smithy/util-stream': 3.1.9
      '@smithy/util-utf8': 3.0.0
      '@smithy/util-waiter': 3.1.6
      tslib: 2.7.0
    transitivePeerDependencies:
      - aws-crt

  '@aws-sdk/client-s3@3.666.0':
    dependencies:
      '@aws-crypto/sha1-browser': 5.2.0
      '@aws-crypto/sha256-browser': 5.2.0
      '@aws-crypto/sha256-js': 5.2.0
      '@aws-sdk/client-sso-oidc': 3.666.0(@aws-sdk/client-sts@3.666.0)
      '@aws-sdk/client-sts': 3.666.0
      '@aws-sdk/core': 3.666.0
      '@aws-sdk/credential-provider-node': 3.666.0(@aws-sdk/client-sso-oidc@3.666.0(@aws-sdk/client-sts@3.666.0))(@aws-sdk/client-sts@3.666.0)
      '@aws-sdk/middleware-bucket-endpoint': 3.664.0
      '@aws-sdk/middleware-expect-continue': 3.664.0
      '@aws-sdk/middleware-flexible-checksums': 3.666.0
      '@aws-sdk/middleware-host-header': 3.664.0
      '@aws-sdk/middleware-location-constraint': 3.664.0
      '@aws-sdk/middleware-logger': 3.664.0
      '@aws-sdk/middleware-recursion-detection': 3.664.0
      '@aws-sdk/middleware-sdk-s3': 3.666.0
      '@aws-sdk/middleware-ssec': 3.664.0
      '@aws-sdk/middleware-user-agent': 3.666.0
      '@aws-sdk/region-config-resolver': 3.664.0
      '@aws-sdk/signature-v4-multi-region': 3.666.0
      '@aws-sdk/types': 3.664.0
      '@aws-sdk/util-endpoints': 3.664.0
      '@aws-sdk/util-user-agent-browser': 3.664.0
      '@aws-sdk/util-user-agent-node': 3.666.0
      '@aws-sdk/xml-builder': 3.662.0
      '@smithy/config-resolver': 3.0.9
      '@smithy/core': 2.4.8
      '@smithy/eventstream-serde-browser': 3.0.10
      '@smithy/eventstream-serde-config-resolver': 3.0.7
      '@smithy/eventstream-serde-node': 3.0.9
      '@smithy/fetch-http-handler': 3.2.9
      '@smithy/hash-blob-browser': 3.1.6
      '@smithy/hash-node': 3.0.7
      '@smithy/hash-stream-node': 3.1.6
      '@smithy/invalid-dependency': 3.0.7
      '@smithy/md5-js': 3.0.7
      '@smithy/middleware-content-length': 3.0.9
      '@smithy/middleware-endpoint': 3.1.4
      '@smithy/middleware-retry': 3.0.23
      '@smithy/middleware-serde': 3.0.7
      '@smithy/middleware-stack': 3.0.7
      '@smithy/node-config-provider': 3.1.8
      '@smithy/node-http-handler': 3.2.4
      '@smithy/protocol-http': 4.1.4
      '@smithy/smithy-client': 3.4.0
      '@smithy/types': 3.5.0
      '@smithy/url-parser': 3.0.7
      '@smithy/util-base64': 3.0.0
      '@smithy/util-body-length-browser': 3.0.0
      '@smithy/util-body-length-node': 3.0.0
      '@smithy/util-defaults-mode-browser': 3.0.23
      '@smithy/util-defaults-mode-node': 3.0.23
      '@smithy/util-endpoints': 2.1.3
      '@smithy/util-middleware': 3.0.7
      '@smithy/util-retry': 3.0.7
      '@smithy/util-stream': 3.1.9
      '@smithy/util-utf8': 3.0.0
      '@smithy/util-waiter': 3.1.6
      tslib: 2.7.0
    transitivePeerDependencies:
      - aws-crt

  '@aws-sdk/client-sso-oidc@3.666.0(@aws-sdk/client-sts@3.666.0)':
    dependencies:
      '@aws-crypto/sha256-browser': 5.2.0
      '@aws-crypto/sha256-js': 5.2.0
      '@aws-sdk/client-sts': 3.666.0
      '@aws-sdk/core': 3.666.0
      '@aws-sdk/credential-provider-node': 3.666.0(@aws-sdk/client-sso-oidc@3.666.0(@aws-sdk/client-sts@3.666.0))(@aws-sdk/client-sts@3.666.0)
      '@aws-sdk/middleware-host-header': 3.664.0
      '@aws-sdk/middleware-logger': 3.664.0
      '@aws-sdk/middleware-recursion-detection': 3.664.0
      '@aws-sdk/middleware-user-agent': 3.666.0
      '@aws-sdk/region-config-resolver': 3.664.0
      '@aws-sdk/types': 3.664.0
      '@aws-sdk/util-endpoints': 3.664.0
      '@aws-sdk/util-user-agent-browser': 3.664.0
      '@aws-sdk/util-user-agent-node': 3.666.0
      '@smithy/config-resolver': 3.0.9
      '@smithy/core': 2.4.8
      '@smithy/fetch-http-handler': 3.2.9
      '@smithy/hash-node': 3.0.7
      '@smithy/invalid-dependency': 3.0.7
      '@smithy/middleware-content-length': 3.0.9
      '@smithy/middleware-endpoint': 3.1.4
      '@smithy/middleware-retry': 3.0.23
      '@smithy/middleware-serde': 3.0.7
      '@smithy/middleware-stack': 3.0.7
      '@smithy/node-config-provider': 3.1.8
      '@smithy/node-http-handler': 3.2.4
      '@smithy/protocol-http': 4.1.4
      '@smithy/smithy-client': 3.4.0
      '@smithy/types': 3.5.0
      '@smithy/url-parser': 3.0.7
      '@smithy/util-base64': 3.0.0
      '@smithy/util-body-length-browser': 3.0.0
      '@smithy/util-body-length-node': 3.0.0
      '@smithy/util-defaults-mode-browser': 3.0.23
      '@smithy/util-defaults-mode-node': 3.0.23
      '@smithy/util-endpoints': 2.1.3
      '@smithy/util-middleware': 3.0.7
      '@smithy/util-retry': 3.0.7
      '@smithy/util-utf8': 3.0.0
      tslib: 2.7.0
    transitivePeerDependencies:
      - aws-crt

  '@aws-sdk/client-sso@3.666.0':
    dependencies:
      '@aws-crypto/sha256-browser': 5.2.0
      '@aws-crypto/sha256-js': 5.2.0
      '@aws-sdk/core': 3.666.0
      '@aws-sdk/middleware-host-header': 3.664.0
      '@aws-sdk/middleware-logger': 3.664.0
      '@aws-sdk/middleware-recursion-detection': 3.664.0
      '@aws-sdk/middleware-user-agent': 3.666.0
      '@aws-sdk/region-config-resolver': 3.664.0
      '@aws-sdk/types': 3.664.0
      '@aws-sdk/util-endpoints': 3.664.0
      '@aws-sdk/util-user-agent-browser': 3.664.0
      '@aws-sdk/util-user-agent-node': 3.666.0
      '@smithy/config-resolver': 3.0.9
      '@smithy/core': 2.4.8
      '@smithy/fetch-http-handler': 3.2.9
      '@smithy/hash-node': 3.0.7
      '@smithy/invalid-dependency': 3.0.7
      '@smithy/middleware-content-length': 3.0.9
      '@smithy/middleware-endpoint': 3.1.4
      '@smithy/middleware-retry': 3.0.23
      '@smithy/middleware-serde': 3.0.7
      '@smithy/middleware-stack': 3.0.7
      '@smithy/node-config-provider': 3.1.8
      '@smithy/node-http-handler': 3.2.4
      '@smithy/protocol-http': 4.1.4
      '@smithy/smithy-client': 3.4.0
      '@smithy/types': 3.5.0
      '@smithy/url-parser': 3.0.7
      '@smithy/util-base64': 3.0.0
      '@smithy/util-body-length-browser': 3.0.0
      '@smithy/util-body-length-node': 3.0.0
      '@smithy/util-defaults-mode-browser': 3.0.23
      '@smithy/util-defaults-mode-node': 3.0.23
      '@smithy/util-endpoints': 2.1.3
      '@smithy/util-middleware': 3.0.7
      '@smithy/util-retry': 3.0.7
      '@smithy/util-utf8': 3.0.0
      tslib: 2.7.0
    transitivePeerDependencies:
      - aws-crt

  '@aws-sdk/client-sts@3.666.0':
    dependencies:
      '@aws-crypto/sha256-browser': 5.2.0
      '@aws-crypto/sha256-js': 5.2.0
      '@aws-sdk/client-sso-oidc': 3.666.0(@aws-sdk/client-sts@3.666.0)
      '@aws-sdk/core': 3.666.0
      '@aws-sdk/credential-provider-node': 3.666.0(@aws-sdk/client-sso-oidc@3.666.0(@aws-sdk/client-sts@3.666.0))(@aws-sdk/client-sts@3.666.0)
      '@aws-sdk/middleware-host-header': 3.664.0
      '@aws-sdk/middleware-logger': 3.664.0
      '@aws-sdk/middleware-recursion-detection': 3.664.0
      '@aws-sdk/middleware-user-agent': 3.666.0
      '@aws-sdk/region-config-resolver': 3.664.0
      '@aws-sdk/types': 3.664.0
      '@aws-sdk/util-endpoints': 3.664.0
      '@aws-sdk/util-user-agent-browser': 3.664.0
      '@aws-sdk/util-user-agent-node': 3.666.0
      '@smithy/config-resolver': 3.0.9
      '@smithy/core': 2.4.8
      '@smithy/fetch-http-handler': 3.2.9
      '@smithy/hash-node': 3.0.7
      '@smithy/invalid-dependency': 3.0.7
      '@smithy/middleware-content-length': 3.0.9
      '@smithy/middleware-endpoint': 3.1.4
      '@smithy/middleware-retry': 3.0.23
      '@smithy/middleware-serde': 3.0.7
      '@smithy/middleware-stack': 3.0.7
      '@smithy/node-config-provider': 3.1.8
      '@smithy/node-http-handler': 3.2.4
      '@smithy/protocol-http': 4.1.4
      '@smithy/smithy-client': 3.4.0
      '@smithy/types': 3.5.0
      '@smithy/url-parser': 3.0.7
      '@smithy/util-base64': 3.0.0
      '@smithy/util-body-length-browser': 3.0.0
      '@smithy/util-body-length-node': 3.0.0
      '@smithy/util-defaults-mode-browser': 3.0.23
      '@smithy/util-defaults-mode-node': 3.0.23
      '@smithy/util-endpoints': 2.1.3
      '@smithy/util-middleware': 3.0.7
      '@smithy/util-retry': 3.0.7
      '@smithy/util-utf8': 3.0.0
      tslib: 2.7.0
    transitivePeerDependencies:
      - aws-crt

  '@aws-sdk/core@3.666.0':
    dependencies:
      '@aws-sdk/types': 3.664.0
      '@smithy/core': 2.4.8
      '@smithy/node-config-provider': 3.1.8
      '@smithy/property-provider': 3.1.7
      '@smithy/protocol-http': 4.1.4
      '@smithy/signature-v4': 4.2.0
      '@smithy/smithy-client': 3.4.0
      '@smithy/types': 3.5.0
      '@smithy/util-middleware': 3.0.7
      fast-xml-parser: 4.4.1
      tslib: 2.7.0

  '@aws-sdk/credential-provider-env@3.664.0':
    dependencies:
      '@aws-sdk/types': 3.664.0
      '@smithy/property-provider': 3.1.7
      '@smithy/types': 3.5.0
      tslib: 2.7.0

  '@aws-sdk/credential-provider-http@3.666.0':
    dependencies:
      '@aws-sdk/types': 3.664.0
      '@smithy/fetch-http-handler': 3.2.9
      '@smithy/node-http-handler': 3.2.4
      '@smithy/property-provider': 3.1.7
      '@smithy/protocol-http': 4.1.4
      '@smithy/smithy-client': 3.4.0
      '@smithy/types': 3.5.0
      '@smithy/util-stream': 3.1.9
      tslib: 2.7.0

  '@aws-sdk/credential-provider-ini@3.666.0(@aws-sdk/client-sso-oidc@3.666.0(@aws-sdk/client-sts@3.666.0))(@aws-sdk/client-sts@3.666.0)':
    dependencies:
      '@aws-sdk/client-sts': 3.666.0
      '@aws-sdk/credential-provider-env': 3.664.0
      '@aws-sdk/credential-provider-http': 3.666.0
      '@aws-sdk/credential-provider-process': 3.664.0
      '@aws-sdk/credential-provider-sso': 3.666.0(@aws-sdk/client-sso-oidc@3.666.0(@aws-sdk/client-sts@3.666.0))
      '@aws-sdk/credential-provider-web-identity': 3.664.0(@aws-sdk/client-sts@3.666.0)
      '@aws-sdk/types': 3.664.0
      '@smithy/credential-provider-imds': 3.2.4
      '@smithy/property-provider': 3.1.7
      '@smithy/shared-ini-file-loader': 3.1.8
      '@smithy/types': 3.5.0
      tslib: 2.7.0
    transitivePeerDependencies:
      - '@aws-sdk/client-sso-oidc'
      - aws-crt

  '@aws-sdk/credential-provider-node@3.666.0(@aws-sdk/client-sso-oidc@3.666.0(@aws-sdk/client-sts@3.666.0))(@aws-sdk/client-sts@3.666.0)':
    dependencies:
      '@aws-sdk/credential-provider-env': 3.664.0
      '@aws-sdk/credential-provider-http': 3.666.0
      '@aws-sdk/credential-provider-ini': 3.666.0(@aws-sdk/client-sso-oidc@3.666.0(@aws-sdk/client-sts@3.666.0))(@aws-sdk/client-sts@3.666.0)
      '@aws-sdk/credential-provider-process': 3.664.0
      '@aws-sdk/credential-provider-sso': 3.666.0(@aws-sdk/client-sso-oidc@3.666.0(@aws-sdk/client-sts@3.666.0))
      '@aws-sdk/credential-provider-web-identity': 3.664.0(@aws-sdk/client-sts@3.666.0)
      '@aws-sdk/types': 3.664.0
      '@smithy/credential-provider-imds': 3.2.4
      '@smithy/property-provider': 3.1.7
      '@smithy/shared-ini-file-loader': 3.1.8
      '@smithy/types': 3.5.0
      tslib: 2.7.0
    transitivePeerDependencies:
      - '@aws-sdk/client-sso-oidc'
      - '@aws-sdk/client-sts'
      - aws-crt

  '@aws-sdk/credential-provider-process@3.664.0':
    dependencies:
      '@aws-sdk/types': 3.664.0
      '@smithy/property-provider': 3.1.7
      '@smithy/shared-ini-file-loader': 3.1.8
      '@smithy/types': 3.5.0
      tslib: 2.7.0

  '@aws-sdk/credential-provider-sso@3.666.0(@aws-sdk/client-sso-oidc@3.666.0(@aws-sdk/client-sts@3.666.0))':
    dependencies:
      '@aws-sdk/client-sso': 3.666.0
      '@aws-sdk/token-providers': 3.664.0(@aws-sdk/client-sso-oidc@3.666.0(@aws-sdk/client-sts@3.666.0))
      '@aws-sdk/types': 3.664.0
      '@smithy/property-provider': 3.1.7
      '@smithy/shared-ini-file-loader': 3.1.8
      '@smithy/types': 3.5.0
      tslib: 2.7.0
    transitivePeerDependencies:
      - '@aws-sdk/client-sso-oidc'
      - aws-crt

  '@aws-sdk/credential-provider-web-identity@3.664.0(@aws-sdk/client-sts@3.666.0)':
    dependencies:
      '@aws-sdk/client-sts': 3.666.0
      '@aws-sdk/types': 3.664.0
      '@smithy/property-provider': 3.1.7
      '@smithy/types': 3.5.0
      tslib: 2.7.0

  '@aws-sdk/middleware-bucket-endpoint@3.664.0':
    dependencies:
      '@aws-sdk/types': 3.664.0
      '@aws-sdk/util-arn-parser': 3.568.0
      '@smithy/node-config-provider': 3.1.8
      '@smithy/protocol-http': 4.1.4
      '@smithy/types': 3.5.0
      '@smithy/util-config-provider': 3.0.0
      tslib: 2.7.0

  '@aws-sdk/middleware-expect-continue@3.664.0':
    dependencies:
      '@aws-sdk/types': 3.664.0
      '@smithy/protocol-http': 4.1.4
      '@smithy/types': 3.5.0
      tslib: 2.7.0

  '@aws-sdk/middleware-flexible-checksums@3.666.0':
    dependencies:
      '@aws-crypto/crc32': 5.2.0
      '@aws-crypto/crc32c': 5.2.0
      '@aws-sdk/core': 3.666.0
      '@aws-sdk/types': 3.664.0
      '@smithy/is-array-buffer': 3.0.0
      '@smithy/node-config-provider': 3.1.8
      '@smithy/protocol-http': 4.1.4
      '@smithy/types': 3.5.0
      '@smithy/util-middleware': 3.0.7
      '@smithy/util-utf8': 3.0.0
      tslib: 2.7.0

  '@aws-sdk/middleware-host-header@3.664.0':
    dependencies:
      '@aws-sdk/types': 3.664.0
      '@smithy/protocol-http': 4.1.4
      '@smithy/types': 3.5.0
      tslib: 2.7.0

  '@aws-sdk/middleware-location-constraint@3.664.0':
    dependencies:
      '@aws-sdk/types': 3.664.0
      '@smithy/types': 3.5.0
      tslib: 2.7.0

  '@aws-sdk/middleware-logger@3.664.0':
    dependencies:
      '@aws-sdk/types': 3.664.0
      '@smithy/types': 3.5.0
      tslib: 2.7.0

  '@aws-sdk/middleware-recursion-detection@3.664.0':
    dependencies:
      '@aws-sdk/types': 3.664.0
      '@smithy/protocol-http': 4.1.4
      '@smithy/types': 3.5.0
      tslib: 2.7.0

  '@aws-sdk/middleware-sdk-s3@3.666.0':
    dependencies:
      '@aws-sdk/core': 3.666.0
      '@aws-sdk/types': 3.664.0
      '@aws-sdk/util-arn-parser': 3.568.0
      '@smithy/core': 2.4.8
      '@smithy/node-config-provider': 3.1.8
      '@smithy/protocol-http': 4.1.4
      '@smithy/signature-v4': 4.2.0
      '@smithy/smithy-client': 3.4.0
      '@smithy/types': 3.5.0
      '@smithy/util-config-provider': 3.0.0
      '@smithy/util-middleware': 3.0.7
      '@smithy/util-stream': 3.1.9
      '@smithy/util-utf8': 3.0.0
      tslib: 2.7.0

  '@aws-sdk/middleware-ssec@3.664.0':
    dependencies:
      '@aws-sdk/types': 3.664.0
      '@smithy/types': 3.5.0
      tslib: 2.7.0

  '@aws-sdk/middleware-user-agent@3.666.0':
    dependencies:
      '@aws-sdk/core': 3.666.0
      '@aws-sdk/types': 3.664.0
      '@aws-sdk/util-endpoints': 3.664.0
      '@smithy/core': 2.4.8
      '@smithy/protocol-http': 4.1.4
      '@smithy/types': 3.5.0
      tslib: 2.7.0

  '@aws-sdk/region-config-resolver@3.664.0':
    dependencies:
      '@aws-sdk/types': 3.664.0
      '@smithy/node-config-provider': 3.1.8
      '@smithy/types': 3.5.0
      '@smithy/util-config-provider': 3.0.0
      '@smithy/util-middleware': 3.0.7
      tslib: 2.7.0

  '@aws-sdk/signature-v4-multi-region@3.666.0':
    dependencies:
      '@aws-sdk/middleware-sdk-s3': 3.666.0
      '@aws-sdk/types': 3.664.0
      '@smithy/protocol-http': 4.1.4
      '@smithy/signature-v4': 4.2.0
      '@smithy/types': 3.5.0
      tslib: 2.7.0

  '@aws-sdk/token-providers@3.664.0(@aws-sdk/client-sso-oidc@3.666.0(@aws-sdk/client-sts@3.666.0))':
    dependencies:
      '@aws-sdk/client-sso-oidc': 3.666.0(@aws-sdk/client-sts@3.666.0)
      '@aws-sdk/types': 3.664.0
      '@smithy/property-provider': 3.1.7
      '@smithy/shared-ini-file-loader': 3.1.8
      '@smithy/types': 3.5.0
      tslib: 2.7.0

  '@aws-sdk/types@3.664.0':
    dependencies:
      '@smithy/types': 3.5.0
      tslib: 2.7.0

  '@aws-sdk/util-arn-parser@3.568.0':
    dependencies:
      tslib: 2.7.0

  '@aws-sdk/util-endpoints@3.664.0':
    dependencies:
      '@aws-sdk/types': 3.664.0
      '@smithy/types': 3.5.0
      '@smithy/util-endpoints': 2.1.3
      tslib: 2.7.0

  '@aws-sdk/util-locate-window@3.568.0':
    dependencies:
      tslib: 2.7.0

  '@aws-sdk/util-user-agent-browser@3.664.0':
    dependencies:
      '@aws-sdk/types': 3.664.0
      '@smithy/types': 3.5.0
      bowser: 2.11.0
      tslib: 2.7.0

  '@aws-sdk/util-user-agent-node@3.666.0':
    dependencies:
      '@aws-sdk/middleware-user-agent': 3.666.0
      '@aws-sdk/types': 3.664.0
      '@smithy/node-config-provider': 3.1.8
      '@smithy/types': 3.5.0
      tslib: 2.7.0

  '@aws-sdk/xml-builder@3.662.0':
    dependencies:
      '@smithy/types': 3.5.0
      tslib: 2.7.0

  '@babel/code-frame@7.24.7':
    dependencies:
      '@babel/highlight': 7.24.7
      picocolors: 1.1.0

  '@babel/compat-data@7.25.4': {}

  '@babel/core@7.25.2':
    dependencies:
      '@ampproject/remapping': 2.3.0
      '@babel/code-frame': 7.24.7
      '@babel/generator': 7.25.6
      '@babel/helper-compilation-targets': 7.25.2
      '@babel/helper-module-transforms': 7.25.2(@babel/core@7.25.2)
      '@babel/helpers': 7.25.6
      '@babel/parser': 7.25.6
      '@babel/template': 7.25.0
      '@babel/traverse': 7.25.6
      '@babel/types': 7.25.6
      convert-source-map: 2.0.0
      debug: 4.3.7(supports-color@8.1.1)
      gensync: 1.0.0-beta.2
      json5: 2.2.3
      semver: 6.3.1
    transitivePeerDependencies:
      - supports-color

  '@babel/generator@7.25.6':
    dependencies:
      '@babel/types': 7.25.6
      '@jridgewell/gen-mapping': 0.3.5
      '@jridgewell/trace-mapping': 0.3.25
      jsesc: 2.5.2

  '@babel/helper-compilation-targets@7.25.2':
    dependencies:
      '@babel/compat-data': 7.25.4
      '@babel/helper-validator-option': 7.24.8
      browserslist: 4.23.3
      lru-cache: 5.1.1
      semver: 6.3.1

  '@babel/helper-module-imports@7.24.7':
    dependencies:
      '@babel/traverse': 7.25.6
      '@babel/types': 7.25.6
    transitivePeerDependencies:
      - supports-color

  '@babel/helper-module-transforms@7.25.2(@babel/core@7.25.2)':
    dependencies:
      '@babel/core': 7.25.2
      '@babel/helper-module-imports': 7.24.7
      '@babel/helper-simple-access': 7.24.7
      '@babel/helper-validator-identifier': 7.24.7
      '@babel/traverse': 7.25.6
    transitivePeerDependencies:
      - supports-color

  '@babel/helper-plugin-utils@7.24.8': {}

  '@babel/helper-simple-access@7.24.7':
    dependencies:
      '@babel/traverse': 7.25.6
      '@babel/types': 7.25.6
    transitivePeerDependencies:
      - supports-color

  '@babel/helper-string-parser@7.24.8': {}

  '@babel/helper-validator-identifier@7.24.7': {}

  '@babel/helper-validator-option@7.24.8': {}

  '@babel/helpers@7.25.6':
    dependencies:
      '@babel/template': 7.25.0
      '@babel/types': 7.25.6

  '@babel/highlight@7.24.7':
    dependencies:
      '@babel/helper-validator-identifier': 7.24.7
      chalk: 2.4.2
      js-tokens: 4.0.0
      picocolors: 1.1.0

  '@babel/parser@7.25.6':
    dependencies:
      '@babel/types': 7.25.6

  '@babel/plugin-syntax-async-generators@7.8.4(@babel/core@7.25.2)':
    dependencies:
      '@babel/core': 7.25.2
      '@babel/helper-plugin-utils': 7.24.8

  '@babel/plugin-syntax-bigint@7.8.3(@babel/core@7.25.2)':
    dependencies:
      '@babel/core': 7.25.2
      '@babel/helper-plugin-utils': 7.24.8

  '@babel/plugin-syntax-class-properties@7.12.13(@babel/core@7.25.2)':
    dependencies:
      '@babel/core': 7.25.2
      '@babel/helper-plugin-utils': 7.24.8

  '@babel/plugin-syntax-class-static-block@7.14.5(@babel/core@7.25.2)':
    dependencies:
      '@babel/core': 7.25.2
      '@babel/helper-plugin-utils': 7.24.8

  '@babel/plugin-syntax-import-attributes@7.25.6(@babel/core@7.25.2)':
    dependencies:
      '@babel/core': 7.25.2
      '@babel/helper-plugin-utils': 7.24.8

  '@babel/plugin-syntax-import-meta@7.10.4(@babel/core@7.25.2)':
    dependencies:
      '@babel/core': 7.25.2
      '@babel/helper-plugin-utils': 7.24.8

  '@babel/plugin-syntax-json-strings@7.8.3(@babel/core@7.25.2)':
    dependencies:
      '@babel/core': 7.25.2
      '@babel/helper-plugin-utils': 7.24.8

  '@babel/plugin-syntax-jsx@7.24.7(@babel/core@7.25.2)':
    dependencies:
      '@babel/core': 7.25.2
      '@babel/helper-plugin-utils': 7.24.8

  '@babel/plugin-syntax-logical-assignment-operators@7.10.4(@babel/core@7.25.2)':
    dependencies:
      '@babel/core': 7.25.2
      '@babel/helper-plugin-utils': 7.24.8

  '@babel/plugin-syntax-nullish-coalescing-operator@7.8.3(@babel/core@7.25.2)':
    dependencies:
      '@babel/core': 7.25.2
      '@babel/helper-plugin-utils': 7.24.8

  '@babel/plugin-syntax-numeric-separator@7.10.4(@babel/core@7.25.2)':
    dependencies:
      '@babel/core': 7.25.2
      '@babel/helper-plugin-utils': 7.24.8

  '@babel/plugin-syntax-object-rest-spread@7.8.3(@babel/core@7.25.2)':
    dependencies:
      '@babel/core': 7.25.2
      '@babel/helper-plugin-utils': 7.24.8

  '@babel/plugin-syntax-optional-catch-binding@7.8.3(@babel/core@7.25.2)':
    dependencies:
      '@babel/core': 7.25.2
      '@babel/helper-plugin-utils': 7.24.8

  '@babel/plugin-syntax-optional-chaining@7.8.3(@babel/core@7.25.2)':
    dependencies:
      '@babel/core': 7.25.2
      '@babel/helper-plugin-utils': 7.24.8

  '@babel/plugin-syntax-private-property-in-object@7.14.5(@babel/core@7.25.2)':
    dependencies:
      '@babel/core': 7.25.2
      '@babel/helper-plugin-utils': 7.24.8

  '@babel/plugin-syntax-top-level-await@7.14.5(@babel/core@7.25.2)':
    dependencies:
      '@babel/core': 7.25.2
      '@babel/helper-plugin-utils': 7.24.8

  '@babel/plugin-syntax-typescript@7.25.4(@babel/core@7.25.2)':
    dependencies:
      '@babel/core': 7.25.2
      '@babel/helper-plugin-utils': 7.24.8

  '@babel/runtime@7.25.6':
    dependencies:
      regenerator-runtime: 0.14.1

  '@babel/template@7.25.0':
    dependencies:
      '@babel/code-frame': 7.24.7
      '@babel/parser': 7.25.6
      '@babel/types': 7.25.6

  '@babel/traverse@7.25.6':
    dependencies:
      '@babel/code-frame': 7.24.7
      '@babel/generator': 7.25.6
      '@babel/parser': 7.25.6
      '@babel/template': 7.25.0
      '@babel/types': 7.25.6
      debug: 4.3.7(supports-color@8.1.1)
      globals: 11.12.0
    transitivePeerDependencies:
      - supports-color

  '@babel/types@7.25.6':
    dependencies:
      '@babel/helper-string-parser': 7.24.8
      '@babel/helper-validator-identifier': 7.24.7
      to-fast-properties: 2.0.0

  '@bcoe/v8-coverage@0.2.3': {}

  '@changesets/apply-release-plan@7.0.5':
    dependencies:
      '@changesets/config': 3.0.3
      '@changesets/get-version-range-type': 0.4.0
      '@changesets/git': 3.0.1
      '@changesets/should-skip-package': 0.1.1
      '@changesets/types': 6.0.0
      '@manypkg/get-packages': 1.1.3
      detect-indent: 6.1.0
      fs-extra: 7.0.1
      lodash.startcase: 4.4.0
      outdent: 0.5.0
      prettier: 2.8.8
      resolve-from: 5.0.0
      semver: 7.6.3

  '@changesets/assemble-release-plan@6.0.4':
    dependencies:
      '@changesets/errors': 0.2.0
      '@changesets/get-dependents-graph': 2.1.2
      '@changesets/should-skip-package': 0.1.1
      '@changesets/types': 6.0.0
      '@manypkg/get-packages': 1.1.3
      semver: 7.6.3

  '@changesets/changelog-git@0.2.0':
    dependencies:
      '@changesets/types': 6.0.0

  '@changesets/cli@2.27.9':
    dependencies:
      '@changesets/apply-release-plan': 7.0.5
      '@changesets/assemble-release-plan': 6.0.4
      '@changesets/changelog-git': 0.2.0
      '@changesets/config': 3.0.3
      '@changesets/errors': 0.2.0
      '@changesets/get-dependents-graph': 2.1.2
      '@changesets/get-release-plan': 4.0.4
      '@changesets/git': 3.0.1
      '@changesets/logger': 0.1.1
      '@changesets/pre': 2.0.1
      '@changesets/read': 0.6.1
      '@changesets/should-skip-package': 0.1.1
      '@changesets/types': 6.0.0
      '@changesets/write': 0.3.2
      '@manypkg/get-packages': 1.1.3
      ansi-colors: 4.1.3
      ci-info: 3.9.0
      enquirer: 2.4.1
      external-editor: 3.1.0
      fs-extra: 7.0.1
      mri: 1.2.0
      p-limit: 2.3.0
      package-manager-detector: 0.2.0
      picocolors: 1.1.0
      resolve-from: 5.0.0
      semver: 7.6.3
      spawndamnit: 2.0.0
      term-size: 2.2.1

  '@changesets/config@3.0.3':
    dependencies:
      '@changesets/errors': 0.2.0
      '@changesets/get-dependents-graph': 2.1.2
      '@changesets/logger': 0.1.1
      '@changesets/types': 6.0.0
      '@manypkg/get-packages': 1.1.3
      fs-extra: 7.0.1
      micromatch: 4.0.8

  '@changesets/errors@0.2.0':
    dependencies:
      extendable-error: 0.1.7

  '@changesets/get-dependents-graph@2.1.2':
    dependencies:
      '@changesets/types': 6.0.0
      '@manypkg/get-packages': 1.1.3
      picocolors: 1.1.0
      semver: 7.6.3

  '@changesets/get-release-plan@4.0.4':
    dependencies:
      '@changesets/assemble-release-plan': 6.0.4
      '@changesets/config': 3.0.3
      '@changesets/pre': 2.0.1
      '@changesets/read': 0.6.1
      '@changesets/types': 6.0.0
      '@manypkg/get-packages': 1.1.3

  '@changesets/get-version-range-type@0.4.0': {}

  '@changesets/git@3.0.1':
    dependencies:
      '@changesets/errors': 0.2.0
      '@manypkg/get-packages': 1.1.3
      is-subdir: 1.2.0
      micromatch: 4.0.8
      spawndamnit: 2.0.0

  '@changesets/logger@0.1.1':
    dependencies:
      picocolors: 1.1.0

  '@changesets/parse@0.4.0':
    dependencies:
      '@changesets/types': 6.0.0
      js-yaml: 3.14.1

  '@changesets/pre@2.0.1':
    dependencies:
      '@changesets/errors': 0.2.0
      '@changesets/types': 6.0.0
      '@manypkg/get-packages': 1.1.3
      fs-extra: 7.0.1

  '@changesets/read@0.6.1':
    dependencies:
      '@changesets/git': 3.0.1
      '@changesets/logger': 0.1.1
      '@changesets/parse': 0.4.0
      '@changesets/types': 6.0.0
      fs-extra: 7.0.1
      p-filter: 2.1.0
      picocolors: 1.1.0

  '@changesets/should-skip-package@0.1.1':
    dependencies:
      '@changesets/types': 6.0.0
      '@manypkg/get-packages': 1.1.3

  '@changesets/types@4.1.0': {}

  '@changesets/types@6.0.0': {}

  '@changesets/write@0.3.2':
    dependencies:
      '@changesets/types': 6.0.0
      fs-extra: 7.0.1
      human-id: 1.0.2
      prettier: 2.8.8

  '@colors/colors@1.6.0': {}

  '@cspotcode/source-map-support@0.8.1':
    dependencies:
      '@jridgewell/trace-mapping': 0.3.9

  '@dabh/diagnostics@2.0.3':
    dependencies:
      colorspace: 1.1.4
      enabled: 2.0.0
      kuler: 2.0.0

  '@esbuild/aix-ppc64@0.21.5':
    optional: true

  '@esbuild/aix-ppc64@0.23.1':
    optional: true

  '@esbuild/android-arm64@0.21.5':
    optional: true

  '@esbuild/android-arm64@0.23.1':
    optional: true

  '@esbuild/android-arm@0.21.5':
    optional: true

  '@esbuild/android-arm@0.23.1':
    optional: true

  '@esbuild/android-x64@0.21.5':
    optional: true

  '@esbuild/android-x64@0.23.1':
    optional: true

  '@esbuild/darwin-arm64@0.21.5':
    optional: true

  '@esbuild/darwin-arm64@0.23.1':
    optional: true

  '@esbuild/darwin-x64@0.21.5':
    optional: true

  '@esbuild/darwin-x64@0.23.1':
    optional: true

  '@esbuild/freebsd-arm64@0.21.5':
    optional: true

  '@esbuild/freebsd-arm64@0.23.1':
    optional: true

  '@esbuild/freebsd-x64@0.21.5':
    optional: true

  '@esbuild/freebsd-x64@0.23.1':
    optional: true

  '@esbuild/linux-arm64@0.21.5':
    optional: true

  '@esbuild/linux-arm64@0.23.1':
    optional: true

  '@esbuild/linux-arm@0.21.5':
    optional: true

  '@esbuild/linux-arm@0.23.1':
    optional: true

  '@esbuild/linux-ia32@0.21.5':
    optional: true

  '@esbuild/linux-ia32@0.23.1':
    optional: true

  '@esbuild/linux-loong64@0.21.5':
    optional: true

  '@esbuild/linux-loong64@0.23.1':
    optional: true

  '@esbuild/linux-mips64el@0.21.5':
    optional: true

  '@esbuild/linux-mips64el@0.23.1':
    optional: true

  '@esbuild/linux-ppc64@0.21.5':
    optional: true

  '@esbuild/linux-ppc64@0.23.1':
    optional: true

  '@esbuild/linux-riscv64@0.21.5':
    optional: true

  '@esbuild/linux-riscv64@0.23.1':
    optional: true

  '@esbuild/linux-s390x@0.21.5':
    optional: true

  '@esbuild/linux-s390x@0.23.1':
    optional: true

  '@esbuild/linux-x64@0.21.5':
    optional: true

  '@esbuild/linux-x64@0.23.1':
    optional: true

  '@esbuild/netbsd-x64@0.21.5':
    optional: true

  '@esbuild/netbsd-x64@0.23.1':
    optional: true

  '@esbuild/openbsd-arm64@0.23.1':
    optional: true

  '@esbuild/openbsd-x64@0.21.5':
    optional: true

  '@esbuild/openbsd-x64@0.23.1':
    optional: true

  '@esbuild/sunos-x64@0.21.5':
    optional: true

  '@esbuild/sunos-x64@0.23.1':
    optional: true

  '@esbuild/win32-arm64@0.21.5':
    optional: true

  '@esbuild/win32-arm64@0.23.1':
    optional: true

  '@esbuild/win32-ia32@0.21.5':
    optional: true

  '@esbuild/win32-ia32@0.23.1':
    optional: true

  '@esbuild/win32-x64@0.21.5':
    optional: true

  '@esbuild/win32-x64@0.23.1':
    optional: true

  '@eslint-community/eslint-utils@4.4.0(eslint@8.57.1)':
    dependencies:
      eslint: 8.57.1
      eslint-visitor-keys: 3.4.3

  '@eslint-community/regexpp@4.11.1': {}

  '@eslint/eslintrc@2.1.4':
    dependencies:
      ajv: 6.12.6
      debug: 4.3.7(supports-color@8.1.1)
      espree: 9.6.1
      globals: 13.24.0
      ignore: 5.3.2
      import-fresh: 3.3.0
      js-yaml: 4.1.0
      minimatch: 3.1.2
      strip-json-comments: 3.1.1
    transitivePeerDependencies:
      - supports-color

  '@eslint/js@8.57.1': {}

  '@faker-js/faker@8.4.1': {}

  '@grpc/grpc-js@1.12.0':
    dependencies:
      '@grpc/proto-loader': 0.7.13
      '@js-sdsl/ordered-map': 4.4.2

  '@grpc/proto-loader@0.7.13':
    dependencies:
      lodash.camelcase: 4.3.0
      long: 5.2.3
      protobufjs: 7.4.0
      yargs: 17.7.2

  '@humanwhocodes/config-array@0.13.0':
    dependencies:
      '@humanwhocodes/object-schema': 2.0.3
      debug: 4.3.7(supports-color@8.1.1)
      minimatch: 3.1.2
    transitivePeerDependencies:
      - supports-color

  '@humanwhocodes/module-importer@1.0.1': {}

  '@humanwhocodes/object-schema@2.0.3': {}

  '@inquirer/confirm@3.2.0':
    dependencies:
      '@inquirer/core': 9.2.1
      '@inquirer/type': 1.5.5

  '@inquirer/core@9.2.1':
    dependencies:
      '@inquirer/figures': 1.0.6
      '@inquirer/type': 2.0.0
      '@types/mute-stream': 0.0.4
      '@types/node': 22.5.5
      '@types/wrap-ansi': 3.0.0
      ansi-escapes: 4.3.2
      cli-width: 4.1.0
      mute-stream: 1.0.0
      signal-exit: 4.1.0
      strip-ansi: 6.0.1
      wrap-ansi: 6.2.0
      yoctocolors-cjs: 2.1.2

  '@inquirer/figures@1.0.6': {}

  '@inquirer/input@2.3.0':
    dependencies:
      '@inquirer/core': 9.2.1
      '@inquirer/type': 1.5.5

  '@inquirer/select@2.5.0':
    dependencies:
      '@inquirer/core': 9.2.1
      '@inquirer/figures': 1.0.6
      '@inquirer/type': 1.5.5
      ansi-escapes: 4.3.2
      yoctocolors-cjs: 2.1.2

  '@inquirer/type@1.5.5':
    dependencies:
      mute-stream: 1.0.0

  '@inquirer/type@2.0.0':
    dependencies:
      mute-stream: 1.0.0

  '@isaacs/cliui@8.0.2':
    dependencies:
      string-width: 5.1.2
      string-width-cjs: string-width@4.2.3
      strip-ansi: 7.1.0
      strip-ansi-cjs: strip-ansi@6.0.1
      wrap-ansi: 8.1.0
      wrap-ansi-cjs: wrap-ansi@7.0.0

  '@isaacs/fs-minipass@4.0.1':
    dependencies:
      minipass: 7.1.2

  '@istanbuljs/load-nyc-config@1.1.0':
    dependencies:
      camelcase: 5.3.1
      find-up: 4.1.0
      get-package-type: 0.1.0
      js-yaml: 3.14.1
      resolve-from: 5.0.0

  '@istanbuljs/schema@0.1.3': {}

  '@jest/console@29.7.0':
    dependencies:
      '@jest/types': 29.6.3
      '@types/node': 20.16.11
      chalk: 4.1.2
      jest-message-util: 29.7.0
      jest-util: 29.7.0
      slash: 3.0.0

  '@jest/core@29.7.0(ts-node@10.9.2(@types/node@20.16.11)(typescript@5.5.4))':
    dependencies:
      '@jest/console': 29.7.0
      '@jest/reporters': 29.7.0
      '@jest/test-result': 29.7.0
      '@jest/transform': 29.7.0
      '@jest/types': 29.6.3
      '@types/node': 20.16.11
      ansi-escapes: 4.3.2
      chalk: 4.1.2
      ci-info: 3.9.0
      exit: 0.1.2
      graceful-fs: 4.2.11
      jest-changed-files: 29.7.0
      jest-config: 29.7.0(@types/node@20.16.11)(ts-node@10.9.2(@types/node@20.16.11)(typescript@5.5.4))
      jest-haste-map: 29.7.0
      jest-message-util: 29.7.0
      jest-regex-util: 29.6.3
      jest-resolve: 29.7.0
      jest-resolve-dependencies: 29.7.0
      jest-runner: 29.7.0
      jest-runtime: 29.7.0
      jest-snapshot: 29.7.0
      jest-util: 29.7.0
      jest-validate: 29.7.0
      jest-watcher: 29.7.0
      micromatch: 4.0.8
      pretty-format: 29.7.0
      slash: 3.0.0
      strip-ansi: 6.0.1
    transitivePeerDependencies:
      - babel-plugin-macros
      - supports-color
      - ts-node

  '@jest/core@29.7.0(ts-node@10.9.2(@types/node@22.5.5)(typescript@5.5.4))':
    dependencies:
      '@jest/console': 29.7.0
      '@jest/reporters': 29.7.0
      '@jest/test-result': 29.7.0
      '@jest/transform': 29.7.0
      '@jest/types': 29.6.3
      '@types/node': 20.16.11
      ansi-escapes: 4.3.2
      chalk: 4.1.2
      ci-info: 3.9.0
      exit: 0.1.2
      graceful-fs: 4.2.11
      jest-changed-files: 29.7.0
      jest-config: 29.7.0(@types/node@20.16.11)(ts-node@10.9.2(@types/node@22.5.5)(typescript@5.5.4))
      jest-haste-map: 29.7.0
      jest-message-util: 29.7.0
      jest-regex-util: 29.6.3
      jest-resolve: 29.7.0
      jest-resolve-dependencies: 29.7.0
      jest-runner: 29.7.0
      jest-runtime: 29.7.0
      jest-snapshot: 29.7.0
      jest-util: 29.7.0
      jest-validate: 29.7.0
      jest-watcher: 29.7.0
      micromatch: 4.0.8
      pretty-format: 29.7.0
      slash: 3.0.0
      strip-ansi: 6.0.1
    transitivePeerDependencies:
      - babel-plugin-macros
      - supports-color
      - ts-node

  '@jest/environment@29.7.0':
    dependencies:
      '@jest/fake-timers': 29.7.0
      '@jest/types': 29.6.3
      '@types/node': 20.16.11
      jest-mock: 29.7.0

  '@jest/expect-utils@29.7.0':
    dependencies:
      jest-get-type: 29.6.3

  '@jest/expect@29.7.0':
    dependencies:
      expect: 29.7.0
      jest-snapshot: 29.7.0
    transitivePeerDependencies:
      - supports-color

  '@jest/fake-timers@29.7.0':
    dependencies:
      '@jest/types': 29.6.3
      '@sinonjs/fake-timers': 10.3.0
      '@types/node': 20.16.11
      jest-message-util: 29.7.0
      jest-mock: 29.7.0
      jest-util: 29.7.0

  '@jest/globals@29.7.0':
    dependencies:
      '@jest/environment': 29.7.0
      '@jest/expect': 29.7.0
      '@jest/types': 29.6.3
      jest-mock: 29.7.0
    transitivePeerDependencies:
      - supports-color

  '@jest/reporters@29.7.0':
    dependencies:
      '@bcoe/v8-coverage': 0.2.3
      '@jest/console': 29.7.0
      '@jest/test-result': 29.7.0
      '@jest/transform': 29.7.0
      '@jest/types': 29.6.3
      '@jridgewell/trace-mapping': 0.3.25
      '@types/node': 20.16.11
      chalk: 4.1.2
      collect-v8-coverage: 1.0.2
      exit: 0.1.2
      glob: 7.2.3
      graceful-fs: 4.2.11
      istanbul-lib-coverage: 3.2.2
      istanbul-lib-instrument: 6.0.3
      istanbul-lib-report: 3.0.1
      istanbul-lib-source-maps: 4.0.1
      istanbul-reports: 3.1.7
      jest-message-util: 29.7.0
      jest-util: 29.7.0
      jest-worker: 29.7.0
      slash: 3.0.0
      string-length: 4.0.2
      strip-ansi: 6.0.1
      v8-to-istanbul: 9.3.0
    transitivePeerDependencies:
      - supports-color

  '@jest/schemas@29.6.3':
    dependencies:
      '@sinclair/typebox': 0.27.8

  '@jest/source-map@29.6.3':
    dependencies:
      '@jridgewell/trace-mapping': 0.3.25
      callsites: 3.1.0
      graceful-fs: 4.2.11

  '@jest/test-result@29.7.0':
    dependencies:
      '@jest/console': 29.7.0
      '@jest/types': 29.6.3
      '@types/istanbul-lib-coverage': 2.0.6
      collect-v8-coverage: 1.0.2

  '@jest/test-sequencer@29.7.0':
    dependencies:
      '@jest/test-result': 29.7.0
      graceful-fs: 4.2.11
      jest-haste-map: 29.7.0
      slash: 3.0.0

  '@jest/transform@29.7.0':
    dependencies:
      '@babel/core': 7.25.2
      '@jest/types': 29.6.3
      '@jridgewell/trace-mapping': 0.3.25
      babel-plugin-istanbul: 6.1.1
      chalk: 4.1.2
      convert-source-map: 2.0.0
      fast-json-stable-stringify: 2.1.0
      graceful-fs: 4.2.11
      jest-haste-map: 29.7.0
      jest-regex-util: 29.6.3
      jest-util: 29.7.0
      micromatch: 4.0.8
      pirates: 4.0.6
      slash: 3.0.0
      write-file-atomic: 4.0.2
    transitivePeerDependencies:
      - supports-color

  '@jest/types@29.6.3':
    dependencies:
      '@jest/schemas': 29.6.3
      '@types/istanbul-lib-coverage': 2.0.6
      '@types/istanbul-reports': 3.0.4
      '@types/node': 20.16.11
      '@types/yargs': 17.0.33
      chalk: 4.1.2

  '@jitl/quickjs-ffi-types@0.31.0': {}

  '@jitl/quickjs-wasmfile-debug-asyncify@0.31.0':
    dependencies:
      '@jitl/quickjs-ffi-types': 0.31.0

  '@jitl/quickjs-wasmfile-debug-sync@0.31.0':
    dependencies:
      '@jitl/quickjs-ffi-types': 0.31.0

  '@jitl/quickjs-wasmfile-release-asyncify@0.31.0':
    dependencies:
      '@jitl/quickjs-ffi-types': 0.31.0

  '@jitl/quickjs-wasmfile-release-sync@0.31.0':
    dependencies:
      '@jitl/quickjs-ffi-types': 0.31.0

  '@jridgewell/gen-mapping@0.3.5':
    dependencies:
      '@jridgewell/set-array': 1.2.1
      '@jridgewell/sourcemap-codec': 1.5.0
      '@jridgewell/trace-mapping': 0.3.25

  '@jridgewell/resolve-uri@3.1.2': {}

  '@jridgewell/set-array@1.2.1': {}

  '@jridgewell/sourcemap-codec@1.5.0': {}

  '@jridgewell/trace-mapping@0.3.25':
    dependencies:
      '@jridgewell/resolve-uri': 3.1.2
      '@jridgewell/sourcemap-codec': 1.5.0

  '@jridgewell/trace-mapping@0.3.9':
    dependencies:
      '@jridgewell/resolve-uri': 3.1.2
      '@jridgewell/sourcemap-codec': 1.5.0

  '@js-sdsl/ordered-map@4.4.2': {}

  '@manypkg/find-root@1.1.0':
    dependencies:
      '@babel/runtime': 7.25.6
      '@types/node': 12.20.55
      find-up: 4.1.0
      fs-extra: 8.1.0

  '@manypkg/get-packages@1.1.3':
    dependencies:
      '@babel/runtime': 7.25.6
      '@changesets/types': 4.1.0
      '@manypkg/find-root': 1.1.0
      fs-extra: 8.1.0
      globby: 11.1.0
      read-yaml-file: 1.1.0

  '@mapbox/node-pre-gyp@1.0.11':
    dependencies:
      detect-libc: 2.0.3
      https-proxy-agent: 5.0.1
      make-dir: 3.1.0
      node-fetch: 2.7.0
      nopt: 5.0.0
      npmlog: 5.0.1
      rimraf: 3.0.2
      semver: 7.6.3
      tar: 6.2.1
    transitivePeerDependencies:
      - encoding
      - supports-color

  '@microsoft/api-extractor-model@7.29.6(@types/node@20.16.11)':
    dependencies:
      '@microsoft/tsdoc': 0.15.0
      '@microsoft/tsdoc-config': 0.17.0
      '@rushstack/node-core-library': 5.7.0(@types/node@20.16.11)
    transitivePeerDependencies:
      - '@types/node'

  '@microsoft/api-extractor-model@7.29.6(@types/node@22.5.5)':
    dependencies:
      '@microsoft/tsdoc': 0.15.0
      '@microsoft/tsdoc-config': 0.17.0
      '@rushstack/node-core-library': 5.7.0(@types/node@22.5.5)
    transitivePeerDependencies:
      - '@types/node'
    optional: true

  '@microsoft/api-extractor@7.47.7(@types/node@20.16.11)':
    dependencies:
      '@microsoft/api-extractor-model': 7.29.6(@types/node@20.16.11)
      '@microsoft/tsdoc': 0.15.0
      '@microsoft/tsdoc-config': 0.17.0
      '@rushstack/node-core-library': 5.7.0(@types/node@20.16.11)
      '@rushstack/rig-package': 0.5.3
      '@rushstack/terminal': 0.14.0(@types/node@20.16.11)
      '@rushstack/ts-command-line': 4.22.6(@types/node@20.16.11)
      lodash: 4.17.21
      minimatch: 3.0.8
      resolve: 1.22.8
      semver: 7.5.4
      source-map: 0.6.1
      typescript: 5.5.4
    transitivePeerDependencies:
      - '@types/node'

  '@microsoft/api-extractor@7.47.7(@types/node@22.5.5)':
    dependencies:
      '@microsoft/api-extractor-model': 7.29.6(@types/node@22.5.5)
      '@microsoft/tsdoc': 0.15.0
      '@microsoft/tsdoc-config': 0.17.0
      '@rushstack/node-core-library': 5.7.0(@types/node@22.5.5)
      '@rushstack/rig-package': 0.5.3
      '@rushstack/terminal': 0.14.0(@types/node@22.5.5)
      '@rushstack/ts-command-line': 4.22.6(@types/node@22.5.5)
      lodash: 4.17.21
      minimatch: 3.0.8
      resolve: 1.22.8
      semver: 7.5.4
      source-map: 0.6.1
      typescript: 5.5.4
    transitivePeerDependencies:
      - '@types/node'
    optional: true

  '@microsoft/tsdoc-config@0.17.0':
    dependencies:
      '@microsoft/tsdoc': 0.15.0
      ajv: 8.12.0
      jju: 1.4.0
      resolve: 1.22.8

  '@microsoft/tsdoc@0.15.0': {}

  '@milaboratories/pframes-node@1.6.0(@milaboratories/pl-model-common@lib+model+common)':
    dependencies:
      '@mapbox/node-pre-gyp': 1.0.11
      '@milaboratories/pl-model-common': link:lib/model/common
      '@milaboratories/pl-model-middle-layer': 1.4.5
    transitivePeerDependencies:
      - encoding
      - supports-color

  '@milaboratories/pl-model-common@1.3.14':
    dependencies:
      zod: 3.23.8

  '@milaboratories/pl-model-middle-layer@1.4.5':
    dependencies:
      '@milaboratories/pl-model-common': 1.3.14
      utility-types: 3.11.0
      zod: 3.23.8

  '@milaboratories/software-pframes-conv@1.6.0': {}

  '@milaboratories/software-small-binaries@1.12.0': {}

  '@milaboratories/tengo-tester@1.4.4': {}

  '@nodelib/fs.scandir@2.1.5':
    dependencies:
      '@nodelib/fs.stat': 2.0.5
      run-parallel: 1.2.0

  '@nodelib/fs.stat@2.0.5': {}

  '@nodelib/fs.walk@1.2.8':
    dependencies:
      '@nodelib/fs.scandir': 2.1.5
      fastq: 1.17.1

  '@oclif/core@4.0.27':
    dependencies:
      ansi-escapes: 4.3.2
      ansis: 3.3.2
      clean-stack: 3.0.1
      cli-spinners: 2.9.2
      debug: 4.3.7(supports-color@8.1.1)
      ejs: 3.1.10
      get-package-type: 0.1.0
      globby: 11.1.0
      indent-string: 4.0.0
      is-wsl: 3.1.0
      lilconfig: 3.1.2
      minimatch: 9.0.5
      semver: 7.6.3
      string-width: 4.2.3
      supports-color: 8.1.1
      widest-line: 3.1.0
      wordwrap: 1.0.0
      wrap-ansi: 7.0.0

  '@oclif/plugin-help@6.2.14':
    dependencies:
      '@oclif/core': 4.0.27

  '@oclif/plugin-not-found@3.2.21':
    dependencies:
      '@inquirer/confirm': 3.2.0
      '@oclif/core': 4.0.27
      ansis: 3.3.2
      fast-levenshtein: 3.0.0

  '@oclif/plugin-warn-if-update-available@3.1.16':
    dependencies:
      '@oclif/core': 4.0.27
      ansis: 3.3.2
      debug: 4.3.7(supports-color@8.1.1)
      http-call: 5.3.0
      lodash: 4.17.21
      registry-auth-token: 5.0.2
    transitivePeerDependencies:
      - supports-color

  '@one-ini/wasm@0.1.1': {}

  '@pkgjs/parseargs@0.11.0':
    optional: true

  '@pkgr/core@0.1.1': {}

  '@pnpm/config.env-replace@1.1.0': {}

  '@pnpm/network.ca-file@1.0.2':
    dependencies:
      graceful-fs: 4.2.10

  '@pnpm/npm-conf@2.3.1':
    dependencies:
      '@pnpm/config.env-replace': 1.1.0
      '@pnpm/network.ca-file': 1.0.2
      config-chain: 1.1.13

  '@protobuf-ts/grpc-transport@2.9.4(@grpc/grpc-js@1.12.0)':
    dependencies:
      '@grpc/grpc-js': 1.12.0
      '@protobuf-ts/runtime': 2.9.4
      '@protobuf-ts/runtime-rpc': 2.9.4

  '@protobuf-ts/plugin-framework@2.9.4':
    dependencies:
      '@protobuf-ts/runtime': 2.9.4
      typescript: 3.9.10

  '@protobuf-ts/plugin@2.9.4':
    dependencies:
      '@protobuf-ts/plugin-framework': 2.9.4
      '@protobuf-ts/protoc': 2.9.4
      '@protobuf-ts/runtime': 2.9.4
      '@protobuf-ts/runtime-rpc': 2.9.4
      typescript: 3.9.10

  '@protobuf-ts/protoc@2.9.4': {}

  '@protobuf-ts/runtime-rpc@2.9.4':
    dependencies:
      '@protobuf-ts/runtime': 2.9.4

  '@protobuf-ts/runtime@2.9.4': {}

  '@protobufjs/aspromise@1.1.2': {}

  '@protobufjs/base64@1.1.2': {}

  '@protobufjs/codegen@2.0.4': {}

  '@protobufjs/eventemitter@1.1.0': {}

  '@protobufjs/fetch@1.1.0':
    dependencies:
      '@protobufjs/aspromise': 1.1.2
      '@protobufjs/inquire': 1.1.0

  '@protobufjs/float@1.0.2': {}

  '@protobufjs/inquire@1.1.0': {}

  '@protobufjs/path@1.1.2': {}

  '@protobufjs/pool@1.1.0': {}

  '@protobufjs/utf8@1.1.0': {}

  '@rollup/plugin-node-resolve@15.3.0(rollup@4.21.3)':
    dependencies:
      '@rollup/pluginutils': 5.1.0(rollup@4.21.3)
      '@types/resolve': 1.20.2
      deepmerge: 4.3.1
      is-module: 1.0.0
      resolve: 1.22.8
    optionalDependencies:
      rollup: 4.21.3

  '@rollup/pluginutils@5.1.0(rollup@4.21.3)':
    dependencies:
      '@types/estree': 1.0.5
      estree-walker: 2.0.2
      picomatch: 2.3.1
    optionalDependencies:
      rollup: 4.21.3

  '@rollup/rollup-android-arm-eabi@4.21.3':
    optional: true

  '@rollup/rollup-android-arm64@4.21.3':
    optional: true

  '@rollup/rollup-darwin-arm64@4.21.3':
    optional: true

  '@rollup/rollup-darwin-x64@4.21.3':
    optional: true

  '@rollup/rollup-linux-arm-gnueabihf@4.21.3':
    optional: true

  '@rollup/rollup-linux-arm-musleabihf@4.21.3':
    optional: true

  '@rollup/rollup-linux-arm64-gnu@4.21.3':
    optional: true

  '@rollup/rollup-linux-arm64-musl@4.21.3':
    optional: true

  '@rollup/rollup-linux-powerpc64le-gnu@4.21.3':
    optional: true

  '@rollup/rollup-linux-riscv64-gnu@4.21.3':
    optional: true

  '@rollup/rollup-linux-s390x-gnu@4.21.3':
    optional: true

  '@rollup/rollup-linux-x64-gnu@4.21.3':
    optional: true

  '@rollup/rollup-linux-x64-musl@4.21.3':
    optional: true

  '@rollup/rollup-win32-arm64-msvc@4.21.3':
    optional: true

  '@rollup/rollup-win32-ia32-msvc@4.21.3':
    optional: true

  '@rollup/rollup-win32-x64-msvc@4.21.3':
    optional: true

  '@rushstack/node-core-library@5.7.0(@types/node@20.16.11)':
    dependencies:
      ajv: 8.13.0
      ajv-draft-04: 1.0.0(ajv@8.13.0)
      ajv-formats: 3.0.1(ajv@8.13.0)
      fs-extra: 7.0.1
      import-lazy: 4.0.0
      jju: 1.4.0
      resolve: 1.22.8
      semver: 7.5.4
    optionalDependencies:
      '@types/node': 20.16.11

  '@rushstack/node-core-library@5.7.0(@types/node@22.5.5)':
    dependencies:
      ajv: 8.13.0
      ajv-draft-04: 1.0.0(ajv@8.13.0)
      ajv-formats: 3.0.1(ajv@8.13.0)
      fs-extra: 7.0.1
      import-lazy: 4.0.0
      jju: 1.4.0
      resolve: 1.22.8
      semver: 7.5.4
    optionalDependencies:
      '@types/node': 22.5.5
    optional: true

  '@rushstack/rig-package@0.5.3':
    dependencies:
      resolve: 1.22.8
      strip-json-comments: 3.1.1

  '@rushstack/terminal@0.14.0(@types/node@20.16.11)':
    dependencies:
      '@rushstack/node-core-library': 5.7.0(@types/node@20.16.11)
      supports-color: 8.1.1
    optionalDependencies:
      '@types/node': 20.16.11

  '@rushstack/terminal@0.14.0(@types/node@22.5.5)':
    dependencies:
      '@rushstack/node-core-library': 5.7.0(@types/node@22.5.5)
      supports-color: 8.1.1
    optionalDependencies:
      '@types/node': 22.5.5
    optional: true

  '@rushstack/ts-command-line@4.22.6(@types/node@20.16.11)':
    dependencies:
      '@rushstack/terminal': 0.14.0(@types/node@20.16.11)
      '@types/argparse': 1.0.38
      argparse: 1.0.10
      string-argv: 0.3.2
    transitivePeerDependencies:
      - '@types/node'

  '@rushstack/ts-command-line@4.22.6(@types/node@22.5.5)':
    dependencies:
      '@rushstack/terminal': 0.14.0(@types/node@22.5.5)
      '@types/argparse': 1.0.38
      argparse: 1.0.10
      string-argv: 0.3.2
    transitivePeerDependencies:
      - '@types/node'
    optional: true

  '@sinclair/typebox@0.27.8': {}

  '@sindresorhus/is@5.6.0': {}

  '@sinonjs/commons@3.0.1':
    dependencies:
      type-detect: 4.0.8

  '@sinonjs/fake-timers@10.3.0':
    dependencies:
      '@sinonjs/commons': 3.0.1

  '@smithy/abort-controller@3.1.5':
    dependencies:
      '@smithy/types': 3.5.0
      tslib: 2.7.0

  '@smithy/chunked-blob-reader-native@3.0.0':
    dependencies:
      '@smithy/util-base64': 3.0.0
      tslib: 2.7.0

  '@smithy/chunked-blob-reader@3.0.0':
    dependencies:
      tslib: 2.7.0

  '@smithy/config-resolver@3.0.9':
    dependencies:
      '@smithy/node-config-provider': 3.1.8
      '@smithy/types': 3.5.0
      '@smithy/util-config-provider': 3.0.0
      '@smithy/util-middleware': 3.0.7
      tslib: 2.7.0

  '@smithy/core@2.4.8':
    dependencies:
      '@smithy/middleware-endpoint': 3.1.4
      '@smithy/middleware-retry': 3.0.23
      '@smithy/middleware-serde': 3.0.7
      '@smithy/protocol-http': 4.1.4
      '@smithy/smithy-client': 3.4.0
      '@smithy/types': 3.5.0
      '@smithy/util-body-length-browser': 3.0.0
      '@smithy/util-middleware': 3.0.7
      '@smithy/util-utf8': 3.0.0
      tslib: 2.7.0

  '@smithy/credential-provider-imds@3.2.4':
    dependencies:
      '@smithy/node-config-provider': 3.1.8
      '@smithy/property-provider': 3.1.7
      '@smithy/types': 3.5.0
      '@smithy/url-parser': 3.0.7
      tslib: 2.7.0

  '@smithy/eventstream-codec@3.1.6':
    dependencies:
      '@aws-crypto/crc32': 5.2.0
      '@smithy/types': 3.5.0
      '@smithy/util-hex-encoding': 3.0.0
      tslib: 2.7.0

  '@smithy/eventstream-serde-browser@3.0.10':
    dependencies:
      '@smithy/eventstream-serde-universal': 3.0.9
      '@smithy/types': 3.5.0
      tslib: 2.7.0

  '@smithy/eventstream-serde-config-resolver@3.0.7':
    dependencies:
      '@smithy/types': 3.5.0
      tslib: 2.7.0

  '@smithy/eventstream-serde-node@3.0.9':
    dependencies:
      '@smithy/eventstream-serde-universal': 3.0.9
      '@smithy/types': 3.5.0
      tslib: 2.7.0

  '@smithy/eventstream-serde-universal@3.0.9':
    dependencies:
      '@smithy/eventstream-codec': 3.1.6
      '@smithy/types': 3.5.0
      tslib: 2.7.0

  '@smithy/fetch-http-handler@3.2.9':
    dependencies:
      '@smithy/protocol-http': 4.1.4
      '@smithy/querystring-builder': 3.0.7
      '@smithy/types': 3.5.0
      '@smithy/util-base64': 3.0.0
      tslib: 2.7.0

  '@smithy/hash-blob-browser@3.1.6':
    dependencies:
      '@smithy/chunked-blob-reader': 3.0.0
      '@smithy/chunked-blob-reader-native': 3.0.0
      '@smithy/types': 3.5.0
      tslib: 2.7.0

  '@smithy/hash-node@3.0.7':
    dependencies:
      '@smithy/types': 3.5.0
      '@smithy/util-buffer-from': 3.0.0
      '@smithy/util-utf8': 3.0.0
      tslib: 2.7.0

  '@smithy/hash-stream-node@3.1.6':
    dependencies:
      '@smithy/types': 3.5.0
      '@smithy/util-utf8': 3.0.0
      tslib: 2.7.0

  '@smithy/invalid-dependency@3.0.7':
    dependencies:
      '@smithy/types': 3.5.0
      tslib: 2.7.0

  '@smithy/is-array-buffer@2.2.0':
    dependencies:
      tslib: 2.7.0

  '@smithy/is-array-buffer@3.0.0':
    dependencies:
      tslib: 2.7.0

  '@smithy/md5-js@3.0.7':
    dependencies:
      '@smithy/types': 3.5.0
      '@smithy/util-utf8': 3.0.0
      tslib: 2.7.0

  '@smithy/middleware-content-length@3.0.9':
    dependencies:
      '@smithy/protocol-http': 4.1.4
      '@smithy/types': 3.5.0
      tslib: 2.7.0

  '@smithy/middleware-endpoint@3.1.4':
    dependencies:
      '@smithy/middleware-serde': 3.0.7
      '@smithy/node-config-provider': 3.1.8
      '@smithy/shared-ini-file-loader': 3.1.8
      '@smithy/types': 3.5.0
      '@smithy/url-parser': 3.0.7
      '@smithy/util-middleware': 3.0.7
      tslib: 2.7.0

  '@smithy/middleware-retry@3.0.23':
    dependencies:
      '@smithy/node-config-provider': 3.1.8
      '@smithy/protocol-http': 4.1.4
      '@smithy/service-error-classification': 3.0.7
      '@smithy/smithy-client': 3.4.0
      '@smithy/types': 3.5.0
      '@smithy/util-middleware': 3.0.7
      '@smithy/util-retry': 3.0.7
      tslib: 2.7.0
      uuid: 9.0.1

  '@smithy/middleware-serde@3.0.7':
    dependencies:
      '@smithy/types': 3.5.0
      tslib: 2.7.0

  '@smithy/middleware-stack@3.0.7':
    dependencies:
      '@smithy/types': 3.5.0
      tslib: 2.7.0

  '@smithy/node-config-provider@3.1.8':
    dependencies:
      '@smithy/property-provider': 3.1.7
      '@smithy/shared-ini-file-loader': 3.1.8
      '@smithy/types': 3.5.0
      tslib: 2.7.0

  '@smithy/node-http-handler@3.2.4':
    dependencies:
      '@smithy/abort-controller': 3.1.5
      '@smithy/protocol-http': 4.1.4
      '@smithy/querystring-builder': 3.0.7
      '@smithy/types': 3.5.0
      tslib: 2.7.0

  '@smithy/property-provider@3.1.7':
    dependencies:
      '@smithy/types': 3.5.0
      tslib: 2.7.0

  '@smithy/protocol-http@4.1.4':
    dependencies:
      '@smithy/types': 3.5.0
      tslib: 2.7.0

  '@smithy/querystring-builder@3.0.7':
    dependencies:
      '@smithy/types': 3.5.0
      '@smithy/util-uri-escape': 3.0.0
      tslib: 2.7.0

  '@smithy/querystring-parser@3.0.7':
    dependencies:
      '@smithy/types': 3.5.0
      tslib: 2.7.0

  '@smithy/service-error-classification@3.0.7':
    dependencies:
      '@smithy/types': 3.5.0

  '@smithy/shared-ini-file-loader@3.1.8':
    dependencies:
      '@smithy/types': 3.5.0
      tslib: 2.7.0

  '@smithy/signature-v4@4.2.0':
    dependencies:
      '@smithy/is-array-buffer': 3.0.0
      '@smithy/protocol-http': 4.1.4
      '@smithy/types': 3.5.0
      '@smithy/util-hex-encoding': 3.0.0
      '@smithy/util-middleware': 3.0.7
      '@smithy/util-uri-escape': 3.0.0
      '@smithy/util-utf8': 3.0.0
      tslib: 2.7.0

  '@smithy/smithy-client@3.4.0':
    dependencies:
      '@smithy/middleware-endpoint': 3.1.4
      '@smithy/middleware-stack': 3.0.7
      '@smithy/protocol-http': 4.1.4
      '@smithy/types': 3.5.0
      '@smithy/util-stream': 3.1.9
      tslib: 2.7.0

  '@smithy/types@3.5.0':
    dependencies:
      tslib: 2.7.0

  '@smithy/url-parser@3.0.7':
    dependencies:
      '@smithy/querystring-parser': 3.0.7
      '@smithy/types': 3.5.0
      tslib: 2.7.0

  '@smithy/util-base64@3.0.0':
    dependencies:
      '@smithy/util-buffer-from': 3.0.0
      '@smithy/util-utf8': 3.0.0
      tslib: 2.7.0

  '@smithy/util-body-length-browser@3.0.0':
    dependencies:
      tslib: 2.7.0

  '@smithy/util-body-length-node@3.0.0':
    dependencies:
      tslib: 2.7.0

  '@smithy/util-buffer-from@2.2.0':
    dependencies:
      '@smithy/is-array-buffer': 2.2.0
      tslib: 2.7.0

  '@smithy/util-buffer-from@3.0.0':
    dependencies:
      '@smithy/is-array-buffer': 3.0.0
      tslib: 2.7.0

  '@smithy/util-config-provider@3.0.0':
    dependencies:
      tslib: 2.7.0

  '@smithy/util-defaults-mode-browser@3.0.23':
    dependencies:
      '@smithy/property-provider': 3.1.7
      '@smithy/smithy-client': 3.4.0
      '@smithy/types': 3.5.0
      bowser: 2.11.0
      tslib: 2.7.0

  '@smithy/util-defaults-mode-node@3.0.23':
    dependencies:
      '@smithy/config-resolver': 3.0.9
      '@smithy/credential-provider-imds': 3.2.4
      '@smithy/node-config-provider': 3.1.8
      '@smithy/property-provider': 3.1.7
      '@smithy/smithy-client': 3.4.0
      '@smithy/types': 3.5.0
      tslib: 2.7.0

  '@smithy/util-endpoints@2.1.3':
    dependencies:
      '@smithy/node-config-provider': 3.1.8
      '@smithy/types': 3.5.0
      tslib: 2.7.0

  '@smithy/util-hex-encoding@3.0.0':
    dependencies:
      tslib: 2.7.0

  '@smithy/util-middleware@3.0.7':
    dependencies:
      '@smithy/types': 3.5.0
      tslib: 2.7.0

  '@smithy/util-retry@3.0.7':
    dependencies:
      '@smithy/service-error-classification': 3.0.7
      '@smithy/types': 3.5.0
      tslib: 2.7.0

  '@smithy/util-stream@3.1.9':
    dependencies:
      '@smithy/fetch-http-handler': 3.2.9
      '@smithy/node-http-handler': 3.2.4
      '@smithy/types': 3.5.0
      '@smithy/util-base64': 3.0.0
      '@smithy/util-buffer-from': 3.0.0
      '@smithy/util-hex-encoding': 3.0.0
      '@smithy/util-utf8': 3.0.0
      tslib: 2.7.0

  '@smithy/util-uri-escape@3.0.0':
    dependencies:
      tslib: 2.7.0

  '@smithy/util-utf8@2.3.0':
    dependencies:
      '@smithy/util-buffer-from': 2.2.0
      tslib: 2.7.0

  '@smithy/util-utf8@3.0.0':
    dependencies:
      '@smithy/util-buffer-from': 3.0.0
      tslib: 2.7.0

  '@smithy/util-waiter@3.1.6':
    dependencies:
      '@smithy/abort-controller': 3.1.5
      '@smithy/types': 3.5.0
      tslib: 2.7.0

  '@szmarczak/http-timer@5.0.1':
    dependencies:
      defer-to-connect: 2.0.1

  '@tsconfig/node10@1.0.11': {}

  '@tsconfig/node12@1.0.11': {}

  '@tsconfig/node14@1.0.3': {}

  '@tsconfig/node16@1.0.4': {}

  '@types/argparse@1.0.38': {}

  '@types/babel__core@7.20.5':
    dependencies:
      '@babel/parser': 7.25.6
      '@babel/types': 7.25.6
      '@types/babel__generator': 7.6.8
      '@types/babel__template': 7.4.4
      '@types/babel__traverse': 7.20.6

  '@types/babel__generator@7.6.8':
    dependencies:
      '@babel/types': 7.25.6

  '@types/babel__template@7.4.4':
    dependencies:
      '@babel/parser': 7.25.6
      '@babel/types': 7.25.6

  '@types/babel__traverse@7.20.6':
    dependencies:
      '@babel/types': 7.25.6

  '@types/decompress@4.2.7':
    dependencies:
      '@types/node': 20.16.11

  '@types/estree@1.0.5': {}

  '@types/graceful-fs@4.1.9':
    dependencies:
      '@types/node': 20.16.11

  '@types/http-cache-semantics@4.0.4': {}

  '@types/http-proxy@1.17.15':
    dependencies:
      '@types/node': 20.16.11

  '@types/istanbul-lib-coverage@2.0.6': {}

  '@types/istanbul-lib-report@3.0.3':
    dependencies:
      '@types/istanbul-lib-coverage': 2.0.6

  '@types/istanbul-reports@3.0.4':
    dependencies:
      '@types/istanbul-lib-report': 3.0.3

  '@types/jest@29.5.13':
    dependencies:
      expect: 29.7.0
      pretty-format: 29.7.0

  '@types/lodash@4.17.10': {}

  '@types/mime-types@2.1.4': {}

  '@types/mute-stream@0.0.4':
    dependencies:
      '@types/node': 20.16.11

  '@types/node@12.20.55': {}

  '@types/node@20.16.11':
    dependencies:
      undici-types: 6.19.8

  '@types/node@22.5.5':
    dependencies:
      undici-types: 6.19.8

  '@types/readline-sync@1.4.8': {}

  '@types/resolve@1.20.2': {}

  '@types/semver@7.5.8': {}

  '@types/stack-utils@2.0.3': {}

  '@types/tar-fs@2.0.4':
    dependencies:
      '@types/node': 20.16.11
      '@types/tar-stream': 3.1.3

  '@types/tar-stream@3.1.3':
    dependencies:
      '@types/node': 20.16.11

  '@types/triple-beam@1.3.5': {}

  '@types/web-bluetooth@0.0.20': {}

  '@types/wrap-ansi@3.0.0': {}

  '@types/yargs-parser@21.0.3': {}

  '@types/yargs@17.0.33':
    dependencies:
      '@types/yargs-parser': 21.0.3

  '@typescript-eslint/eslint-plugin@7.18.0(@typescript-eslint/parser@7.18.0(eslint@8.57.1)(typescript@5.5.4))(eslint@8.57.1)(typescript@5.5.4)':
    dependencies:
      '@eslint-community/regexpp': 4.11.1
      '@typescript-eslint/parser': 7.18.0(eslint@8.57.1)(typescript@5.5.4)
      '@typescript-eslint/scope-manager': 7.18.0
      '@typescript-eslint/type-utils': 7.18.0(eslint@8.57.1)(typescript@5.5.4)
      '@typescript-eslint/utils': 7.18.0(eslint@8.57.1)(typescript@5.5.4)
      '@typescript-eslint/visitor-keys': 7.18.0
      eslint: 8.57.1
      graphemer: 1.4.0
      ignore: 5.3.2
      natural-compare: 1.4.0
      ts-api-utils: 1.3.0(typescript@5.5.4)
    optionalDependencies:
      typescript: 5.5.4
    transitivePeerDependencies:
      - supports-color

  '@typescript-eslint/parser@7.18.0(eslint@8.57.1)(typescript@5.5.4)':
    dependencies:
      '@typescript-eslint/scope-manager': 7.18.0
      '@typescript-eslint/types': 7.18.0
      '@typescript-eslint/typescript-estree': 7.18.0(typescript@5.5.4)
      '@typescript-eslint/visitor-keys': 7.18.0
      debug: 4.3.7(supports-color@8.1.1)
      eslint: 8.57.1
    optionalDependencies:
      typescript: 5.5.4
    transitivePeerDependencies:
      - supports-color

  '@typescript-eslint/scope-manager@7.18.0':
    dependencies:
      '@typescript-eslint/types': 7.18.0
      '@typescript-eslint/visitor-keys': 7.18.0

  '@typescript-eslint/type-utils@7.18.0(eslint@8.57.1)(typescript@5.5.4)':
    dependencies:
      '@typescript-eslint/typescript-estree': 7.18.0(typescript@5.5.4)
      '@typescript-eslint/utils': 7.18.0(eslint@8.57.1)(typescript@5.5.4)
      debug: 4.3.7(supports-color@8.1.1)
      eslint: 8.57.1
      ts-api-utils: 1.3.0(typescript@5.5.4)
    optionalDependencies:
      typescript: 5.5.4
    transitivePeerDependencies:
      - supports-color

  '@typescript-eslint/types@7.18.0': {}

  '@typescript-eslint/typescript-estree@7.18.0(typescript@5.5.4)':
    dependencies:
      '@typescript-eslint/types': 7.18.0
      '@typescript-eslint/visitor-keys': 7.18.0
      debug: 4.3.7(supports-color@8.1.1)
      globby: 11.1.0
      is-glob: 4.0.3
      minimatch: 9.0.5
      semver: 7.6.3
      ts-api-utils: 1.3.0(typescript@5.5.4)
    optionalDependencies:
      typescript: 5.5.4
    transitivePeerDependencies:
      - supports-color

  '@typescript-eslint/utils@7.18.0(eslint@8.57.1)(typescript@5.5.4)':
    dependencies:
      '@eslint-community/eslint-utils': 4.4.0(eslint@8.57.1)
      '@typescript-eslint/scope-manager': 7.18.0
      '@typescript-eslint/types': 7.18.0
      '@typescript-eslint/typescript-estree': 7.18.0(typescript@5.5.4)
      eslint: 8.57.1
    transitivePeerDependencies:
      - supports-color
      - typescript

  '@typescript-eslint/visitor-keys@7.18.0':
    dependencies:
      '@typescript-eslint/types': 7.18.0
      eslint-visitor-keys: 3.4.3

  '@ungap/structured-clone@1.2.0': {}

  '@vitejs/plugin-vue@5.1.4(vite@5.4.8(@types/node@20.16.11)(sass@1.77.8))(vue@3.5.11(typescript@5.5.4))':
    dependencies:
      vite: 5.4.8(@types/node@20.16.11)(sass@1.77.8)
      vue: 3.5.11(typescript@5.5.4)

  '@vitejs/plugin-vue@5.1.4(vite@5.4.8(@types/node@22.5.5)(sass@1.77.8))(vue@3.5.11(typescript@5.5.4))':
    dependencies:
      vite: 5.4.8(@types/node@22.5.5)(sass@1.77.8)
      vue: 3.5.11(typescript@5.5.4)

  '@vitest/expect@2.1.2':
    dependencies:
      '@vitest/spy': 2.1.2
      '@vitest/utils': 2.1.2
      chai: 5.1.1
      tinyrainbow: 1.2.0

  '@vitest/mocker@2.1.2(@vitest/spy@2.1.2)(vite@5.4.8(@types/node@20.16.11)(sass@1.77.8))':
    dependencies:
      '@vitest/spy': 2.1.2
      estree-walker: 3.0.3
      magic-string: 0.30.11
    optionalDependencies:
      vite: 5.4.8(@types/node@20.16.11)(sass@1.77.8)

  '@vitest/mocker@2.1.2(@vitest/spy@2.1.2)(vite@5.4.8(@types/node@22.5.5)(sass@1.77.8))':
    dependencies:
      '@vitest/spy': 2.1.2
      estree-walker: 3.0.3
      magic-string: 0.30.11
    optionalDependencies:
      vite: 5.4.8(@types/node@22.5.5)(sass@1.77.8)

  '@vitest/pretty-format@2.1.2':
    dependencies:
      tinyrainbow: 1.2.0

  '@vitest/runner@2.1.2':
    dependencies:
      '@vitest/utils': 2.1.2
      pathe: 1.1.2

  '@vitest/snapshot@2.1.2':
    dependencies:
      '@vitest/pretty-format': 2.1.2
      magic-string: 0.30.11
      pathe: 1.1.2

  '@vitest/spy@2.1.2':
    dependencies:
      tinyspy: 3.0.2

  '@vitest/utils@2.1.2':
    dependencies:
      '@vitest/pretty-format': 2.1.2
      loupe: 3.1.1
      tinyrainbow: 1.2.0

  '@volar/language-core@2.4.5':
    dependencies:
      '@volar/source-map': 2.4.5

  '@volar/source-map@2.4.5': {}

  '@volar/typescript@2.4.5':
    dependencies:
      '@volar/language-core': 2.4.5
      path-browserify: 1.0.1
      vscode-uri: 3.0.8

  '@vue/compiler-core@3.5.11':
    dependencies:
      '@babel/parser': 7.25.6
      '@vue/shared': 3.5.11
      entities: 4.5.0
      estree-walker: 2.0.2
      source-map-js: 1.2.1

  '@vue/compiler-core@3.5.9':
    dependencies:
      '@babel/parser': 7.25.6
      '@vue/shared': 3.5.9
      entities: 4.5.0
      estree-walker: 2.0.2
      source-map-js: 1.2.1

  '@vue/compiler-dom@3.5.11':
    dependencies:
      '@vue/compiler-core': 3.5.11
      '@vue/shared': 3.5.11

  '@vue/compiler-dom@3.5.9':
    dependencies:
      '@vue/compiler-core': 3.5.9
      '@vue/shared': 3.5.9

  '@vue/compiler-sfc@3.5.11':
    dependencies:
      '@babel/parser': 7.25.6
      '@vue/compiler-core': 3.5.11
      '@vue/compiler-dom': 3.5.11
      '@vue/compiler-ssr': 3.5.11
      '@vue/shared': 3.5.11
      estree-walker: 2.0.2
      magic-string: 0.30.11
      postcss: 8.4.47
      source-map-js: 1.2.1

  '@vue/compiler-ssr@3.5.11':
    dependencies:
      '@vue/compiler-dom': 3.5.11
      '@vue/shared': 3.5.11

  '@vue/compiler-vue2@2.7.16':
    dependencies:
      de-indent: 1.0.2
      he: 1.2.0

  '@vue/devtools-api@6.6.4': {}

  '@vue/language-core@2.1.6(typescript@5.5.4)':
    dependencies:
      '@volar/language-core': 2.4.5
      '@vue/compiler-dom': 3.5.9
      '@vue/compiler-vue2': 2.7.16
      '@vue/shared': 3.5.9
      computeds: 0.0.1
      minimatch: 9.0.5
      muggle-string: 0.4.1
      path-browserify: 1.0.1
    optionalDependencies:
      typescript: 5.5.4

  '@vue/reactivity@3.5.11':
    dependencies:
      '@vue/shared': 3.5.11

  '@vue/runtime-core@3.5.11':
    dependencies:
      '@vue/reactivity': 3.5.11
      '@vue/shared': 3.5.11

  '@vue/runtime-dom@3.5.11':
    dependencies:
      '@vue/reactivity': 3.5.11
      '@vue/runtime-core': 3.5.11
      '@vue/shared': 3.5.11
      csstype: 3.1.3

  '@vue/server-renderer@3.5.11(vue@3.5.11(typescript@5.5.4))':
    dependencies:
      '@vue/compiler-ssr': 3.5.11
      '@vue/shared': 3.5.11
      vue: 3.5.11(typescript@5.5.4)

  '@vue/shared@3.5.11': {}

  '@vue/shared@3.5.9': {}

  '@vue/test-utils@2.4.6':
    dependencies:
      js-beautify: 1.15.1
      vue-component-type-helpers: 2.1.6

  '@vueuse/core@11.1.0(vue@3.5.11(typescript@5.5.4))':
    dependencies:
      '@types/web-bluetooth': 0.0.20
      '@vueuse/metadata': 11.1.0
      '@vueuse/shared': 11.1.0(vue@3.5.11(typescript@5.5.4))
      vue-demi: 0.14.10(vue@3.5.11(typescript@5.5.4))
    transitivePeerDependencies:
      - '@vue/composition-api'
      - vue

  '@vueuse/metadata@11.1.0': {}

  '@vueuse/shared@11.1.0(vue@3.5.11(typescript@5.5.4))':
    dependencies:
      vue-demi: 0.14.10(vue@3.5.11(typescript@5.5.4))
    transitivePeerDependencies:
      - '@vue/composition-api'
      - vue

  abbrev@1.1.1: {}

  abbrev@2.0.0: {}

  acorn-jsx@5.3.2(acorn@8.12.1):
    dependencies:
      acorn: 8.12.1

  acorn-walk@8.3.4:
    dependencies:
      acorn: 8.12.1

  acorn@8.12.1: {}

  ag-charts-types@10.2.0: {}

  agent-base@6.0.2:
    dependencies:
      debug: 4.3.7(supports-color@8.1.1)
    transitivePeerDependencies:
      - supports-color

  agent-base@7.1.1:
    dependencies:
      debug: 4.3.7(supports-color@8.1.1)
    transitivePeerDependencies:
      - supports-color

  ajv-draft-04@1.0.0(ajv@8.13.0):
    optionalDependencies:
      ajv: 8.13.0

  ajv-formats@3.0.1(ajv@8.13.0):
    optionalDependencies:
      ajv: 8.13.0

  ajv@6.12.6:
    dependencies:
      fast-deep-equal: 3.1.3
      fast-json-stable-stringify: 2.1.0
      json-schema-traverse: 0.4.1
      uri-js: 4.4.1

  ajv@8.12.0:
    dependencies:
      fast-deep-equal: 3.1.3
      json-schema-traverse: 1.0.0
      require-from-string: 2.0.2
      uri-js: 4.4.1

  ajv@8.13.0:
    dependencies:
      fast-deep-equal: 3.1.3
      json-schema-traverse: 1.0.0
      require-from-string: 2.0.2
      uri-js: 4.4.1

  ansi-colors@4.1.3: {}

  ansi-escapes@4.3.2:
    dependencies:
      type-fest: 0.21.3

  ansi-regex@5.0.1: {}

  ansi-regex@6.1.0: {}

  ansi-styles@3.2.1:
    dependencies:
      color-convert: 1.9.3

  ansi-styles@4.3.0:
    dependencies:
      color-convert: 2.0.1

  ansi-styles@5.2.0: {}

  ansi-styles@6.2.1: {}

  ansis@3.3.2: {}

  any-promise@1.3.0: {}

  anymatch@3.1.3:
    dependencies:
      normalize-path: 3.0.0
      picomatch: 2.3.1

  aproba@2.0.0: {}

  are-we-there-yet@2.0.0:
    dependencies:
      delegates: 1.0.0
      readable-stream: 3.6.2

  arg@4.1.3: {}

  argparse@1.0.10:
    dependencies:
      sprintf-js: 1.0.3

  argparse@2.0.1: {}

  array-union@2.1.0: {}

  assertion-error@2.0.1: {}

  async-retry@1.3.3:
    dependencies:
      retry: 0.13.1

  async@3.2.6: {}

  asynckit@0.4.0: {}

  b4a@1.6.6: {}

  babel-jest@29.7.0(@babel/core@7.25.2):
    dependencies:
      '@babel/core': 7.25.2
      '@jest/transform': 29.7.0
      '@types/babel__core': 7.20.5
      babel-plugin-istanbul: 6.1.1
      babel-preset-jest: 29.6.3(@babel/core@7.25.2)
      chalk: 4.1.2
      graceful-fs: 4.2.11
      slash: 3.0.0
    transitivePeerDependencies:
      - supports-color

  babel-plugin-istanbul@6.1.1:
    dependencies:
      '@babel/helper-plugin-utils': 7.24.8
      '@istanbuljs/load-nyc-config': 1.1.0
      '@istanbuljs/schema': 0.1.3
      istanbul-lib-instrument: 5.2.1
      test-exclude: 6.0.0
    transitivePeerDependencies:
      - supports-color

  babel-plugin-jest-hoist@29.6.3:
    dependencies:
      '@babel/template': 7.25.0
      '@babel/types': 7.25.6
      '@types/babel__core': 7.20.5
      '@types/babel__traverse': 7.20.6

  babel-preset-current-node-syntax@1.1.0(@babel/core@7.25.2):
    dependencies:
      '@babel/core': 7.25.2
      '@babel/plugin-syntax-async-generators': 7.8.4(@babel/core@7.25.2)
      '@babel/plugin-syntax-bigint': 7.8.3(@babel/core@7.25.2)
      '@babel/plugin-syntax-class-properties': 7.12.13(@babel/core@7.25.2)
      '@babel/plugin-syntax-class-static-block': 7.14.5(@babel/core@7.25.2)
      '@babel/plugin-syntax-import-attributes': 7.25.6(@babel/core@7.25.2)
      '@babel/plugin-syntax-import-meta': 7.10.4(@babel/core@7.25.2)
      '@babel/plugin-syntax-json-strings': 7.8.3(@babel/core@7.25.2)
      '@babel/plugin-syntax-logical-assignment-operators': 7.10.4(@babel/core@7.25.2)
      '@babel/plugin-syntax-nullish-coalescing-operator': 7.8.3(@babel/core@7.25.2)
      '@babel/plugin-syntax-numeric-separator': 7.10.4(@babel/core@7.25.2)
      '@babel/plugin-syntax-object-rest-spread': 7.8.3(@babel/core@7.25.2)
      '@babel/plugin-syntax-optional-catch-binding': 7.8.3(@babel/core@7.25.2)
      '@babel/plugin-syntax-optional-chaining': 7.8.3(@babel/core@7.25.2)
      '@babel/plugin-syntax-private-property-in-object': 7.14.5(@babel/core@7.25.2)
      '@babel/plugin-syntax-top-level-await': 7.14.5(@babel/core@7.25.2)

  babel-preset-jest@29.6.3(@babel/core@7.25.2):
    dependencies:
      '@babel/core': 7.25.2
      babel-plugin-jest-hoist: 29.6.3
      babel-preset-current-node-syntax: 1.1.0(@babel/core@7.25.2)

  balanced-match@1.0.2: {}

  bare-events@2.4.2:
    optional: true

  bare-fs@2.3.5:
    dependencies:
      bare-events: 2.4.2
      bare-path: 2.1.3
      bare-stream: 2.3.0
    optional: true

  bare-os@2.4.4:
    optional: true

  bare-path@2.1.3:
    dependencies:
      bare-os: 2.4.4
    optional: true

  bare-stream@2.3.0:
    dependencies:
      b4a: 1.6.6
      streamx: 2.20.1
    optional: true

  base64-js@1.5.1: {}

  better-path-resolve@1.0.0:
    dependencies:
      is-windows: 1.0.2

  binary-extensions@2.3.0: {}

  bl@1.2.3:
    dependencies:
      readable-stream: 2.3.8
      safe-buffer: 5.2.1

  boolbase@1.0.0: {}

  bowser@2.11.0: {}

  brace-expansion@1.1.11:
    dependencies:
      balanced-match: 1.0.2
      concat-map: 0.0.1

  brace-expansion@2.0.1:
    dependencies:
      balanced-match: 1.0.2

  braces@3.0.3:
    dependencies:
      fill-range: 7.1.1

  browserslist@4.23.3:
    dependencies:
      caniuse-lite: 1.0.30001660
      electron-to-chromium: 1.5.24
      node-releases: 2.0.18
      update-browserslist-db: 1.1.0(browserslist@4.23.3)

  bs-logger@0.2.6:
    dependencies:
      fast-json-stable-stringify: 2.1.0

  bser@2.1.1:
    dependencies:
      node-int64: 0.4.0

  buffer-alloc-unsafe@1.1.0: {}

  buffer-alloc@1.2.0:
    dependencies:
      buffer-alloc-unsafe: 1.1.0
      buffer-fill: 1.0.0

  buffer-crc32@0.2.13: {}

  buffer-fill@1.0.0: {}

  buffer-from@1.1.2: {}

  buffer@5.7.1:
    dependencies:
      base64-js: 1.5.1
      ieee754: 1.2.1

  bundle-require@5.0.0(esbuild@0.23.1):
    dependencies:
      esbuild: 0.23.1
      load-tsconfig: 0.2.5

  cac@6.7.14: {}

  cacheable-lookup@6.1.0: {}

  cacheable-lookup@7.0.0: {}

  cacheable-request@10.2.14:
    dependencies:
      '@types/http-cache-semantics': 4.0.4
      get-stream: 6.0.1
      http-cache-semantics: 4.1.1
      keyv: 4.5.4
      mimic-response: 4.0.0
      normalize-url: 8.0.1
      responselike: 3.0.0

  callsites@3.1.0: {}

  camel-case@4.1.2:
    dependencies:
      pascal-case: 3.1.2
      tslib: 2.7.0

  camelcase@5.3.1: {}

  camelcase@6.3.0: {}

  caniuse-lite@1.0.30001660: {}

  canonicalize@2.0.0: {}

  capital-case@1.0.4:
    dependencies:
      no-case: 3.0.4
      tslib: 2.7.0
      upper-case-first: 2.0.2

  chai@5.1.1:
    dependencies:
      assertion-error: 2.0.1
      check-error: 2.1.1
      deep-eql: 5.0.2
      loupe: 3.1.1
      pathval: 2.0.0

  chalk@2.4.2:
    dependencies:
      ansi-styles: 3.2.1
      escape-string-regexp: 1.0.5
      supports-color: 5.5.0

  chalk@4.1.2:
    dependencies:
      ansi-styles: 4.3.0
      supports-color: 7.2.0

  change-case@4.1.2:
    dependencies:
      camel-case: 4.1.2
      capital-case: 1.0.4
      constant-case: 3.0.4
      dot-case: 3.0.4
      header-case: 2.0.4
      no-case: 3.0.4
      param-case: 3.0.4
      pascal-case: 3.1.2
      path-case: 3.0.4
      sentence-case: 3.0.4
      snake-case: 3.0.4
      tslib: 2.7.0

  char-regex@1.0.2: {}

  chardet@0.7.0: {}

  check-error@2.1.1: {}

  chokidar@3.6.0:
    dependencies:
      anymatch: 3.1.3
      braces: 3.0.3
      glob-parent: 5.1.2
      is-binary-path: 2.1.0
      is-glob: 4.0.3
      normalize-path: 3.0.0
      readdirp: 3.6.0
    optionalDependencies:
      fsevents: 2.3.3

  chownr@2.0.0: {}

  chownr@3.0.0: {}

  ci-info@3.9.0: {}

  cjs-module-lexer@1.4.1: {}

  clean-stack@3.0.1:
    dependencies:
      escape-string-regexp: 4.0.0

  cli-spinners@2.9.2: {}

  cli-width@4.1.0: {}

  cliui@8.0.1:
    dependencies:
      string-width: 4.2.3
      strip-ansi: 6.0.1
      wrap-ansi: 7.0.0

  co@4.6.0: {}

  collect-v8-coverage@1.0.2: {}

  color-convert@1.9.3:
    dependencies:
      color-name: 1.1.3

  color-convert@2.0.1:
    dependencies:
      color-name: 1.1.4

  color-name@1.1.3: {}

  color-name@1.1.4: {}

  color-string@1.9.1:
    dependencies:
      color-name: 1.1.4
      simple-swizzle: 0.2.2

  color-support@1.1.3: {}

  color@3.2.1:
    dependencies:
      color-convert: 1.9.3
      color-string: 1.9.1

  colorspace@1.1.4:
    dependencies:
      color: 3.2.1
      text-hex: 1.0.0

  combined-stream@1.0.8:
    dependencies:
      delayed-stream: 1.0.0

  command-exists@1.2.9: {}

  commander@10.0.1: {}

  commander@2.20.3: {}

  commander@4.1.1: {}

  commander@9.5.0: {}

  compare-versions@6.1.1: {}

  computeds@0.0.1: {}

  concat-map@0.0.1: {}

  confbox@0.1.7: {}

  config-chain@1.1.13:
    dependencies:
      ini: 1.3.8
      proto-list: 1.2.4

  consola@3.2.3: {}

  console-control-strings@1.1.0: {}

  constant-case@3.0.4:
    dependencies:
      no-case: 3.0.4
      tslib: 2.7.0
      upper-case: 2.0.2

  content-type@1.0.5: {}

  convert-source-map@2.0.0: {}

  core-util-is@1.0.3: {}

  create-jest@29.7.0(@types/node@20.16.11)(ts-node@10.9.2(@types/node@20.16.11)(typescript@5.5.4)):
    dependencies:
      '@jest/types': 29.6.3
      chalk: 4.1.2
      exit: 0.1.2
      graceful-fs: 4.2.11
      jest-config: 29.7.0(@types/node@20.16.11)(ts-node@10.9.2(@types/node@20.16.11)(typescript@5.5.4))
      jest-util: 29.7.0
      prompts: 2.4.2
    transitivePeerDependencies:
      - '@types/node'
      - babel-plugin-macros
      - supports-color
      - ts-node

  create-jest@29.7.0(@types/node@22.5.5)(ts-node@10.9.2(@types/node@22.5.5)(typescript@5.5.4)):
    dependencies:
      '@jest/types': 29.6.3
      chalk: 4.1.2
      exit: 0.1.2
      graceful-fs: 4.2.11
      jest-config: 29.7.0(@types/node@22.5.5)(ts-node@10.9.2(@types/node@22.5.5)(typescript@5.5.4))
      jest-util: 29.7.0
      prompts: 2.4.2
    transitivePeerDependencies:
      - '@types/node'
      - babel-plugin-macros
      - supports-color
      - ts-node

  create-require@1.1.1: {}

  cross-spawn@5.1.0:
    dependencies:
      lru-cache: 4.1.5
      shebang-command: 1.2.0
      which: 1.3.1

  cross-spawn@7.0.3:
    dependencies:
      path-key: 3.1.1
      shebang-command: 2.0.0
      which: 2.0.2

  cssesc@3.0.0: {}

  cssstyle@4.1.0:
    dependencies:
      rrweb-cssom: 0.7.1

  csstype@3.1.3: {}

  data-urls@5.0.0:
    dependencies:
      whatwg-mimetype: 4.0.0
      whatwg-url: 14.0.0

  de-indent@1.0.2: {}

  debug@4.3.7(supports-color@8.1.1):
    dependencies:
      ms: 2.1.3
    optionalDependencies:
      supports-color: 8.1.1

  decimal.js@10.4.3: {}

  decompress-response@6.0.0:
    dependencies:
      mimic-response: 3.1.0

  decompress-tar@4.1.1:
    dependencies:
      file-type: 5.2.0
      is-stream: 1.1.0
      tar-stream: 1.6.2

  decompress-tarbz2@4.1.1:
    dependencies:
      decompress-tar: 4.1.1
      file-type: 6.2.0
      is-stream: 1.1.0
      seek-bzip: 1.0.6
      unbzip2-stream: 1.4.3

  decompress-targz@4.1.1:
    dependencies:
      decompress-tar: 4.1.1
      file-type: 5.2.0
      is-stream: 1.1.0

  decompress-unzip@4.0.1:
    dependencies:
      file-type: 3.9.0
      get-stream: 2.3.1
      pify: 2.3.0
      yauzl: 2.10.0

  decompress@4.2.1:
    dependencies:
      decompress-tar: 4.1.1
      decompress-tarbz2: 4.1.1
      decompress-targz: 4.1.1
      decompress-unzip: 4.0.1
      graceful-fs: 4.2.11
      make-dir: 1.3.0
      pify: 2.3.0
      strip-dirs: 2.1.0

  dedent@1.5.3: {}

  deep-eql@5.0.2: {}

  deep-is@0.1.4: {}

  deepmerge@4.3.1: {}

  defer-to-connect@2.0.1: {}

  delayed-stream@1.0.0: {}

  delegates@1.0.0: {}

  denque@2.1.0: {}

  detect-indent@6.1.0: {}

  detect-indent@7.0.1: {}

  detect-libc@2.0.3: {}

  detect-newline@3.1.0: {}

  detect-newline@4.0.1: {}

  diff-sequences@29.6.3: {}

  diff@4.0.2: {}

  dir-glob@3.0.1:
    dependencies:
      path-type: 4.0.0

  doctrine@3.0.0:
    dependencies:
      esutils: 2.0.3

  dot-case@3.0.4:
    dependencies:
      no-case: 3.0.4
      tslib: 2.7.0

  eastasianwidth@0.2.0: {}

  editorconfig@1.0.4:
    dependencies:
      '@one-ini/wasm': 0.1.1
      commander: 10.0.1
      minimatch: 9.0.1
      semver: 7.6.3

  ejs@3.1.10:
    dependencies:
      jake: 10.9.2

  electron-to-chromium@1.5.24: {}

  emittery@0.13.1: {}

  emoji-regex@8.0.0: {}

  emoji-regex@9.2.2: {}

  enabled@2.0.0: {}

  end-of-stream@1.4.4:
    dependencies:
      once: 1.4.0

  enquirer@2.4.1:
    dependencies:
      ansi-colors: 4.1.3
      strip-ansi: 6.0.1

  entities@4.5.0: {}

  error-ex@1.3.2:
    dependencies:
      is-arrayish: 0.2.1

  esbuild@0.21.5:
    optionalDependencies:
      '@esbuild/aix-ppc64': 0.21.5
      '@esbuild/android-arm': 0.21.5
      '@esbuild/android-arm64': 0.21.5
      '@esbuild/android-x64': 0.21.5
      '@esbuild/darwin-arm64': 0.21.5
      '@esbuild/darwin-x64': 0.21.5
      '@esbuild/freebsd-arm64': 0.21.5
      '@esbuild/freebsd-x64': 0.21.5
      '@esbuild/linux-arm': 0.21.5
      '@esbuild/linux-arm64': 0.21.5
      '@esbuild/linux-ia32': 0.21.5
      '@esbuild/linux-loong64': 0.21.5
      '@esbuild/linux-mips64el': 0.21.5
      '@esbuild/linux-ppc64': 0.21.5
      '@esbuild/linux-riscv64': 0.21.5
      '@esbuild/linux-s390x': 0.21.5
      '@esbuild/linux-x64': 0.21.5
      '@esbuild/netbsd-x64': 0.21.5
      '@esbuild/openbsd-x64': 0.21.5
      '@esbuild/sunos-x64': 0.21.5
      '@esbuild/win32-arm64': 0.21.5
      '@esbuild/win32-ia32': 0.21.5
      '@esbuild/win32-x64': 0.21.5

  esbuild@0.23.1:
    optionalDependencies:
      '@esbuild/aix-ppc64': 0.23.1
      '@esbuild/android-arm': 0.23.1
      '@esbuild/android-arm64': 0.23.1
      '@esbuild/android-x64': 0.23.1
      '@esbuild/darwin-arm64': 0.23.1
      '@esbuild/darwin-x64': 0.23.1
      '@esbuild/freebsd-arm64': 0.23.1
      '@esbuild/freebsd-x64': 0.23.1
      '@esbuild/linux-arm': 0.23.1
      '@esbuild/linux-arm64': 0.23.1
      '@esbuild/linux-ia32': 0.23.1
      '@esbuild/linux-loong64': 0.23.1
      '@esbuild/linux-mips64el': 0.23.1
      '@esbuild/linux-ppc64': 0.23.1
      '@esbuild/linux-riscv64': 0.23.1
      '@esbuild/linux-s390x': 0.23.1
      '@esbuild/linux-x64': 0.23.1
      '@esbuild/netbsd-x64': 0.23.1
      '@esbuild/openbsd-arm64': 0.23.1
      '@esbuild/openbsd-x64': 0.23.1
      '@esbuild/sunos-x64': 0.23.1
      '@esbuild/win32-arm64': 0.23.1
      '@esbuild/win32-ia32': 0.23.1
      '@esbuild/win32-x64': 0.23.1

  escalade@3.2.0: {}

  escape-string-regexp@1.0.5: {}

  escape-string-regexp@2.0.0: {}

  escape-string-regexp@4.0.0: {}

  eslint-config-prettier@9.1.0(eslint@8.57.1):
    dependencies:
      eslint: 8.57.1

  eslint-plugin-prettier@5.2.1(eslint-config-prettier@9.1.0(eslint@8.57.1))(eslint@8.57.1)(prettier@3.3.3):
    dependencies:
      eslint: 8.57.1
      prettier: 3.3.3
      prettier-linter-helpers: 1.0.0
      synckit: 0.9.1
    optionalDependencies:
      eslint-config-prettier: 9.1.0(eslint@8.57.1)

  eslint-plugin-vue@9.28.0(eslint@8.57.1):
    dependencies:
      '@eslint-community/eslint-utils': 4.4.0(eslint@8.57.1)
      eslint: 8.57.1
      globals: 13.24.0
      natural-compare: 1.4.0
      nth-check: 2.1.1
      postcss-selector-parser: 6.1.2
      semver: 7.6.3
      vue-eslint-parser: 9.4.3(eslint@8.57.1)
      xml-name-validator: 4.0.0
    transitivePeerDependencies:
      - supports-color

  eslint-scope@7.2.2:
    dependencies:
      esrecurse: 4.3.0
      estraverse: 5.3.0

  eslint-visitor-keys@3.4.3: {}

  eslint@8.57.1:
    dependencies:
      '@eslint-community/eslint-utils': 4.4.0(eslint@8.57.1)
      '@eslint-community/regexpp': 4.11.1
      '@eslint/eslintrc': 2.1.4
      '@eslint/js': 8.57.1
      '@humanwhocodes/config-array': 0.13.0
      '@humanwhocodes/module-importer': 1.0.1
      '@nodelib/fs.walk': 1.2.8
      '@ungap/structured-clone': 1.2.0
      ajv: 6.12.6
      chalk: 4.1.2
      cross-spawn: 7.0.3
      debug: 4.3.7(supports-color@8.1.1)
      doctrine: 3.0.0
      escape-string-regexp: 4.0.0
      eslint-scope: 7.2.2
      eslint-visitor-keys: 3.4.3
      espree: 9.6.1
      esquery: 1.6.0
      esutils: 2.0.3
      fast-deep-equal: 3.1.3
      file-entry-cache: 6.0.1
      find-up: 5.0.0
      glob-parent: 6.0.2
      globals: 13.24.0
      graphemer: 1.4.0
      ignore: 5.3.2
      imurmurhash: 0.1.4
      is-glob: 4.0.3
      is-path-inside: 3.0.3
      js-yaml: 4.1.0
      json-stable-stringify-without-jsonify: 1.0.1
      levn: 0.4.1
      lodash.merge: 4.6.2
      minimatch: 3.1.2
      natural-compare: 1.4.0
      optionator: 0.9.4
      strip-ansi: 6.0.1
      text-table: 0.2.0
    transitivePeerDependencies:
      - supports-color

  espree@9.6.1:
    dependencies:
      acorn: 8.12.1
      acorn-jsx: 5.3.2(acorn@8.12.1)
      eslint-visitor-keys: 3.4.3

  esprima@4.0.1: {}

  esquery@1.6.0:
    dependencies:
      estraverse: 5.3.0

  esrecurse@4.3.0:
    dependencies:
      estraverse: 5.3.0

  estraverse@5.3.0: {}

  estree-walker@2.0.2: {}

  estree-walker@3.0.3:
    dependencies:
      '@types/estree': 1.0.5

  esutils@2.0.3: {}

  execa@5.1.1:
    dependencies:
      cross-spawn: 7.0.3
      get-stream: 6.0.1
      human-signals: 2.1.0
      is-stream: 2.0.1
      merge-stream: 2.0.0
      npm-run-path: 4.0.1
      onetime: 5.1.2
      signal-exit: 3.0.7
      strip-final-newline: 2.0.0

  exit@0.1.2: {}

  expect@29.7.0:
    dependencies:
      '@jest/expect-utils': 29.7.0
      jest-get-type: 29.6.3
      jest-matcher-utils: 29.7.0
      jest-message-util: 29.7.0
      jest-util: 29.7.0

  extendable-error@0.1.7: {}

  external-editor@3.1.0:
    dependencies:
      chardet: 0.7.0
      iconv-lite: 0.4.24
      tmp: 0.0.33

  fast-deep-equal@3.1.3: {}

  fast-diff@1.3.0: {}

  fast-fifo@1.3.2: {}

  fast-glob@3.3.2:
    dependencies:
      '@nodelib/fs.stat': 2.0.5
      '@nodelib/fs.walk': 1.2.8
      glob-parent: 5.1.2
      merge2: 1.4.1
      micromatch: 4.0.8

  fast-json-stable-stringify@2.1.0: {}

  fast-levenshtein@2.0.6: {}

  fast-levenshtein@3.0.0:
    dependencies:
      fastest-levenshtein: 1.0.16

  fast-xml-parser@4.4.1:
    dependencies:
      strnum: 1.0.5

  fastest-levenshtein@1.0.16: {}

  fastq@1.17.1:
    dependencies:
      reusify: 1.0.4

  fb-watchman@2.0.2:
    dependencies:
      bser: 2.1.1

  fd-slicer@1.1.0:
    dependencies:
      pend: 1.2.0

  fecha@4.2.3: {}

  file-entry-cache@6.0.1:
    dependencies:
      flat-cache: 3.2.0

  file-type@3.9.0: {}

  file-type@5.2.0: {}

  file-type@6.2.0: {}

  filelist@1.0.4:
    dependencies:
      minimatch: 5.1.6

  fill-range@7.1.1:
    dependencies:
      to-regex-range: 5.0.1

  find-up@4.1.0:
    dependencies:
      locate-path: 5.0.0
      path-exists: 4.0.0

  find-up@5.0.0:
    dependencies:
      locate-path: 6.0.0
      path-exists: 4.0.0

  find-yarn-workspace-root@2.0.0:
    dependencies:
      micromatch: 4.0.8

  flat-cache@3.2.0:
    dependencies:
      flatted: 3.3.1
      keyv: 4.5.4
      rimraf: 3.0.2

  flatted@3.3.1: {}

  fn.name@1.1.0: {}

  foreground-child@3.3.0:
    dependencies:
      cross-spawn: 7.0.3
      signal-exit: 4.1.0

  form-data-encoder@2.1.4: {}

  form-data@4.0.0:
    dependencies:
      asynckit: 0.4.0
      combined-stream: 1.0.8
      mime-types: 2.1.35

  fs-constants@1.0.0: {}

  fs-extra@7.0.1:
    dependencies:
      graceful-fs: 4.2.11
      jsonfile: 4.0.0
      universalify: 0.1.2

  fs-extra@8.1.0:
    dependencies:
      graceful-fs: 4.2.11
      jsonfile: 4.0.0
      universalify: 0.1.2

  fs-minipass@2.1.0:
    dependencies:
      minipass: 3.3.6

  fs.realpath@1.0.0: {}

  fsevents@2.3.3:
    optional: true

  function-bind@1.1.2: {}

  gauge@3.0.2:
    dependencies:
      aproba: 2.0.0
      color-support: 1.1.3
      console-control-strings: 1.1.0
      has-unicode: 2.0.1
      object-assign: 4.1.1
      signal-exit: 3.0.7
      string-width: 4.2.3
      strip-ansi: 6.0.1
      wide-align: 1.1.5

  gensync@1.0.0-beta.2: {}

  get-caller-file@2.0.5: {}

  get-func-name@2.0.2: {}

  get-package-type@0.1.0: {}

  get-stdin@9.0.0: {}

  get-stream@2.3.1:
    dependencies:
      object-assign: 4.1.1
      pinkie-promise: 2.0.1

  get-stream@6.0.1: {}

  get-tsconfig@4.8.1:
    dependencies:
      resolve-pkg-maps: 1.0.0
    optional: true

  git-hooks-list@3.1.0: {}

  github-slugger@2.0.0: {}

  glob-parent@5.1.2:
    dependencies:
      is-glob: 4.0.3

  glob-parent@6.0.2:
    dependencies:
      is-glob: 4.0.3

  glob@10.4.5:
    dependencies:
      foreground-child: 3.3.0
      jackspeak: 3.4.3
      minimatch: 9.0.5
      minipass: 7.1.2
      package-json-from-dist: 1.0.0
      path-scurry: 1.11.1

  glob@7.2.3:
    dependencies:
      fs.realpath: 1.0.0
      inflight: 1.0.6
      inherits: 2.0.4
      minimatch: 3.1.2
      once: 1.4.0
      path-is-absolute: 1.0.1

  globals@11.12.0: {}

  globals@13.24.0:
    dependencies:
      type-fest: 0.20.2

  globby@11.1.0:
    dependencies:
      array-union: 2.1.0
      dir-glob: 3.0.1
      fast-glob: 3.3.2
      ignore: 5.3.2
      merge2: 1.4.1
      slash: 3.0.0

  globby@13.2.2:
    dependencies:
      dir-glob: 3.0.1
      fast-glob: 3.3.2
      ignore: 5.3.2
      merge2: 1.4.1
      slash: 4.0.0

  got@13.0.0:
    dependencies:
      '@sindresorhus/is': 5.6.0
      '@szmarczak/http-timer': 5.0.1
      cacheable-lookup: 7.0.0
      cacheable-request: 10.2.14
      decompress-response: 6.0.0
      form-data-encoder: 2.1.4
      get-stream: 6.0.1
      http2-wrapper: 2.2.1
      lowercase-keys: 3.0.0
      p-cancelable: 3.0.0
      responselike: 3.0.0

  graceful-fs@4.2.10: {}

  graceful-fs@4.2.11: {}

  graphemer@1.4.0: {}

  happy-dom@14.12.3:
    dependencies:
      entities: 4.5.0
      webidl-conversions: 7.0.0
      whatwg-mimetype: 3.0.0

  has-flag@3.0.0: {}

  has-flag@4.0.0: {}

  has-unicode@2.0.1: {}

  hasown@2.0.2:
    dependencies:
      function-bind: 1.1.2

  he@1.2.0: {}

  header-case@2.0.4:
    dependencies:
      capital-case: 1.0.4
      tslib: 2.7.0

  hosted-git-info@7.0.2:
    dependencies:
      lru-cache: 10.4.3

  html-encoding-sniffer@4.0.0:
    dependencies:
      whatwg-encoding: 3.1.1

  html-escaper@2.0.2: {}

  http-cache-semantics@4.1.1: {}

  http-call@5.3.0:
    dependencies:
      content-type: 1.0.5
      debug: 4.3.7(supports-color@8.1.1)
      is-retry-allowed: 1.2.0
      is-stream: 2.0.1
      parse-json: 4.0.0
      tunnel-agent: 0.6.0
    transitivePeerDependencies:
      - supports-color

  http-proxy-agent@7.0.2:
    dependencies:
      agent-base: 7.1.1
      debug: 4.3.7(supports-color@8.1.1)
    transitivePeerDependencies:
      - supports-color

  http2-wrapper@2.2.1:
    dependencies:
      quick-lru: 5.1.1
      resolve-alpn: 1.2.1

  https-proxy-agent@5.0.1:
    dependencies:
      agent-base: 6.0.2
      debug: 4.3.7(supports-color@8.1.1)
    transitivePeerDependencies:
      - supports-color

  https-proxy-agent@7.0.5:
    dependencies:
      agent-base: 7.1.1
      debug: 4.3.7(supports-color@8.1.1)
    transitivePeerDependencies:
      - supports-color

  human-id@1.0.2: {}

  human-signals@2.1.0: {}

  husky@9.1.6: {}

  iconv-lite@0.4.24:
    dependencies:
      safer-buffer: 2.1.2

  iconv-lite@0.6.3:
    dependencies:
      safer-buffer: 2.1.2

  ieee754@1.2.1: {}

  ignore@5.3.2: {}

  immutable@4.3.7: {}

  import-fresh@3.3.0:
    dependencies:
      parent-module: 1.0.1
      resolve-from: 4.0.0

  import-lazy@4.0.0: {}

  import-local@3.2.0:
    dependencies:
      pkg-dir: 4.2.0
      resolve-cwd: 3.0.0

  imurmurhash@0.1.4: {}

  indent-string@4.0.0: {}

  inflight@1.0.6:
    dependencies:
      once: 1.4.0
      wrappy: 1.0.2

  inherits@2.0.4: {}

  ini@1.3.8: {}

  is-arrayish@0.2.1: {}

  is-arrayish@0.3.2: {}

  is-binary-path@2.1.0:
    dependencies:
      binary-extensions: 2.3.0

  is-core-module@2.15.1:
    dependencies:
      hasown: 2.0.2

  is-docker@3.0.0: {}

  is-extglob@2.1.1: {}

  is-fullwidth-code-point@3.0.0: {}

  is-generator-fn@2.1.0: {}

  is-glob@4.0.3:
    dependencies:
      is-extglob: 2.1.1

  is-inside-container@1.0.0:
    dependencies:
      is-docker: 3.0.0

  is-module@1.0.0: {}

  is-natural-number@4.0.1: {}

  is-number@7.0.0: {}

  is-path-inside@3.0.3: {}

  is-plain-obj@4.1.0: {}

  is-potential-custom-element-name@1.0.1: {}

  is-retry-allowed@1.2.0: {}

  is-stream@1.1.0: {}

  is-stream@2.0.1: {}

  is-subdir@1.2.0:
    dependencies:
      better-path-resolve: 1.0.0

  is-windows@1.0.2: {}

  is-wsl@3.1.0:
    dependencies:
      is-inside-container: 1.0.0

  isarray@1.0.0: {}

  isexe@2.0.0: {}

  istanbul-lib-coverage@3.2.2: {}

  istanbul-lib-instrument@5.2.1:
    dependencies:
      '@babel/core': 7.25.2
      '@babel/parser': 7.25.6
      '@istanbuljs/schema': 0.1.3
      istanbul-lib-coverage: 3.2.2
      semver: 6.3.1
    transitivePeerDependencies:
      - supports-color

  istanbul-lib-instrument@6.0.3:
    dependencies:
      '@babel/core': 7.25.2
      '@babel/parser': 7.25.6
      '@istanbuljs/schema': 0.1.3
      istanbul-lib-coverage: 3.2.2
      semver: 7.6.3
    transitivePeerDependencies:
      - supports-color

  istanbul-lib-report@3.0.1:
    dependencies:
      istanbul-lib-coverage: 3.2.2
      make-dir: 4.0.0
      supports-color: 7.2.0

  istanbul-lib-source-maps@4.0.1:
    dependencies:
      debug: 4.3.7(supports-color@8.1.1)
      istanbul-lib-coverage: 3.2.2
      source-map: 0.6.1
    transitivePeerDependencies:
      - supports-color

  istanbul-reports@3.1.7:
    dependencies:
      html-escaper: 2.0.2
      istanbul-lib-report: 3.0.1

  jackspeak@3.4.3:
    dependencies:
      '@isaacs/cliui': 8.0.2
    optionalDependencies:
      '@pkgjs/parseargs': 0.11.0

  jake@10.9.2:
    dependencies:
      async: 3.2.6
      chalk: 4.1.2
      filelist: 1.0.4
      minimatch: 3.1.2

  jest-changed-files@29.7.0:
    dependencies:
      execa: 5.1.1
      jest-util: 29.7.0
      p-limit: 3.1.0

  jest-circus@29.7.0:
    dependencies:
      '@jest/environment': 29.7.0
      '@jest/expect': 29.7.0
      '@jest/test-result': 29.7.0
      '@jest/types': 29.6.3
      '@types/node': 20.16.11
      chalk: 4.1.2
      co: 4.6.0
      dedent: 1.5.3
      is-generator-fn: 2.1.0
      jest-each: 29.7.0
      jest-matcher-utils: 29.7.0
      jest-message-util: 29.7.0
      jest-runtime: 29.7.0
      jest-snapshot: 29.7.0
      jest-util: 29.7.0
      p-limit: 3.1.0
      pretty-format: 29.7.0
      pure-rand: 6.1.0
      slash: 3.0.0
      stack-utils: 2.0.6
    transitivePeerDependencies:
      - babel-plugin-macros
      - supports-color

  jest-cli@29.7.0(@types/node@20.16.11)(ts-node@10.9.2(@types/node@20.16.11)(typescript@5.5.4)):
    dependencies:
      '@jest/core': 29.7.0(ts-node@10.9.2(@types/node@20.16.11)(typescript@5.5.4))
      '@jest/test-result': 29.7.0
      '@jest/types': 29.6.3
      chalk: 4.1.2
      create-jest: 29.7.0(@types/node@20.16.11)(ts-node@10.9.2(@types/node@20.16.11)(typescript@5.5.4))
      exit: 0.1.2
      import-local: 3.2.0
      jest-config: 29.7.0(@types/node@20.16.11)(ts-node@10.9.2(@types/node@20.16.11)(typescript@5.5.4))
      jest-util: 29.7.0
      jest-validate: 29.7.0
      yargs: 17.7.2
    transitivePeerDependencies:
      - '@types/node'
      - babel-plugin-macros
      - supports-color
      - ts-node

  jest-cli@29.7.0(@types/node@22.5.5)(ts-node@10.9.2(@types/node@22.5.5)(typescript@5.5.4)):
    dependencies:
      '@jest/core': 29.7.0(ts-node@10.9.2(@types/node@22.5.5)(typescript@5.5.4))
      '@jest/test-result': 29.7.0
      '@jest/types': 29.6.3
      chalk: 4.1.2
      create-jest: 29.7.0(@types/node@22.5.5)(ts-node@10.9.2(@types/node@22.5.5)(typescript@5.5.4))
      exit: 0.1.2
      import-local: 3.2.0
      jest-config: 29.7.0(@types/node@22.5.5)(ts-node@10.9.2(@types/node@22.5.5)(typescript@5.5.4))
      jest-util: 29.7.0
      jest-validate: 29.7.0
      yargs: 17.7.2
    transitivePeerDependencies:
      - '@types/node'
      - babel-plugin-macros
      - supports-color
      - ts-node

  jest-config@29.7.0(@types/node@20.16.11)(ts-node@10.9.2(@types/node@20.16.11)(typescript@5.5.4)):
    dependencies:
      '@babel/core': 7.25.2
      '@jest/test-sequencer': 29.7.0
      '@jest/types': 29.6.3
      babel-jest: 29.7.0(@babel/core@7.25.2)
      chalk: 4.1.2
      ci-info: 3.9.0
      deepmerge: 4.3.1
      glob: 7.2.3
      graceful-fs: 4.2.11
      jest-circus: 29.7.0
      jest-environment-node: 29.7.0
      jest-get-type: 29.6.3
      jest-regex-util: 29.6.3
      jest-resolve: 29.7.0
      jest-runner: 29.7.0
      jest-util: 29.7.0
      jest-validate: 29.7.0
      micromatch: 4.0.8
      parse-json: 5.2.0
      pretty-format: 29.7.0
      slash: 3.0.0
      strip-json-comments: 3.1.1
    optionalDependencies:
      '@types/node': 20.16.11
      ts-node: 10.9.2(@types/node@20.16.11)(typescript@5.5.4)
    transitivePeerDependencies:
      - babel-plugin-macros
      - supports-color

  jest-config@29.7.0(@types/node@20.16.11)(ts-node@10.9.2(@types/node@22.5.5)(typescript@5.5.4)):
    dependencies:
      '@babel/core': 7.25.2
      '@jest/test-sequencer': 29.7.0
      '@jest/types': 29.6.3
      babel-jest: 29.7.0(@babel/core@7.25.2)
      chalk: 4.1.2
      ci-info: 3.9.0
      deepmerge: 4.3.1
      glob: 7.2.3
      graceful-fs: 4.2.11
      jest-circus: 29.7.0
      jest-environment-node: 29.7.0
      jest-get-type: 29.6.3
      jest-regex-util: 29.6.3
      jest-resolve: 29.7.0
      jest-runner: 29.7.0
      jest-util: 29.7.0
      jest-validate: 29.7.0
      micromatch: 4.0.8
      parse-json: 5.2.0
      pretty-format: 29.7.0
      slash: 3.0.0
      strip-json-comments: 3.1.1
    optionalDependencies:
      '@types/node': 20.16.11
      ts-node: 10.9.2(@types/node@22.5.5)(typescript@5.5.4)
    transitivePeerDependencies:
      - babel-plugin-macros
      - supports-color

  jest-config@29.7.0(@types/node@22.5.5)(ts-node@10.9.2(@types/node@22.5.5)(typescript@5.5.4)):
    dependencies:
      '@babel/core': 7.25.2
      '@jest/test-sequencer': 29.7.0
      '@jest/types': 29.6.3
      babel-jest: 29.7.0(@babel/core@7.25.2)
      chalk: 4.1.2
      ci-info: 3.9.0
      deepmerge: 4.3.1
      glob: 7.2.3
      graceful-fs: 4.2.11
      jest-circus: 29.7.0
      jest-environment-node: 29.7.0
      jest-get-type: 29.6.3
      jest-regex-util: 29.6.3
      jest-resolve: 29.7.0
      jest-runner: 29.7.0
      jest-util: 29.7.0
      jest-validate: 29.7.0
      micromatch: 4.0.8
      parse-json: 5.2.0
      pretty-format: 29.7.0
      slash: 3.0.0
      strip-json-comments: 3.1.1
    optionalDependencies:
      '@types/node': 22.5.5
      ts-node: 10.9.2(@types/node@22.5.5)(typescript@5.5.4)
    transitivePeerDependencies:
      - babel-plugin-macros
      - supports-color

  jest-diff@29.7.0:
    dependencies:
      chalk: 4.1.2
      diff-sequences: 29.6.3
      jest-get-type: 29.6.3
      pretty-format: 29.7.0

  jest-docblock@29.7.0:
    dependencies:
      detect-newline: 3.1.0

  jest-each@29.7.0:
    dependencies:
      '@jest/types': 29.6.3
      chalk: 4.1.2
      jest-get-type: 29.6.3
      jest-util: 29.7.0
      pretty-format: 29.7.0

  jest-environment-node@29.7.0:
    dependencies:
      '@jest/environment': 29.7.0
      '@jest/fake-timers': 29.7.0
      '@jest/types': 29.6.3
      '@types/node': 20.16.11
      jest-mock: 29.7.0
      jest-util: 29.7.0

  jest-get-type@29.6.3: {}

  jest-haste-map@29.7.0:
    dependencies:
      '@jest/types': 29.6.3
      '@types/graceful-fs': 4.1.9
      '@types/node': 20.16.11
      anymatch: 3.1.3
      fb-watchman: 2.0.2
      graceful-fs: 4.2.11
      jest-regex-util: 29.6.3
      jest-util: 29.7.0
      jest-worker: 29.7.0
      micromatch: 4.0.8
      walker: 1.0.8
    optionalDependencies:
      fsevents: 2.3.3

  jest-leak-detector@29.7.0:
    dependencies:
      jest-get-type: 29.6.3
      pretty-format: 29.7.0

  jest-matcher-utils@29.7.0:
    dependencies:
      chalk: 4.1.2
      jest-diff: 29.7.0
      jest-get-type: 29.6.3
      pretty-format: 29.7.0

  jest-message-util@29.7.0:
    dependencies:
      '@babel/code-frame': 7.24.7
      '@jest/types': 29.6.3
      '@types/stack-utils': 2.0.3
      chalk: 4.1.2
      graceful-fs: 4.2.11
      micromatch: 4.0.8
      pretty-format: 29.7.0
      slash: 3.0.0
      stack-utils: 2.0.6

  jest-mock@29.7.0:
    dependencies:
      '@jest/types': 29.6.3
      '@types/node': 20.16.11
      jest-util: 29.7.0

  jest-pnp-resolver@1.2.3(jest-resolve@29.7.0):
    optionalDependencies:
      jest-resolve: 29.7.0

  jest-regex-util@29.6.3: {}

  jest-resolve-dependencies@29.7.0:
    dependencies:
      jest-regex-util: 29.6.3
      jest-snapshot: 29.7.0
    transitivePeerDependencies:
      - supports-color

  jest-resolve@29.7.0:
    dependencies:
      chalk: 4.1.2
      graceful-fs: 4.2.11
      jest-haste-map: 29.7.0
      jest-pnp-resolver: 1.2.3(jest-resolve@29.7.0)
      jest-util: 29.7.0
      jest-validate: 29.7.0
      resolve: 1.22.8
      resolve.exports: 2.0.2
      slash: 3.0.0

  jest-runner@29.7.0:
    dependencies:
      '@jest/console': 29.7.0
      '@jest/environment': 29.7.0
      '@jest/test-result': 29.7.0
      '@jest/transform': 29.7.0
      '@jest/types': 29.6.3
      '@types/node': 20.16.11
      chalk: 4.1.2
      emittery: 0.13.1
      graceful-fs: 4.2.11
      jest-docblock: 29.7.0
      jest-environment-node: 29.7.0
      jest-haste-map: 29.7.0
      jest-leak-detector: 29.7.0
      jest-message-util: 29.7.0
      jest-resolve: 29.7.0
      jest-runtime: 29.7.0
      jest-util: 29.7.0
      jest-watcher: 29.7.0
      jest-worker: 29.7.0
      p-limit: 3.1.0
      source-map-support: 0.5.13
    transitivePeerDependencies:
      - supports-color

  jest-runtime@29.7.0:
    dependencies:
      '@jest/environment': 29.7.0
      '@jest/fake-timers': 29.7.0
      '@jest/globals': 29.7.0
      '@jest/source-map': 29.6.3
      '@jest/test-result': 29.7.0
      '@jest/transform': 29.7.0
      '@jest/types': 29.6.3
      '@types/node': 20.16.11
      chalk: 4.1.2
      cjs-module-lexer: 1.4.1
      collect-v8-coverage: 1.0.2
      glob: 7.2.3
      graceful-fs: 4.2.11
      jest-haste-map: 29.7.0
      jest-message-util: 29.7.0
      jest-mock: 29.7.0
      jest-regex-util: 29.6.3
      jest-resolve: 29.7.0
      jest-snapshot: 29.7.0
      jest-util: 29.7.0
      slash: 3.0.0
      strip-bom: 4.0.0
    transitivePeerDependencies:
      - supports-color

  jest-snapshot@29.7.0:
    dependencies:
      '@babel/core': 7.25.2
      '@babel/generator': 7.25.6
      '@babel/plugin-syntax-jsx': 7.24.7(@babel/core@7.25.2)
      '@babel/plugin-syntax-typescript': 7.25.4(@babel/core@7.25.2)
      '@babel/types': 7.25.6
      '@jest/expect-utils': 29.7.0
      '@jest/transform': 29.7.0
      '@jest/types': 29.6.3
      babel-preset-current-node-syntax: 1.1.0(@babel/core@7.25.2)
      chalk: 4.1.2
      expect: 29.7.0
      graceful-fs: 4.2.11
      jest-diff: 29.7.0
      jest-get-type: 29.6.3
      jest-matcher-utils: 29.7.0
      jest-message-util: 29.7.0
      jest-util: 29.7.0
      natural-compare: 1.4.0
      pretty-format: 29.7.0
      semver: 7.6.3
    transitivePeerDependencies:
      - supports-color

  jest-util@29.7.0:
    dependencies:
      '@jest/types': 29.6.3
      '@types/node': 20.16.11
      chalk: 4.1.2
      ci-info: 3.9.0
      graceful-fs: 4.2.11
      picomatch: 2.3.1

  jest-validate@29.7.0:
    dependencies:
      '@jest/types': 29.6.3
      camelcase: 6.3.0
      chalk: 4.1.2
      jest-get-type: 29.6.3
      leven: 3.1.0
      pretty-format: 29.7.0

  jest-watcher@29.7.0:
    dependencies:
      '@jest/test-result': 29.7.0
      '@jest/types': 29.6.3
      '@types/node': 20.16.11
      ansi-escapes: 4.3.2
      chalk: 4.1.2
      emittery: 0.13.1
      jest-util: 29.7.0
      string-length: 4.0.2

  jest-worker@29.7.0:
    dependencies:
      '@types/node': 20.16.11
      jest-util: 29.7.0
      merge-stream: 2.0.0
      supports-color: 8.1.1

  jest@29.7.0(@types/node@20.16.11)(ts-node@10.9.2(@types/node@20.16.11)(typescript@5.5.4)):
    dependencies:
      '@jest/core': 29.7.0(ts-node@10.9.2(@types/node@20.16.11)(typescript@5.5.4))
      '@jest/types': 29.6.3
      import-local: 3.2.0
      jest-cli: 29.7.0(@types/node@20.16.11)(ts-node@10.9.2(@types/node@20.16.11)(typescript@5.5.4))
    transitivePeerDependencies:
      - '@types/node'
      - babel-plugin-macros
      - supports-color
      - ts-node

  jest@29.7.0(@types/node@22.5.5)(ts-node@10.9.2(@types/node@22.5.5)(typescript@5.5.4)):
    dependencies:
      '@jest/core': 29.7.0(ts-node@10.9.2(@types/node@22.5.5)(typescript@5.5.4))
      '@jest/types': 29.6.3
      import-local: 3.2.0
      jest-cli: 29.7.0(@types/node@22.5.5)(ts-node@10.9.2(@types/node@22.5.5)(typescript@5.5.4))
    transitivePeerDependencies:
      - '@types/node'
      - babel-plugin-macros
      - supports-color
      - ts-node

  jju@1.4.0: {}

  joycon@3.1.1: {}

  js-beautify@1.15.1:
    dependencies:
      config-chain: 1.1.13
      editorconfig: 1.0.4
      glob: 10.4.5
      js-cookie: 3.0.5
      nopt: 7.2.1

  js-cookie@3.0.5: {}

  js-tokens@4.0.0: {}

  js-yaml@3.14.1:
    dependencies:
      argparse: 1.0.10
      esprima: 4.0.1

  js-yaml@4.1.0:
    dependencies:
      argparse: 2.0.1

  jsdom@24.1.3:
    dependencies:
      cssstyle: 4.1.0
      data-urls: 5.0.0
      decimal.js: 10.4.3
      form-data: 4.0.0
      html-encoding-sniffer: 4.0.0
      http-proxy-agent: 7.0.2
      https-proxy-agent: 7.0.5
      is-potential-custom-element-name: 1.0.1
      nwsapi: 2.2.12
      parse5: 7.1.2
      rrweb-cssom: 0.7.1
      saxes: 6.0.0
      symbol-tree: 3.2.4
      tough-cookie: 4.1.4
      w3c-xmlserializer: 5.0.0
      webidl-conversions: 7.0.0
      whatwg-encoding: 3.1.1
      whatwg-mimetype: 4.0.0
      whatwg-url: 14.0.0
      ws: 8.18.0
      xml-name-validator: 5.0.0
    transitivePeerDependencies:
      - bufferutil
      - supports-color
      - utf-8-validate

  jsesc@2.5.2: {}

  json-buffer@3.0.1: {}

  json-parse-better-errors@1.0.2: {}

  json-parse-even-better-errors@2.3.1: {}

  json-schema-traverse@0.4.1: {}

  json-schema-traverse@1.0.0: {}

  json-stable-stringify-without-jsonify@1.0.1: {}

  json5@2.2.3: {}

  jsonfile@4.0.0:
    optionalDependencies:
      graceful-fs: 4.2.11

  keyv@4.5.4:
    dependencies:
      json-buffer: 3.0.1

  kleur@3.0.3: {}

  kolorist@1.8.0: {}

  kuler@2.0.0: {}

  leven@3.1.0: {}

  levn@0.4.1:
    dependencies:
      prelude-ls: 1.2.1
      type-check: 0.4.0

  lilconfig@3.1.2: {}

  lines-and-columns@1.2.4: {}

  load-tsconfig@0.2.5: {}

  local-pkg@0.5.0:
    dependencies:
      mlly: 1.7.1
      pkg-types: 1.2.0

  locate-path@5.0.0:
    dependencies:
      p-locate: 4.1.0

  locate-path@6.0.0:
    dependencies:
      p-locate: 5.0.0

  lodash.camelcase@4.3.0: {}

  lodash.memoize@4.1.2: {}

  lodash.merge@4.6.2: {}

  lodash.sortby@4.7.0: {}

  lodash.startcase@4.4.0: {}

  lodash@4.17.21: {}

  logform@2.6.1:
    dependencies:
      '@colors/colors': 1.6.0
      '@types/triple-beam': 1.3.5
      fecha: 4.2.3
      ms: 2.1.3
      safe-stable-stringify: 2.5.0
      triple-beam: 1.4.1

  long@5.2.3: {}

  loupe@3.1.1:
    dependencies:
      get-func-name: 2.0.2

  lower-case@2.0.2:
    dependencies:
      tslib: 2.7.0

  lowercase-keys@3.0.0: {}

  lru-cache@10.4.3: {}

  lru-cache@11.0.1: {}

  lru-cache@4.1.5:
    dependencies:
      pseudomap: 1.0.2
      yallist: 2.1.2

  lru-cache@5.1.1:
    dependencies:
      yallist: 3.1.1

  lru-cache@6.0.0:
    dependencies:
      yallist: 4.0.0

  magic-string@0.30.11:
    dependencies:
      '@jridgewell/sourcemap-codec': 1.5.0

  make-dir@1.3.0:
    dependencies:
      pify: 3.0.0

  make-dir@3.1.0:
    dependencies:
      semver: 6.3.1

  make-dir@4.0.0:
    dependencies:
      semver: 7.6.3

  make-error@1.3.6: {}

  makeerror@1.0.12:
    dependencies:
      tmpl: 1.0.5

  merge-stream@2.0.0: {}

  merge2@1.4.1: {}

  micromatch@4.0.8:
    dependencies:
      braces: 3.0.3
      picomatch: 2.3.1

  mime-db@1.52.0: {}

  mime-types@2.1.35:
    dependencies:
      mime-db: 1.52.0

  mimic-fn@2.1.0: {}

  mimic-response@3.1.0: {}

  mimic-response@4.0.0: {}

  minimatch@3.0.8:
    dependencies:
      brace-expansion: 1.1.11

  minimatch@3.1.2:
    dependencies:
      brace-expansion: 1.1.11

  minimatch@5.1.6:
    dependencies:
      brace-expansion: 2.0.1

  minimatch@9.0.1:
    dependencies:
      brace-expansion: 2.0.1

  minimatch@9.0.5:
    dependencies:
      brace-expansion: 2.0.1

  minimist@1.2.8: {}

  minipass@3.3.6:
    dependencies:
      yallist: 4.0.0

  minipass@5.0.0: {}

  minipass@7.1.2: {}

  minizlib@2.1.2:
    dependencies:
      minipass: 3.3.6
      yallist: 4.0.0

  minizlib@3.0.1:
    dependencies:
      minipass: 7.1.2
      rimraf: 5.0.10

  mkdirp@1.0.4: {}

  mkdirp@3.0.1: {}

  mlly@1.7.1:
    dependencies:
      acorn: 8.12.1
      pathe: 1.1.2
      pkg-types: 1.2.0
      ufo: 1.5.4

  mri@1.2.0: {}

  ms@2.1.3: {}

  muggle-string@0.4.1: {}

  mute-stream@1.0.0: {}

  mylas@2.1.13: {}

  mz@2.7.0:
    dependencies:
      any-promise: 1.3.0
      object-assign: 4.1.1
      thenify-all: 1.6.0

  nanoid@3.3.7: {}

  natural-compare@1.4.0: {}

  no-case@3.0.4:
    dependencies:
      lower-case: 2.0.2
      tslib: 2.7.0

  node-fetch@2.7.0:
    dependencies:
      whatwg-url: 5.0.0

  node-int64@0.4.0: {}

  node-releases@2.0.18: {}

  nopt@5.0.0:
    dependencies:
      abbrev: 1.1.1

  nopt@7.2.1:
    dependencies:
      abbrev: 2.0.0

  normalize-package-data@6.0.2:
    dependencies:
      hosted-git-info: 7.0.2
      semver: 7.6.3
      validate-npm-package-license: 3.0.4

  normalize-path@3.0.0: {}

  normalize-url@8.0.1: {}

  npm-run-path@4.0.1:
    dependencies:
      path-key: 3.1.1

  npmlog@5.0.1:
    dependencies:
      are-we-there-yet: 2.0.0
      console-control-strings: 1.1.0
      gauge: 3.0.2
      set-blocking: 2.0.0

  nth-check@2.1.1:
    dependencies:
      boolbase: 1.0.0

  nwsapi@2.2.12: {}

  object-assign@4.1.1: {}

  oclif@4.15.5:
    dependencies:
      '@aws-sdk/client-cloudfront': 3.666.0
      '@aws-sdk/client-s3': 3.666.0
      '@inquirer/confirm': 3.2.0
      '@inquirer/input': 2.3.0
      '@inquirer/select': 2.5.0
      '@oclif/core': 4.0.27
      '@oclif/plugin-help': 6.2.14
      '@oclif/plugin-not-found': 3.2.21
      '@oclif/plugin-warn-if-update-available': 3.1.16
      async-retry: 1.3.3
      chalk: 4.1.2
      change-case: 4.1.2
      debug: 4.3.7(supports-color@8.1.1)
      ejs: 3.1.10
      find-yarn-workspace-root: 2.0.0
      fs-extra: 8.1.0
      github-slugger: 2.0.0
      got: 13.0.0
      lodash: 4.17.21
      normalize-package-data: 6.0.2
      semver: 7.6.3
      sort-package-json: 2.10.1
      tiny-jsonc: 1.0.1
      validate-npm-package-name: 5.0.1
    transitivePeerDependencies:
      - aws-crt
      - supports-color

  once@1.4.0:
    dependencies:
      wrappy: 1.0.2

  one-time@1.0.0:
    dependencies:
      fn.name: 1.1.0

  onetime@5.1.2:
    dependencies:
      mimic-fn: 2.1.0

  optionator@0.9.4:
    dependencies:
      deep-is: 0.1.4
      fast-levenshtein: 2.0.6
      levn: 0.4.1
      prelude-ls: 1.2.1
      type-check: 0.4.0
      word-wrap: 1.2.5

  os-tmpdir@1.0.2: {}

  outdent@0.5.0: {}

  p-cancelable@3.0.0: {}

  p-filter@2.1.0:
    dependencies:
      p-map: 2.1.0

  p-limit@2.3.0:
    dependencies:
      p-try: 2.2.0

  p-limit@3.1.0:
    dependencies:
      yocto-queue: 0.1.0

  p-locate@4.1.0:
    dependencies:
      p-limit: 2.3.0

  p-locate@5.0.0:
    dependencies:
      p-limit: 3.1.0

  p-map@2.1.0: {}

  p-try@2.2.0: {}

  package-json-from-dist@1.0.0: {}

  package-manager-detector@0.2.0: {}

  param-case@3.0.4:
    dependencies:
      dot-case: 3.0.4
      tslib: 2.7.0

  parent-module@1.0.1:
    dependencies:
      callsites: 3.1.0

  parse-json@4.0.0:
    dependencies:
      error-ex: 1.3.2
      json-parse-better-errors: 1.0.2

  parse-json@5.2.0:
    dependencies:
      '@babel/code-frame': 7.24.7
      error-ex: 1.3.2
      json-parse-even-better-errors: 2.3.1
      lines-and-columns: 1.2.4

  parse5@7.1.2:
    dependencies:
      entities: 4.5.0

  pascal-case@3.1.2:
    dependencies:
      no-case: 3.0.4
      tslib: 2.7.0

  path-browserify@1.0.1: {}

  path-case@3.0.4:
    dependencies:
      dot-case: 3.0.4
      tslib: 2.7.0

  path-exists@4.0.0: {}

  path-is-absolute@1.0.1: {}

  path-key@3.1.1: {}

  path-parse@1.0.7: {}

  path-scurry@1.11.1:
    dependencies:
      lru-cache: 10.4.3
      minipass: 7.1.2

  path-type@4.0.0: {}

  pathe@1.1.2: {}

  pathval@2.0.0: {}

  pend@1.2.0: {}

  picocolors@1.1.0: {}

  picomatch@2.3.1: {}

  pify@2.3.0: {}

  pify@3.0.0: {}

  pify@4.0.1: {}

  pinkie-promise@2.0.1:
    dependencies:
      pinkie: 2.0.4

  pinkie@2.0.4: {}

  pirates@4.0.6: {}

  pkg-dir@4.2.0:
    dependencies:
      find-up: 4.1.0

  pkg-types@1.2.0:
    dependencies:
      confbox: 0.1.7
      mlly: 1.7.1
      pathe: 1.1.2

  plimit-lit@1.6.1:
    dependencies:
      queue-lit: 1.5.2

  postcss-load-config@6.0.1(postcss@8.4.47)(tsx@4.19.1)(yaml@2.5.1):
    dependencies:
      lilconfig: 3.1.2
    optionalDependencies:
      postcss: 8.4.47
      tsx: 4.19.1
      yaml: 2.5.1

  postcss-selector-parser@6.1.2:
    dependencies:
      cssesc: 3.0.0
      util-deprecate: 1.0.2

  postcss@8.4.47:
    dependencies:
      nanoid: 3.3.7
      picocolors: 1.1.0
      source-map-js: 1.2.1

  prelude-ls@1.2.1: {}

  prettier-linter-helpers@1.0.0:
    dependencies:
      fast-diff: 1.3.0

  prettier@2.8.8: {}

  prettier@3.3.3: {}

  pretty-format@29.7.0:
    dependencies:
      '@jest/schemas': 29.6.3
      ansi-styles: 5.2.0
      react-is: 18.3.1

  process-nextick-args@2.0.1: {}

  prompts@2.4.2:
    dependencies:
      kleur: 3.0.3
      sisteransi: 1.0.5

  proto-list@1.2.4: {}

  protobufjs@7.4.0:
    dependencies:
      '@protobufjs/aspromise': 1.1.2
      '@protobufjs/base64': 1.1.2
      '@protobufjs/codegen': 2.0.4
      '@protobufjs/eventemitter': 1.1.0
      '@protobufjs/fetch': 1.1.0
      '@protobufjs/float': 1.0.2
      '@protobufjs/inquire': 1.1.0
      '@protobufjs/path': 1.1.2
      '@protobufjs/pool': 1.1.0
      '@protobufjs/utf8': 1.1.0
      '@types/node': 20.16.11
      long: 5.2.3

  pseudomap@1.0.2: {}

  psl@1.9.0: {}

  pump@3.0.2:
    dependencies:
      end-of-stream: 1.4.4
      once: 1.4.0

  punycode@2.3.1: {}

  pure-rand@6.1.0: {}

  querystringify@2.2.0: {}

  queue-lit@1.5.2: {}

  queue-microtask@1.2.3: {}

  queue-tick@1.0.1: {}

  quick-lru@5.1.1: {}

  quickjs-emscripten-core@0.31.0:
    dependencies:
      '@jitl/quickjs-ffi-types': 0.31.0

  quickjs-emscripten@0.31.0:
    dependencies:
      '@jitl/quickjs-wasmfile-debug-asyncify': 0.31.0
      '@jitl/quickjs-wasmfile-debug-sync': 0.31.0
      '@jitl/quickjs-wasmfile-release-asyncify': 0.31.0
      '@jitl/quickjs-wasmfile-release-sync': 0.31.0
      quickjs-emscripten-core: 0.31.0

  react-is@18.3.1: {}

  read-yaml-file@1.1.0:
    dependencies:
      graceful-fs: 4.2.11
      js-yaml: 3.14.1
      pify: 4.0.1
      strip-bom: 3.0.0

  readable-stream@2.3.8:
    dependencies:
      core-util-is: 1.0.3
      inherits: 2.0.4
      isarray: 1.0.0
      process-nextick-args: 2.0.1
      safe-buffer: 5.1.2
      string_decoder: 1.1.1
      util-deprecate: 1.0.2

  readable-stream@3.6.2:
    dependencies:
      inherits: 2.0.4
      string_decoder: 1.3.0
      util-deprecate: 1.0.2

  readdirp@3.6.0:
    dependencies:
      picomatch: 2.3.1

  readline-sync@1.4.10: {}

  regenerator-runtime@0.14.1: {}

  registry-auth-token@5.0.2:
    dependencies:
      '@pnpm/npm-conf': 2.3.1

  require-directory@2.1.1: {}

  require-from-string@2.0.2: {}

  requires-port@1.0.0: {}

  resize-observer-polyfill@1.5.1: {}

  resolve-alpn@1.2.1: {}

  resolve-cwd@3.0.0:
    dependencies:
      resolve-from: 5.0.0

  resolve-from@4.0.0: {}

  resolve-from@5.0.0: {}

  resolve-pkg-maps@1.0.0:
    optional: true

  resolve.exports@2.0.2: {}

  resolve@1.22.8:
    dependencies:
      is-core-module: 2.15.1
      path-parse: 1.0.7
      supports-preserve-symlinks-flag: 1.0.0

  responselike@3.0.0:
    dependencies:
      lowercase-keys: 3.0.0

  retry@0.13.1: {}

  reusify@1.0.4: {}

  rimraf@3.0.2:
    dependencies:
      glob: 7.2.3

  rimraf@5.0.10:
    dependencies:
      glob: 10.4.5

  rollup-plugin-node-externals@7.1.3(rollup@4.21.3):
    dependencies:
      rollup: 4.21.3

  rollup@4.21.3:
    dependencies:
      '@types/estree': 1.0.5
    optionalDependencies:
      '@rollup/rollup-android-arm-eabi': 4.21.3
      '@rollup/rollup-android-arm64': 4.21.3
      '@rollup/rollup-darwin-arm64': 4.21.3
      '@rollup/rollup-darwin-x64': 4.21.3
      '@rollup/rollup-linux-arm-gnueabihf': 4.21.3
      '@rollup/rollup-linux-arm-musleabihf': 4.21.3
      '@rollup/rollup-linux-arm64-gnu': 4.21.3
      '@rollup/rollup-linux-arm64-musl': 4.21.3
      '@rollup/rollup-linux-powerpc64le-gnu': 4.21.3
      '@rollup/rollup-linux-riscv64-gnu': 4.21.3
      '@rollup/rollup-linux-s390x-gnu': 4.21.3
      '@rollup/rollup-linux-x64-gnu': 4.21.3
      '@rollup/rollup-linux-x64-musl': 4.21.3
      '@rollup/rollup-win32-arm64-msvc': 4.21.3
      '@rollup/rollup-win32-ia32-msvc': 4.21.3
      '@rollup/rollup-win32-x64-msvc': 4.21.3
      fsevents: 2.3.3

  rrweb-cssom@0.7.1: {}

  run-parallel@1.2.0:
    dependencies:
      queue-microtask: 1.2.3

  safe-buffer@5.1.2: {}

  safe-buffer@5.2.1: {}

  safe-stable-stringify@2.5.0: {}

  safer-buffer@2.1.2: {}

  sass@1.77.8:
    dependencies:
      chokidar: 3.6.0
      immutable: 4.3.7
      source-map-js: 1.2.1

  saxes@6.0.0:
    dependencies:
      xmlchars: 2.2.0

  seek-bzip@1.0.6:
    dependencies:
      commander: 2.20.3

  semver@6.3.1: {}

  semver@7.5.4:
    dependencies:
      lru-cache: 6.0.0

  semver@7.6.3: {}

  sentence-case@3.0.4:
    dependencies:
      no-case: 3.0.4
      tslib: 2.7.0
      upper-case-first: 2.0.2

  set-blocking@2.0.0: {}

  shebang-command@1.2.0:
    dependencies:
      shebang-regex: 1.0.0

  shebang-command@2.0.0:
    dependencies:
      shebang-regex: 3.0.0

  shebang-regex@1.0.0: {}

  shebang-regex@3.0.0: {}

  siginfo@2.0.0: {}

  signal-exit@3.0.7: {}

  signal-exit@4.1.0: {}

  simple-swizzle@0.2.2:
    dependencies:
      is-arrayish: 0.3.2

  sisteransi@1.0.5: {}

  slash@3.0.0: {}

  slash@4.0.0: {}

  snake-case@3.0.4:
    dependencies:
      dot-case: 3.0.4
      tslib: 2.7.0

  sort-object-keys@1.1.3: {}

  sort-package-json@2.10.1:
    dependencies:
      detect-indent: 7.0.1
      detect-newline: 4.0.1
      get-stdin: 9.0.0
      git-hooks-list: 3.1.0
      globby: 13.2.2
      is-plain-obj: 4.1.0
      semver: 7.6.3
      sort-object-keys: 1.1.3

  source-map-js@1.2.1: {}

  source-map-support@0.5.13:
    dependencies:
      buffer-from: 1.1.2
      source-map: 0.6.1

  source-map@0.6.1: {}

  source-map@0.8.0-beta.0:
    dependencies:
      whatwg-url: 7.1.0

  spawndamnit@2.0.0:
    dependencies:
      cross-spawn: 5.1.0
      signal-exit: 3.0.7

  spdx-correct@3.2.0:
    dependencies:
      spdx-expression-parse: 3.0.1
      spdx-license-ids: 3.0.20

  spdx-exceptions@2.5.0: {}

  spdx-expression-parse@3.0.1:
    dependencies:
      spdx-exceptions: 2.5.0
      spdx-license-ids: 3.0.20

  spdx-license-ids@3.0.20: {}

  sprintf-js@1.0.3: {}

  stack-trace@0.0.10: {}

  stack-utils@2.0.6:
    dependencies:
      escape-string-regexp: 2.0.0

  stackback@0.0.2: {}

  std-env@3.7.0: {}

  streamx@2.20.1:
    dependencies:
      fast-fifo: 1.3.2
      queue-tick: 1.0.1
      text-decoder: 1.2.0
    optionalDependencies:
      bare-events: 2.4.2

  string-argv@0.3.2: {}

  string-length@4.0.2:
    dependencies:
      char-regex: 1.0.2
      strip-ansi: 6.0.1

  string-width@4.2.3:
    dependencies:
      emoji-regex: 8.0.0
      is-fullwidth-code-point: 3.0.0
      strip-ansi: 6.0.1

  string-width@5.1.2:
    dependencies:
      eastasianwidth: 0.2.0
      emoji-regex: 9.2.2
      strip-ansi: 7.1.0

  string_decoder@1.1.1:
    dependencies:
      safe-buffer: 5.1.2

  string_decoder@1.3.0:
    dependencies:
      safe-buffer: 5.2.1

  strip-ansi@6.0.1:
    dependencies:
      ansi-regex: 5.0.1

  strip-ansi@7.1.0:
    dependencies:
      ansi-regex: 6.1.0

  strip-bom@3.0.0: {}

  strip-bom@4.0.0: {}

  strip-dirs@2.1.0:
    dependencies:
      is-natural-number: 4.0.1

  strip-final-newline@2.0.0: {}

  strip-json-comments@3.1.1: {}

  strnum@1.0.5: {}

  sucrase@3.35.0:
    dependencies:
      '@jridgewell/gen-mapping': 0.3.5
      commander: 4.1.1
      glob: 10.4.5
      lines-and-columns: 1.2.4
      mz: 2.7.0
      pirates: 4.0.6
      ts-interface-checker: 0.1.13

  supports-color@5.5.0:
    dependencies:
      has-flag: 3.0.0

  supports-color@7.2.0:
    dependencies:
      has-flag: 4.0.0

  supports-color@8.1.1:
    dependencies:
      has-flag: 4.0.0

  supports-preserve-symlinks-flag@1.0.0: {}

  symbol-tree@3.2.4: {}

  synckit@0.9.1:
    dependencies:
      '@pkgr/core': 0.1.1
      tslib: 2.7.0

  tar-fs@3.0.6:
    dependencies:
      pump: 3.0.2
      tar-stream: 3.1.7
    optionalDependencies:
      bare-fs: 2.3.5
      bare-path: 2.1.3

  tar-stream@1.6.2:
    dependencies:
      bl: 1.2.3
      buffer-alloc: 1.2.0
      end-of-stream: 1.4.4
      fs-constants: 1.0.0
      readable-stream: 2.3.8
      to-buffer: 1.1.1
      xtend: 4.0.2

  tar-stream@3.1.7:
    dependencies:
      b4a: 1.6.6
      fast-fifo: 1.3.2
      streamx: 2.20.1

  tar@6.2.1:
    dependencies:
      chownr: 2.0.0
      fs-minipass: 2.1.0
      minipass: 5.0.0
      minizlib: 2.1.2
      mkdirp: 1.0.4
      yallist: 4.0.0

  tar@7.4.3:
    dependencies:
      '@isaacs/fs-minipass': 4.0.1
      chownr: 3.0.0
      minipass: 7.1.2
      minizlib: 3.0.1
      mkdirp: 3.0.1
      yallist: 5.0.0

  term-size@2.2.1: {}

  test-exclude@6.0.0:
    dependencies:
      '@istanbuljs/schema': 0.1.3
      glob: 7.2.3
      minimatch: 3.1.2

  text-decoder@1.2.0:
    dependencies:
      b4a: 1.6.6

  text-hex@1.0.0: {}

  text-table@0.2.0: {}

  thenify-all@1.6.0:
    dependencies:
      thenify: 3.3.1

  thenify@3.3.1:
    dependencies:
      any-promise: 1.3.0

  through@2.3.8: {}

  tiny-jsonc@1.0.1: {}

  tinybench@2.9.0: {}

  tinyexec@0.3.0: {}

  tinypool@1.0.1: {}

  tinyrainbow@1.2.0: {}

  tinyspy@3.0.2: {}

  tmp@0.0.33:
    dependencies:
      os-tmpdir: 1.0.2

  tmpl@1.0.5: {}

  to-buffer@1.1.1: {}

  to-fast-properties@2.0.0: {}

  to-regex-range@5.0.1:
    dependencies:
      is-number: 7.0.0

  tough-cookie@4.1.4:
    dependencies:
      psl: 1.9.0
      punycode: 2.3.1
      universalify: 0.2.0
      url-parse: 1.5.10

  tr46@0.0.3: {}

  tr46@1.0.1:
    dependencies:
      punycode: 2.3.1

  tr46@5.0.0:
    dependencies:
      punycode: 2.3.1

  tree-kill@1.2.2: {}

  triple-beam@1.4.1: {}

  ts-api-utils@1.3.0(typescript@5.5.4):
    dependencies:
      typescript: 5.5.4

  ts-interface-checker@0.1.13: {}

  ts-jest@29.2.5(@babel/core@7.25.2)(@jest/transform@29.7.0)(@jest/types@29.6.3)(babel-jest@29.7.0(@babel/core@7.25.2))(jest@29.7.0(@types/node@20.16.11)(ts-node@10.9.2(@types/node@20.16.11)(typescript@5.5.4)))(typescript@5.5.4):
    dependencies:
      bs-logger: 0.2.6
      ejs: 3.1.10
      fast-json-stable-stringify: 2.1.0
      jest: 29.7.0(@types/node@20.16.11)(ts-node@10.9.2(@types/node@20.16.11)(typescript@5.5.4))
      jest-util: 29.7.0
      json5: 2.2.3
      lodash.memoize: 4.1.2
      make-error: 1.3.6
      semver: 7.6.3
      typescript: 5.5.4
      yargs-parser: 21.1.1
    optionalDependencies:
      '@babel/core': 7.25.2
      '@jest/transform': 29.7.0
      '@jest/types': 29.6.3
      babel-jest: 29.7.0(@babel/core@7.25.2)

  ts-jest@29.2.5(@babel/core@7.25.2)(@jest/transform@29.7.0)(@jest/types@29.6.3)(babel-jest@29.7.0(@babel/core@7.25.2))(jest@29.7.0(@types/node@22.5.5)(ts-node@10.9.2(@types/node@22.5.5)(typescript@5.5.4)))(typescript@5.5.4):
    dependencies:
      bs-logger: 0.2.6
      ejs: 3.1.10
      fast-json-stable-stringify: 2.1.0
      jest: 29.7.0(@types/node@22.5.5)(ts-node@10.9.2(@types/node@22.5.5)(typescript@5.5.4))
      jest-util: 29.7.0
      json5: 2.2.3
      lodash.memoize: 4.1.2
      make-error: 1.3.6
      semver: 7.6.3
      typescript: 5.5.4
      yargs-parser: 21.1.1
    optionalDependencies:
      '@babel/core': 7.25.2
      '@jest/transform': 29.7.0
      '@jest/types': 29.6.3
      babel-jest: 29.7.0(@babel/core@7.25.2)

  ts-node@10.9.2(@types/node@20.16.11)(typescript@5.5.4):
    dependencies:
      '@cspotcode/source-map-support': 0.8.1
      '@tsconfig/node10': 1.0.11
      '@tsconfig/node12': 1.0.11
      '@tsconfig/node14': 1.0.3
      '@tsconfig/node16': 1.0.4
      '@types/node': 20.16.11
      acorn: 8.12.1
      acorn-walk: 8.3.4
      arg: 4.1.3
      create-require: 1.1.1
      diff: 4.0.2
      make-error: 1.3.6
      typescript: 5.5.4
      v8-compile-cache-lib: 3.0.1
      yn: 3.1.1

  ts-node@10.9.2(@types/node@22.5.5)(typescript@5.5.4):
    dependencies:
      '@cspotcode/source-map-support': 0.8.1
      '@tsconfig/node10': 1.0.11
      '@tsconfig/node12': 1.0.11
      '@tsconfig/node14': 1.0.3
      '@tsconfig/node16': 1.0.4
      '@types/node': 22.5.5
      acorn: 8.12.1
      acorn-walk: 8.3.4
      arg: 4.1.3
      create-require: 1.1.1
      diff: 4.0.2
      make-error: 1.3.6
      typescript: 5.5.4
      v8-compile-cache-lib: 3.0.1
      yn: 3.1.1
    optional: true

  tsc-alias@1.8.10:
    dependencies:
      chokidar: 3.6.0
      commander: 9.5.0
      globby: 11.1.0
      mylas: 2.1.13
      normalize-path: 3.0.0
      plimit-lit: 1.6.1

  tsconfig-paths@4.2.0:
    dependencies:
      json5: 2.2.3
      minimist: 1.2.8
      strip-bom: 3.0.0

  tslib@2.7.0: {}

  tsup@8.2.4(@microsoft/api-extractor@7.47.7(@types/node@20.16.11))(postcss@8.4.47)(tsx@4.19.1)(typescript@5.5.4)(yaml@2.5.1):
    dependencies:
      bundle-require: 5.0.0(esbuild@0.23.1)
      cac: 6.7.14
      chokidar: 3.6.0
      consola: 3.2.3
      debug: 4.3.7(supports-color@8.1.1)
      esbuild: 0.23.1
      execa: 5.1.1
      globby: 11.1.0
      joycon: 3.1.1
      picocolors: 1.1.0
      postcss-load-config: 6.0.1(postcss@8.4.47)(tsx@4.19.1)(yaml@2.5.1)
      resolve-from: 5.0.0
      rollup: 4.21.3
      source-map: 0.8.0-beta.0
      sucrase: 3.35.0
      tree-kill: 1.2.2
    optionalDependencies:
      '@microsoft/api-extractor': 7.47.7(@types/node@20.16.11)
      postcss: 8.4.47
      typescript: 5.5.4
    transitivePeerDependencies:
      - jiti
      - supports-color
      - tsx
      - yaml

  tsup@8.2.4(@microsoft/api-extractor@7.47.7(@types/node@22.5.5))(postcss@8.4.47)(tsx@4.19.1)(typescript@5.5.4)(yaml@2.5.1):
    dependencies:
      bundle-require: 5.0.0(esbuild@0.23.1)
      cac: 6.7.14
      chokidar: 3.6.0
      consola: 3.2.3
      debug: 4.3.7(supports-color@8.1.1)
      esbuild: 0.23.1
      execa: 5.1.1
      globby: 11.1.0
      joycon: 3.1.1
      picocolors: 1.1.0
      postcss-load-config: 6.0.1(postcss@8.4.47)(tsx@4.19.1)(yaml@2.5.1)
      resolve-from: 5.0.0
      rollup: 4.21.3
      source-map: 0.8.0-beta.0
      sucrase: 3.35.0
      tree-kill: 1.2.2
    optionalDependencies:
      '@microsoft/api-extractor': 7.47.7(@types/node@22.5.5)
      postcss: 8.4.47
      typescript: 5.5.4
    transitivePeerDependencies:
      - jiti
      - supports-color
      - tsx
      - yaml

  tsx@4.19.1:
    dependencies:
      esbuild: 0.23.1
      get-tsconfig: 4.8.1
    optionalDependencies:
      fsevents: 2.3.3
    optional: true

  tunnel-agent@0.6.0:
    dependencies:
      safe-buffer: 5.2.1

  turbo-darwin-64@2.1.3:
    optional: true

  turbo-darwin-arm64@2.1.3:
    optional: true

  turbo-linux-64@2.1.3:
    optional: true

  turbo-linux-arm64@2.1.3:
    optional: true

  turbo-windows-64@2.1.3:
    optional: true

  turbo-windows-arm64@2.1.3:
    optional: true

  turbo@2.1.3:
    optionalDependencies:
      turbo-darwin-64: 2.1.3
      turbo-darwin-arm64: 2.1.3
      turbo-linux-64: 2.1.3
      turbo-linux-arm64: 2.1.3
      turbo-windows-64: 2.1.3
      turbo-windows-arm64: 2.1.3

  type-check@0.4.0:
    dependencies:
      prelude-ls: 1.2.1

  type-detect@4.0.8: {}

  type-fest@0.20.2: {}

  type-fest@0.21.3: {}

  typescript@3.9.10: {}

  typescript@5.5.4: {}

  ufo@1.5.4: {}

  unbzip2-stream@1.4.3:
    dependencies:
      buffer: 5.7.1
      through: 2.3.8

  undici-types@6.19.8: {}

  undici@6.19.8: {}

  universalify@0.1.2: {}

  universalify@0.2.0: {}

  update-browserslist-db@1.1.0(browserslist@4.23.3):
    dependencies:
      browserslist: 4.23.3
      escalade: 3.2.0
      picocolors: 1.1.0

  upper-case-first@2.0.2:
    dependencies:
      tslib: 2.7.0

  upper-case@2.0.2:
    dependencies:
      tslib: 2.7.0

  uri-js@4.4.1:
    dependencies:
      punycode: 2.3.1

  url-parse@1.5.10:
    dependencies:
      querystringify: 2.2.0
      requires-port: 1.0.0

  util-deprecate@1.0.2: {}

  utility-types@3.11.0: {}

  uuid@9.0.1: {}

  v8-compile-cache-lib@3.0.1: {}

  v8-to-istanbul@9.3.0:
    dependencies:
      '@jridgewell/trace-mapping': 0.3.25
      '@types/istanbul-lib-coverage': 2.0.6
      convert-source-map: 2.0.0

  validate-npm-package-license@3.0.4:
    dependencies:
      spdx-correct: 3.2.0
      spdx-expression-parse: 3.0.1

  validate-npm-package-name@5.0.1: {}

  vite-node@2.1.2(@types/node@20.16.11)(sass@1.77.8):
    dependencies:
      cac: 6.7.14
      debug: 4.3.7(supports-color@8.1.1)
      pathe: 1.1.2
      vite: 5.4.8(@types/node@20.16.11)(sass@1.77.8)
    transitivePeerDependencies:
      - '@types/node'
      - less
      - lightningcss
      - sass
      - sass-embedded
      - stylus
      - sugarss
      - supports-color
      - terser

  vite-node@2.1.2(@types/node@22.5.5)(sass@1.77.8):
    dependencies:
      cac: 6.7.14
      debug: 4.3.7(supports-color@8.1.1)
      pathe: 1.1.2
      vite: 5.4.8(@types/node@22.5.5)(sass@1.77.8)
    transitivePeerDependencies:
      - '@types/node'
      - less
      - lightningcss
      - sass
      - sass-embedded
      - stylus
      - sugarss
      - supports-color
      - terser

  vite-plugin-dts@4.2.3(@types/node@20.16.11)(rollup@4.21.3)(typescript@5.5.4)(vite@5.4.8(@types/node@20.16.11)(sass@1.77.8)):
    dependencies:
      '@microsoft/api-extractor': 7.47.7(@types/node@20.16.11)
      '@rollup/pluginutils': 5.1.0(rollup@4.21.3)
      '@volar/typescript': 2.4.5
      '@vue/language-core': 2.1.6(typescript@5.5.4)
      compare-versions: 6.1.1
      debug: 4.3.7(supports-color@8.1.1)
      kolorist: 1.8.0
      local-pkg: 0.5.0
      magic-string: 0.30.11
      typescript: 5.5.4
    optionalDependencies:
      vite: 5.4.8(@types/node@20.16.11)(sass@1.77.8)
    transitivePeerDependencies:
      - '@types/node'
      - rollup
      - supports-color

  vite@5.4.8(@types/node@20.16.11)(sass@1.77.8):
    dependencies:
      esbuild: 0.21.5
      postcss: 8.4.47
      rollup: 4.21.3
    optionalDependencies:
      '@types/node': 20.16.11
      fsevents: 2.3.3
      sass: 1.77.8

  vite@5.4.8(@types/node@22.5.5)(sass@1.77.8):
    dependencies:
      esbuild: 0.21.5
      postcss: 8.4.47
      rollup: 4.21.3
    optionalDependencies:
      '@types/node': 22.5.5
      fsevents: 2.3.3
      sass: 1.77.8

  vitest@2.1.2(@types/node@20.16.11)(happy-dom@14.12.3)(jsdom@24.1.3)(sass@1.77.8):
    dependencies:
      '@vitest/expect': 2.1.2
      '@vitest/mocker': 2.1.2(@vitest/spy@2.1.2)(vite@5.4.8(@types/node@20.16.11)(sass@1.77.8))
      '@vitest/pretty-format': 2.1.2
      '@vitest/runner': 2.1.2
      '@vitest/snapshot': 2.1.2
      '@vitest/spy': 2.1.2
      '@vitest/utils': 2.1.2
      chai: 5.1.1
      debug: 4.3.7(supports-color@8.1.1)
      magic-string: 0.30.11
      pathe: 1.1.2
      std-env: 3.7.0
      tinybench: 2.9.0
      tinyexec: 0.3.0
      tinypool: 1.0.1
      tinyrainbow: 1.2.0
      vite: 5.4.8(@types/node@20.16.11)(sass@1.77.8)
      vite-node: 2.1.2(@types/node@20.16.11)(sass@1.77.8)
      why-is-node-running: 2.3.0
    optionalDependencies:
      '@types/node': 20.16.11
      happy-dom: 14.12.3
      jsdom: 24.1.3
    transitivePeerDependencies:
      - less
      - lightningcss
      - msw
      - sass
      - sass-embedded
      - stylus
      - sugarss
      - supports-color
      - terser

  vitest@2.1.2(@types/node@22.5.5)(happy-dom@14.12.3)(jsdom@24.1.3)(sass@1.77.8):
    dependencies:
      '@vitest/expect': 2.1.2
      '@vitest/mocker': 2.1.2(@vitest/spy@2.1.2)(vite@5.4.8(@types/node@22.5.5)(sass@1.77.8))
      '@vitest/pretty-format': 2.1.2
      '@vitest/runner': 2.1.2
      '@vitest/snapshot': 2.1.2
      '@vitest/spy': 2.1.2
      '@vitest/utils': 2.1.2
      chai: 5.1.1
      debug: 4.3.7(supports-color@8.1.1)
      magic-string: 0.30.11
      pathe: 1.1.2
      std-env: 3.7.0
      tinybench: 2.9.0
      tinyexec: 0.3.0
      tinypool: 1.0.1
      tinyrainbow: 1.2.0
      vite: 5.4.8(@types/node@22.5.5)(sass@1.77.8)
      vite-node: 2.1.2(@types/node@22.5.5)(sass@1.77.8)
      why-is-node-running: 2.3.0
    optionalDependencies:
      '@types/node': 22.5.5
      happy-dom: 14.12.3
      jsdom: 24.1.3
    transitivePeerDependencies:
      - less
      - lightningcss
      - msw
      - sass
      - sass-embedded
      - stylus
      - sugarss
      - supports-color
      - terser

  vscode-uri@3.0.8: {}

  vue-component-type-helpers@2.1.6: {}

  vue-demi@0.14.10(vue@3.5.11(typescript@5.5.4)):
    dependencies:
      vue: 3.5.11(typescript@5.5.4)

  vue-eslint-parser@9.4.3(eslint@8.57.1):
    dependencies:
      debug: 4.3.7(supports-color@8.1.1)
      eslint: 8.57.1
      eslint-scope: 7.2.2
      eslint-visitor-keys: 3.4.3
      espree: 9.6.1
      esquery: 1.6.0
      lodash: 4.17.21
      semver: 7.6.3
    transitivePeerDependencies:
      - supports-color

  vue-router@4.2.5(vue@3.5.11(typescript@5.5.4)):
    dependencies:
      '@vue/devtools-api': 6.6.4
      vue: 3.5.11(typescript@5.5.4)

  vue-tsc@2.1.6(typescript@5.5.4):
    dependencies:
      '@volar/typescript': 2.4.5
      '@vue/language-core': 2.1.6(typescript@5.5.4)
      semver: 7.6.3
      typescript: 5.5.4

  vue@3.5.11(typescript@5.5.4):
    dependencies:
      '@vue/compiler-dom': 3.5.11
      '@vue/compiler-sfc': 3.5.11
      '@vue/runtime-dom': 3.5.11
      '@vue/server-renderer': 3.5.11(vue@3.5.11(typescript@5.5.4))
      '@vue/shared': 3.5.11
    optionalDependencies:
      typescript: 5.5.4

  w3c-xmlserializer@5.0.0:
    dependencies:
      xml-name-validator: 5.0.0

  walker@1.0.8:
    dependencies:
      makeerror: 1.0.12

  webidl-conversions@3.0.1: {}

  webidl-conversions@4.0.2: {}

  webidl-conversions@7.0.0: {}

  whatwg-encoding@3.1.1:
    dependencies:
      iconv-lite: 0.6.3

  whatwg-mimetype@3.0.0: {}

  whatwg-mimetype@4.0.0: {}

  whatwg-url@14.0.0:
    dependencies:
      tr46: 5.0.0
      webidl-conversions: 7.0.0

  whatwg-url@5.0.0:
    dependencies:
      tr46: 0.0.3
      webidl-conversions: 3.0.1

  whatwg-url@7.1.0:
    dependencies:
      lodash.sortby: 4.7.0
      tr46: 1.0.1
      webidl-conversions: 4.0.2

  which@1.3.1:
    dependencies:
      isexe: 2.0.0

  which@2.0.2:
    dependencies:
      isexe: 2.0.0

  why-is-node-running@2.3.0:
    dependencies:
      siginfo: 2.0.0
      stackback: 0.0.2

  wide-align@1.1.5:
    dependencies:
      string-width: 4.2.3

  widest-line@3.1.0:
    dependencies:
      string-width: 4.2.3

  winston-transport@4.7.1:
    dependencies:
      logform: 2.6.1
      readable-stream: 3.6.2
      triple-beam: 1.4.1

  winston@3.14.2:
    dependencies:
      '@colors/colors': 1.6.0
      '@dabh/diagnostics': 2.0.3
      async: 3.2.6
      is-stream: 2.0.1
      logform: 2.6.1
      one-time: 1.0.0
      readable-stream: 3.6.2
      safe-stable-stringify: 2.5.0
      stack-trace: 0.0.10
      triple-beam: 1.4.1
      winston-transport: 4.7.1

  word-wrap@1.2.5: {}

  wordwrap@1.0.0: {}

  wrap-ansi@6.2.0:
    dependencies:
      ansi-styles: 4.3.0
      string-width: 4.2.3
      strip-ansi: 6.0.1

  wrap-ansi@7.0.0:
    dependencies:
      ansi-styles: 4.3.0
      string-width: 4.2.3
      strip-ansi: 6.0.1

  wrap-ansi@8.1.0:
    dependencies:
      ansi-styles: 6.2.1
      string-width: 5.1.2
      strip-ansi: 7.1.0

  wrappy@1.0.2: {}

  write-file-atomic@4.0.2:
    dependencies:
      imurmurhash: 0.1.4
      signal-exit: 3.0.7

  ws@8.18.0: {}

  xml-name-validator@4.0.0: {}

  xml-name-validator@5.0.0: {}

  xmlchars@2.2.0: {}

  xtend@4.0.2: {}

  y18n@5.0.8: {}

  yallist@2.1.2: {}

  yallist@3.1.1: {}

  yallist@4.0.0: {}

  yallist@5.0.0: {}

  yaml@2.5.1: {}

  yargs-parser@21.1.1: {}

  yargs@17.7.2:
    dependencies:
      cliui: 8.0.1
      escalade: 3.2.0
      get-caller-file: 2.0.5
      require-directory: 2.1.1
      string-width: 4.2.3
      y18n: 5.0.8
      yargs-parser: 21.1.1

  yarpm@1.2.0:
    dependencies:
      command-exists: 1.2.9
      cross-spawn: 7.0.3

  yauzl@2.10.0:
    dependencies:
      buffer-crc32: 0.2.13
      fd-slicer: 1.1.0

  yn@3.1.1: {}

  yocto-queue@0.1.0: {}

  yoctocolors-cjs@2.1.2: {}

  zod@3.23.8: {}<|MERGE_RESOLUTION|>--- conflicted
+++ resolved
@@ -47,10 +47,10 @@
       version: 29.7.0
     '@milaboratories/pframes-node':
       specifier: ^1.6.0
-      version: 1.6.0
+      version: 1.6.1
     '@milaboratories/software-pframes-conv':
       specifier: ^1.6.0
-      version: 1.6.0
+      version: 1.6.1
     '@milaboratories/software-small-binaries':
       specifier: ^1.11.2
       version: 1.12.0
@@ -910,7 +910,7 @@
         version: link:../computable
       '@milaboratories/pframes-node':
         specifier: 'catalog:'
-        version: 1.6.0(@milaboratories/pl-model-common@lib+model+common)
+        version: 1.6.1(@milaboratories/pl-model-common@lib+model+common)
       '@milaboratories/pl-client':
         specifier: workspace:^
         version: link:../pl-client
@@ -1378,14 +1378,10 @@
     dependencies:
       '@milaboratories/software-pframes-conv':
         specifier: 'catalog:'
-<<<<<<< HEAD
-        version: 1.5.10
+        version: 1.6.1
       '@milaboratories/software-small-binaries':
         specifier: 'catalog:'
         version: 1.12.0
-=======
-        version: 1.6.0
->>>>>>> 68c86b49
     devDependencies:
       '@platforma-sdk/tengo-builder':
         specifier: workspace:^
@@ -1487,7 +1483,7 @@
         version: link:../../lib/util/build-configs
       '@milaboratories/software-pframes-conv':
         specifier: 'catalog:'
-        version: 1.6.0
+        version: 1.6.1
       '@milaboratories/software-small-binaries':
         specifier: 'catalog:'
         version: 1.12.0
@@ -2735,19 +2731,19 @@
   '@microsoft/tsdoc@0.15.0':
     resolution: {integrity: sha512-HZpPoABogPvjeJOdzCOSJsXeL/SMCBgBZMVC3X3d7YYp2gf31MfxhUoYUNwf1ERPJOnQc0wkFn9trqI6ZEdZuA==}
 
-  '@milaboratories/pframes-node@1.6.0':
-    resolution: {integrity: sha512-sqWIlvU4koEuZ+WydydGlRzt+tVrG1AEj4zKCW89+a5tamtYJmVTFyxGYcmJx08gU2cc5qDBJV0VPmW2BZ2yIg==}
+  '@milaboratories/pframes-node@1.6.1':
+    resolution: {integrity: sha512-Abc9UApwliFooicMVBX7Qgt2X51IaoIynYcx0cVODTHcxC7hBDNyNEcSa2xg9CdHyaMdLFXrEsTSjk+5ot+1PQ==}
     peerDependencies:
       '@milaboratories/pl-model-common': '*'
 
   '@milaboratories/pl-model-common@1.3.14':
     resolution: {integrity: sha512-X4bDeqQ10o/dKKlihj56Y0bfitcTdBJrUlaaPV3hFrF+D4v+FTbeCFFSIlPELu0ova4YnF4iOW4kfuiIWVppzA==}
 
-  '@milaboratories/pl-model-middle-layer@1.4.5':
-    resolution: {integrity: sha512-AQoP3SDnCHc7mmqwgFrcAA8jWhUrMetm6ZGYnK3z3umxgIrc+vBz101hRmkBg877IMok9yK0poiqiQTRSFEpTQ==}
-
-  '@milaboratories/software-pframes-conv@1.6.0':
-    resolution: {integrity: sha512-SLW+dFB9ETr+T/tJZ40IlnjEgkOVaxgpfnMrHM+yX2MHZPmHFA6ja4lnWd8aIpcFh0rlxslA34uzwkOXwSPSiQ==}
+  '@milaboratories/pl-model-middle-layer@1.5.0':
+    resolution: {integrity: sha512-xml3u/vQT6YYy/bXvkWb8Grk8kKc235oC/isHqjieCE6tjmb2q27nafZPEHAXnP6ox2f3M3Eg4LZBalXachfcw==}
+
+  '@milaboratories/software-pframes-conv@1.6.1':
+    resolution: {integrity: sha512-vVcc1si0xPA8yIdn0IRhsJdQLZ/hwJathx8Fg/M3mo1DuxUmh2cX5EPJ81aAo1zdUjGLgrdMSoRkYuNlXIpQ1Q==}
 
   '@milaboratories/software-small-binaries@1.12.0':
     resolution: {integrity: sha512-5jLgrrPlylBVIDwcIQUOGyFW5QxUycjtip3pdqe3OvSF5ss/idxVYW+nNB0F1jnq3opA89e5+cNZ8+i3+oUZ1g==}
@@ -7898,11 +7894,11 @@
 
   '@microsoft/tsdoc@0.15.0': {}
 
-  '@milaboratories/pframes-node@1.6.0(@milaboratories/pl-model-common@lib+model+common)':
+  '@milaboratories/pframes-node@1.6.1(@milaboratories/pl-model-common@lib+model+common)':
     dependencies:
       '@mapbox/node-pre-gyp': 1.0.11
       '@milaboratories/pl-model-common': link:lib/model/common
-      '@milaboratories/pl-model-middle-layer': 1.4.5
+      '@milaboratories/pl-model-middle-layer': 1.5.0
     transitivePeerDependencies:
       - encoding
       - supports-color
@@ -7911,13 +7907,13 @@
     dependencies:
       zod: 3.23.8
 
-  '@milaboratories/pl-model-middle-layer@1.4.5':
+  '@milaboratories/pl-model-middle-layer@1.5.0':
     dependencies:
       '@milaboratories/pl-model-common': 1.3.14
       utility-types: 3.11.0
       zod: 3.23.8
 
-  '@milaboratories/software-pframes-conv@1.6.0': {}
+  '@milaboratories/software-pframes-conv@1.6.1': {}
 
   '@milaboratories/software-small-binaries@1.12.0': {}
 
