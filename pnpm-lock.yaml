lockfileVersion: '9.0'

settings:
  autoInstallPeers: true
  excludeLinksFromLockfile: false

catalogs:
  default:
    '@ag-grid-community/client-side-row-model':
      specifier: ^32.2.1
      version: 32.2.1
    '@ag-grid-community/core':
      specifier: ^32.2.1
      version: 32.2.1
    '@ag-grid-community/infinite-row-model':
      specifier: ^32.2.1
      version: 32.2.1
    '@ag-grid-community/styles':
      specifier: ^32.2.1
      version: 32.2.1
    '@ag-grid-community/vue3':
      specifier: ^32.2.1
      version: 32.2.1
    '@ag-grid-enterprise/clipboard':
      specifier: ^32.2.1
      version: 32.2.1
    '@ag-grid-enterprise/range-selection':
      specifier: ^32.2.1
      version: 32.2.1
    '@aws-sdk/client-s3':
      specifier: ^3.658.1
      version: 3.658.1
    '@changesets/cli':
      specifier: ^2.27.8
      version: 2.27.8
    '@faker-js/faker':
      specifier: ^8.4.0
      version: 8.4.0
    '@grpc/grpc-js':
      specifier: ^1.11.3
      version: 1.11.3
    '@jest/globals':
      specifier: ^29.7.0
      version: 29.7.0
    '@milaboratories/pframes-node':
      specifier: ^1.5.6
      version: 1.5.6
    '@milaboratories/software-pframes-conv':
      specifier: ^1.5.6
      version: 1.5.6
    '@milaboratories/software-small-binaries':
      specifier: ^1.10.4
      version: 1.10.4
    '@milaboratories/tengo-tester':
      specifier: ^1.4.4
      version: 1.4.4
    '@oclif/core':
      specifier: ^4.0.23
      version: 4.0.23
    '@protobuf-ts/grpc-transport':
      specifier: ^2.9.4
      version: 2.9.4
    '@protobuf-ts/plugin':
      specifier: ^2.9.4
      version: 2.9.4
    '@protobuf-ts/runtime':
      specifier: ^2.9.4
      version: 2.9.4
    '@protobuf-ts/runtime-rpc':
      specifier: ^2.9.4
      version: 2.9.4
    '@rollup/plugin-node-resolve':
      specifier: ^15.3.0
      version: 15.3.0
    '@types/http-proxy':
      specifier: ^1.17.15
      version: 1.17.15
    '@types/jest':
      specifier: ^29.5.13
      version: 29.5.13
    '@types/lodash':
      specifier: ^4.17.7
      version: 4.17.9
    '@types/mime-types':
      specifier: ^2.1.4
      version: 2.1.4
    '@types/node':
      specifier: ~20.16.5
      version: 20.16.5
    '@types/semver':
      specifier: ^7.5.8
      version: 7.5.8
    '@types/tar-fs':
      specifier: ^2.0.4
      version: 2.0.4
    '@typescript-eslint/eslint-plugin':
      specifier: ^7.11.0
      version: 7.18.0
    '@vitejs/plugin-vue':
      specifier: ^5.1.4
      version: 5.1.4
    '@vue/test-utils':
      specifier: ^2.4.6
      version: 2.4.6
    canonicalize:
      specifier: ^2.0.0
      version: 2.0.0
    denque:
      specifier: ^2.1.0
      version: 2.1.0
    eslint:
      specifier: ^8.57.1
      version: 8.57.1
    eslint-config-prettier:
      specifier: ^9.1.0
      version: 9.1.0
    eslint-plugin-prettier:
      specifier: ^5.1.3
      version: 5.2.1
    eslint-plugin-vue:
      specifier: ^9.26.0
      version: 9.28.0
    happy-dom:
      specifier: ^14.12.3
      version: 14.12.3
    https-proxy-agent:
      specifier: ^7.0.5
      version: 7.0.5
    jest:
      specifier: ^29.7.0
      version: 29.7.0
    jsdom:
      specifier: ^24.1.1
      version: 24.1.3
    lodash:
      specifier: 4.17.21
      version: 4.17.21
    long:
      specifier: ^5.2.3
      version: 5.2.3
    mime-types:
      specifier: ^2.1.35
      version: 2.1.35
    oclif:
      specifier: ^4.14.35
      version: 4.14.35
    prettier:
      specifier: ^3.3.3
      version: 3.3.3
    quickjs-emscripten:
      specifier: ^0.31.0
      version: 0.31.0
    resize-observer-polyfill:
      specifier: ^1.5.1
      version: 1.5.1
    rollup-plugin-node-externals:
      specifier: ^7.1.3
      version: 7.1.3
    sass:
      specifier: ~1.77.2
      version: 1.77.2
    semver:
      specifier: ^7.6.3
      version: 7.6.3
    tar:
      specifier: ^7.4.3
      version: 7.4.3
    tar-fs:
      specifier: ^3.0.6
      version: 3.0.6
    ts-jest:
      specifier: ^29.2.5
      version: 29.2.5
    tsc-alias:
      specifier: ^1.8.10
      version: 1.8.10
    tsup:
      specifier: ~8.2.4
      version: 8.2.4
    turbo:
      specifier: ^2.1.2
      version: 2.1.2
    typescript:
      specifier: ~5.5.4
      version: 5.5.4
    undici:
      specifier: ^6.19.8
      version: 6.19.8
    utility-types:
      specifier: ^3.11.0
      version: 3.11.0
    vite:
      specifier: ^5.4.8
      version: 5.4.8
    vite-plugin-dts:
      specifier: ^4.2.2
      version: 4.2.2
    vitest:
      specifier: ^2.1.1
      version: 2.1.1
    vue:
      specifier: ^3.5.9
      version: 3.5.9
    vue-tsc:
      specifier: ^2.1.6
      version: 2.1.6
    winston:
      specifier: ^3.14.2
      version: 3.14.2
    yaml:
      specifier: ^2.5.1
      version: 2.5.1
    yarpm:
      specifier: ^1.2.0
      version: 1.2.0
    zod:
      specifier: ^3.23.8
      version: 3.23.8

overrides:
  '@microsoft/api-extractor>typescript': ~5.5.4

importers:

  .:
    devDependencies:
      '@changesets/cli':
        specifier: 'catalog:'
        version: 2.27.8
      husky:
        specifier: ^9.1.6
        version: 9.1.6
      prettier:
        specifier: 'catalog:'
        version: 3.3.3
      turbo:
        specifier: 'catalog:'
        version: 2.1.2

  etc/blocks/enter-numbers/block:
    dependencies:
      '@milaboratories/milaboratories.test-enter-numbers.model':
        specifier: workspace:*
        version: link:../model
      '@milaboratories/milaboratories.test-enter-numbers.ui':
        specifier: workspace:*
        version: link:../ui
      '@milaboratories/milaboratories.test-enter-numbers.workflow':
        specifier: workspace:*
        version: link:../workflow
      '@platforma-sdk/model':
        specifier: workspace:*
        version: link:../../../../sdk/model
    devDependencies:
      '@platforma-sdk/block-tools':
        specifier: workspace:*
        version: link:../../../../tools/block-tools

  etc/blocks/enter-numbers/model:
    dependencies:
      '@platforma-sdk/model':
        specifier: workspace:*
        version: link:../../../../sdk/model
      zod:
        specifier: 'catalog:'
        version: 3.23.8
    devDependencies:
      '@platforma-sdk/block-tools':
        specifier: workspace:*
        version: link:../../../../tools/block-tools
      tsup:
        specifier: 'catalog:'
        version: 8.2.4(@microsoft/api-extractor@7.47.7(@types/node@22.5.5))(postcss@8.4.47)(tsx@4.19.1)(typescript@5.5.4)(yaml@2.5.1)
      typescript:
        specifier: 'catalog:'
        version: 5.5.4
      vite:
        specifier: 'catalog:'
        version: 5.4.8(@types/node@22.5.5)(sass@1.77.2)

  etc/blocks/enter-numbers/ui:
    dependencies:
      '@milaboratories/milaboratories.test-enter-numbers.model':
        specifier: workspace:*
        version: link:../model
      vue:
        specifier: 'catalog:'
        version: 3.5.9(typescript@5.5.4)
    devDependencies:
      '@vitejs/plugin-vue':
        specifier: 'catalog:'
        version: 5.1.4(vite@5.4.8(@types/node@22.5.5)(sass@1.77.2))(vue@3.5.9(typescript@5.5.4))
      typescript:
        specifier: 'catalog:'
        version: 5.5.4
      vite:
        specifier: 'catalog:'
        version: 5.4.8(@types/node@22.5.5)(sass@1.77.2)
      vue-tsc:
        specifier: 'catalog:'
        version: 2.1.6(typescript@5.5.4)

  etc/blocks/enter-numbers/workflow:
    devDependencies:
      '@platforma-sdk/tengo-builder':
        specifier: workspace:*
        version: link:../../../../tools/tengo-builder
      '@platforma-sdk/workflow-tengo':
        specifier: workspace:*
        version: link:../../../../sdk/workflow-tengo

  etc/ui-vue-playground:
    dependencies:
      '@milaboratories/helpers':
        specifier: workspace:^
        version: link:../../lib/util/helpers
      '@milaboratories/uikit':
        specifier: workspace:^
        version: link:../../lib/ui/uikit
      '@platforma-sdk/model':
        specifier: workspace:^
        version: link:../../sdk/model
      '@platforma-sdk/ui-vue':
        specifier: workspace:^
        version: link:../../sdk/ui-vue
      vue:
        specifier: 'catalog:'
        version: 3.5.9(typescript@5.5.4)
    devDependencies:
      '@ag-grid-community/client-side-row-model':
        specifier: 'catalog:'
        version: 32.2.1
      '@ag-grid-community/core':
        specifier: 'catalog:'
        version: 32.2.1
      '@ag-grid-community/infinite-row-model':
        specifier: 'catalog:'
        version: 32.2.1
      '@ag-grid-community/styles':
        specifier: 'catalog:'
        version: 32.2.1
      '@ag-grid-community/vue3':
        specifier: 'catalog:'
        version: 32.2.1(typescript@5.5.4)
      '@ag-grid-enterprise/clipboard':
        specifier: 'catalog:'
        version: 32.2.1
      '@ag-grid-enterprise/range-selection':
        specifier: 'catalog:'
        version: 32.2.1
      '@faker-js/faker':
        specifier: 'catalog:'
        version: 8.4.0
      '@types/lodash':
        specifier: 'catalog:'
        version: 4.17.9
      '@types/node':
        specifier: 'catalog:'
        version: 20.16.5
      '@typescript-eslint/eslint-plugin':
        specifier: 'catalog:'
        version: 7.18.0(@typescript-eslint/parser@7.18.0(eslint@8.57.1)(typescript@5.5.4))(eslint@8.57.1)(typescript@5.5.4)
      '@vitejs/plugin-vue':
        specifier: 'catalog:'
        version: 5.1.4(vite@5.4.8(@types/node@20.16.5)(sass@1.77.2))(vue@3.5.9(typescript@5.5.4))
      canonicalize:
        specifier: 'catalog:'
        version: 2.0.0
      eslint:
        specifier: 'catalog:'
        version: 8.57.1
      eslint-config-prettier:
        specifier: 'catalog:'
        version: 9.1.0(eslint@8.57.1)
      eslint-plugin-prettier:
        specifier: 'catalog:'
        version: 5.2.1(eslint-config-prettier@9.1.0(eslint@8.57.1))(eslint@8.57.1)(prettier@3.3.3)
      eslint-plugin-vue:
        specifier: 'catalog:'
        version: 9.28.0(eslint@8.57.1)
      happy-dom:
        specifier: 'catalog:'
        version: 14.12.3
      lodash:
        specifier: 'catalog:'
        version: 4.17.21
      sass:
        specifier: 'catalog:'
        version: 1.77.2
      typescript:
        specifier: 'catalog:'
        version: 5.5.4
      vite:
        specifier: 'catalog:'
        version: 5.4.8(@types/node@20.16.5)(sass@1.77.2)
      vitest:
        specifier: 'catalog:'
        version: 2.1.1(@types/node@20.16.5)(happy-dom@14.12.3)(jsdom@24.1.3)(sass@1.77.2)
      vue-tsc:
        specifier: 'catalog:'
        version: 2.1.6(typescript@5.5.4)

  etc/uikit-playground:
    dependencies:
      '@milaboratories/uikit':
        specifier: workspace:*
        version: link:../../lib/ui/uikit
    devDependencies:
      '@faker-js/faker':
        specifier: 'catalog:'
        version: 8.4.0
      '@milaboratories/helpers':
        specifier: workspace:^
        version: link:../../lib/util/helpers
      '@vitejs/plugin-vue':
        specifier: 'catalog:'
        version: 5.1.4(vite@5.4.8(@types/node@22.5.5)(sass@1.77.2))(vue@3.5.9(typescript@5.5.4))
      typescript:
        specifier: 'catalog:'
        version: 5.5.4
      vite:
        specifier: 'catalog:'
        version: 5.4.8(@types/node@22.5.5)(sass@1.77.2)
      vitest:
        specifier: 'catalog:'
        version: 2.1.1(@types/node@22.5.5)(happy-dom@14.12.3)(jsdom@24.1.3)(sass@1.77.2)
      vue:
        specifier: 'catalog:'
        version: 3.5.9(typescript@5.5.4)
      vue-router:
        specifier: ~4.2.5
        version: 4.2.5(vue@3.5.9(typescript@5.5.4))
      vue-tsc:
        specifier: 'catalog:'
        version: 2.1.6(typescript@5.5.4)

  lib/model/common:
    dependencies:
      zod:
        specifier: 'catalog:'
        version: 3.23.8
    devDependencies:
      '@milaboratories/platforma-build-configs':
        specifier: workspace:*
        version: link:../../util/build-configs
      typescript:
        specifier: 'catalog:'
        version: 5.5.4
      vite:
        specifier: 'catalog:'
        version: 5.4.8(@types/node@22.5.5)(sass@1.77.2)

  lib/model/middle-layer:
    dependencies:
      '@milaboratories/pl-model-common':
        specifier: workspace:^
        version: link:../common
      utility-types:
        specifier: 'catalog:'
        version: 3.11.0
      zod:
        specifier: 'catalog:'
        version: 3.23.8
    devDependencies:
      '@milaboratories/platforma-build-configs':
        specifier: workspace:*
        version: link:../../util/build-configs
      typescript:
        specifier: 'catalog:'
        version: 5.5.4
      vite:
        specifier: 'catalog:'
        version: 5.4.8(@types/node@22.5.5)(sass@1.77.2)

  lib/node/computable:
    dependencies:
      '@milaboratories/ts-helpers':
        specifier: workspace:^
        version: link:../ts-helpers
      '@types/node':
        specifier: 'catalog:'
        version: 20.16.5
      utility-types:
        specifier: 'catalog:'
        version: 3.11.0
    devDependencies:
      '@jest/globals':
        specifier: 'catalog:'
        version: 29.7.0
      '@milaboratories/platforma-build-configs':
        specifier: workspace:*
        version: link:../../util/build-configs
      '@types/jest':
        specifier: 'catalog:'
        version: 29.5.13
      jest:
        specifier: 'catalog:'
        version: 29.7.0(@types/node@20.16.5)(ts-node@10.9.2(@types/node@20.16.5)(typescript@5.5.4))
      ts-jest:
        specifier: 'catalog:'
        version: 29.2.5(@babel/core@7.25.2)(@jest/transform@29.7.0)(@jest/types@29.6.3)(babel-jest@29.7.0(@babel/core@7.25.2))(jest@29.7.0(@types/node@20.16.5)(ts-node@10.9.2(@types/node@20.16.5)(typescript@5.5.4)))(typescript@5.5.4)
      typescript:
        specifier: 'catalog:'
        version: 5.5.4
      vite:
        specifier: 'catalog:'
        version: 5.4.8(@types/node@20.16.5)(sass@1.77.2)

  lib/node/node-streams:
    devDependencies:
      '@milaboratories/platforma-build-configs':
        specifier: workspace:*
        version: link:../../util/build-configs
      '@types/node':
        specifier: 'catalog:'
        version: 20.16.5
      typescript:
        specifier: 'catalog:'
        version: 5.5.4
      vite:
        specifier: 'catalog:'
        version: 5.4.8(@types/node@20.16.5)(sass@1.77.2)

  lib/node/pl-client:
    dependencies:
      '@grpc/grpc-js':
        specifier: 'catalog:'
        version: 1.11.3
      '@milaboratories/ts-helpers':
        specifier: workspace:^
        version: link:../ts-helpers
      '@protobuf-ts/grpc-transport':
        specifier: 'catalog:'
        version: 2.9.4(@grpc/grpc-js@1.11.3)
      '@protobuf-ts/runtime':
        specifier: 'catalog:'
        version: 2.9.4
      '@protobuf-ts/runtime-rpc':
        specifier: 'catalog:'
        version: 2.9.4
      canonicalize:
        specifier: 'catalog:'
        version: 2.0.0
      denque:
        specifier: 'catalog:'
        version: 2.1.0
      https-proxy-agent:
        specifier: 'catalog:'
        version: 7.0.5
      long:
        specifier: 'catalog:'
        version: 5.2.3
      undici:
        specifier: 'catalog:'
        version: 6.19.8
      utility-types:
        specifier: 'catalog:'
        version: 3.11.0
      yaml:
        specifier: 'catalog:'
        version: 2.5.1
    devDependencies:
      '@jest/globals':
        specifier: 'catalog:'
        version: 29.7.0
      '@milaboratories/platforma-build-configs':
        specifier: workspace:*
        version: link:../../util/build-configs
      '@protobuf-ts/plugin':
        specifier: 'catalog:'
        version: 2.9.4
      '@types/http-proxy':
        specifier: 'catalog:'
        version: 1.17.15
      '@types/jest':
        specifier: 'catalog:'
        version: 29.5.13
      '@types/node':
        specifier: 'catalog:'
        version: 20.16.5
      jest:
        specifier: 'catalog:'
        version: 29.7.0(@types/node@20.16.5)(ts-node@10.9.2(@types/node@20.16.5)(typescript@5.5.4))
      ts-jest:
        specifier: 'catalog:'
        version: 29.2.5(@babel/core@7.25.2)(@jest/transform@29.7.0)(@jest/types@29.6.3)(babel-jest@29.7.0(@babel/core@7.25.2))(jest@29.7.0(@types/node@20.16.5)(ts-node@10.9.2(@types/node@20.16.5)(typescript@5.5.4)))(typescript@5.5.4)
      typescript:
        specifier: 'catalog:'
        version: 5.5.4
      vite:
        specifier: 'catalog:'
        version: 5.4.8(@types/node@20.16.5)(sass@1.77.2)

  lib/node/pl-drivers:
    dependencies:
      '@grpc/grpc-js':
        specifier: 'catalog:'
        version: 1.11.3
      '@milaboratories/computable':
        specifier: workspace:^
        version: link:../computable
      '@milaboratories/pl-client':
        specifier: workspace:^
        version: link:../pl-client
      '@milaboratories/pl-model-common':
        specifier: workspace:^
        version: link:../../model/common
      '@milaboratories/pl-tree':
        specifier: workspace:^
        version: link:../pl-tree
      '@milaboratories/ts-helpers':
        specifier: workspace:^
        version: link:../ts-helpers
      '@protobuf-ts/grpc-transport':
        specifier: 'catalog:'
        version: 2.9.4(@grpc/grpc-js@1.11.3)
      '@protobuf-ts/plugin':
        specifier: 'catalog:'
        version: 2.9.4
      '@protobuf-ts/runtime':
        specifier: 'catalog:'
        version: 2.9.4
      '@protobuf-ts/runtime-rpc':
        specifier: 'catalog:'
        version: 2.9.4
      denque:
        specifier: 'catalog:'
        version: 2.1.0
      tar-fs:
        specifier: 'catalog:'
        version: 3.0.6
      undici:
        specifier: 'catalog:'
        version: 6.19.8
      zod:
        specifier: 'catalog:'
        version: 3.23.8
    devDependencies:
      '@jest/globals':
        specifier: 'catalog:'
        version: 29.7.0
      '@milaboratories/platforma-build-configs':
        specifier: workspace:*
        version: link:../../util/build-configs
      '@types/jest':
        specifier: 'catalog:'
        version: 29.5.13
      '@types/node':
        specifier: 'catalog:'
        version: 20.16.5
      '@types/tar-fs':
        specifier: 'catalog:'
        version: 2.0.4
      jest:
        specifier: 'catalog:'
        version: 29.7.0(@types/node@20.16.5)(ts-node@10.9.2(@types/node@20.16.5)(typescript@5.5.4))
      ts-jest:
        specifier: 'catalog:'
        version: 29.2.5(@babel/core@7.25.2)(@jest/transform@29.7.0)(@jest/types@29.6.3)(babel-jest@29.7.0(@babel/core@7.25.2))(jest@29.7.0(@types/node@20.16.5)(ts-node@10.9.2(@types/node@20.16.5)(typescript@5.5.4)))(typescript@5.5.4)
      typescript:
        specifier: 'catalog:'
        version: 5.5.4
      vite:
        specifier: 'catalog:'
        version: 5.4.8(@types/node@20.16.5)(sass@1.77.2)

  lib/node/pl-middle-layer:
    dependencies:
      '@milaboratories/computable':
        specifier: workspace:^
        version: link:../computable
      '@milaboratories/pframes-node':
        specifier: 'catalog:'
        version: 1.5.6(@milaboratories/pl-model-common@lib+model+common)
      '@milaboratories/pl-client':
        specifier: workspace:^
        version: link:../pl-client
      '@milaboratories/pl-drivers':
        specifier: workspace:^
        version: link:../pl-drivers
      '@milaboratories/pl-model-common':
        specifier: workspace:^
        version: link:../../model/common
      '@milaboratories/pl-model-middle-layer':
        specifier: workspace:^
        version: link:../../model/middle-layer
      '@milaboratories/pl-tree':
        specifier: workspace:^
        version: link:../pl-tree
      '@milaboratories/resolve-helper':
        specifier: workspace:^
        version: link:../resolve-helper
      '@milaboratories/ts-helpers':
        specifier: workspace:^
        version: link:../ts-helpers
      '@platforma-sdk/block-tools':
        specifier: workspace:^
        version: link:../../../tools/block-tools
      '@platforma-sdk/model':
        specifier: workspace:^
        version: link:../../../sdk/model
      '@platforma-sdk/workflow-tengo':
        specifier: workspace:*
        version: link:../../../sdk/workflow-tengo
      canonicalize:
        specifier: 'catalog:'
        version: 2.0.0
      denque:
        specifier: 'catalog:'
        version: 2.1.0
      quickjs-emscripten:
        specifier: 'catalog:'
        version: 0.31.0
      undici:
        specifier: 'catalog:'
        version: 6.19.8
      utility-types:
        specifier: 'catalog:'
        version: 3.11.0
      yaml:
        specifier: 'catalog:'
        version: 2.5.1
      zod:
        specifier: 'catalog:'
        version: 3.23.8
    devDependencies:
      '@jest/globals':
        specifier: 'catalog:'
        version: 29.7.0
      '@milaboratories/platforma-build-configs':
        specifier: workspace:*
        version: link:../../util/build-configs
      '@types/jest':
        specifier: 'catalog:'
        version: 29.5.13
      '@types/node':
        specifier: 'catalog:'
        version: 20.16.5
      jest:
        specifier: 'catalog:'
        version: 29.7.0(@types/node@20.16.5)(ts-node@10.9.2(@types/node@20.16.5)(typescript@5.5.4))
      ts-jest:
        specifier: 'catalog:'
        version: 29.2.5(@babel/core@7.25.2)(@jest/transform@29.7.0)(@jest/types@29.6.3)(babel-jest@29.7.0(@babel/core@7.25.2))(jest@29.7.0(@types/node@20.16.5)(ts-node@10.9.2(@types/node@20.16.5)(typescript@5.5.4)))(typescript@5.5.4)
      typescript:
        specifier: 'catalog:'
        version: 5.5.4
      vite:
        specifier: 'catalog:'
        version: 5.4.8(@types/node@20.16.5)(sass@1.77.2)

  lib/node/pl-tree:
    dependencies:
      '@milaboratories/computable':
        specifier: workspace:^
        version: link:../computable
      '@milaboratories/pl-client':
        specifier: workspace:^
        version: link:../pl-client
      '@milaboratories/ts-helpers':
        specifier: workspace:^
        version: link:../ts-helpers
      denque:
        specifier: 'catalog:'
        version: 2.1.0
      utility-types:
        specifier: 'catalog:'
        version: 3.11.0
      zod:
        specifier: 'catalog:'
        version: 3.23.8
    devDependencies:
      '@jest/globals':
        specifier: 'catalog:'
        version: 29.7.0
      '@milaboratories/platforma-build-configs':
        specifier: workspace:*
        version: link:../../util/build-configs
      '@types/jest':
        specifier: 'catalog:'
        version: 29.5.13
      jest:
        specifier: 'catalog:'
        version: 29.7.0(@types/node@22.5.5)(ts-node@10.9.2(@types/node@22.5.5)(typescript@5.5.4))
      ts-jest:
        specifier: 'catalog:'
        version: 29.2.5(@babel/core@7.25.2)(@jest/transform@29.7.0)(@jest/types@29.6.3)(babel-jest@29.7.0(@babel/core@7.25.2))(jest@29.7.0(@types/node@22.5.5)(ts-node@10.9.2(@types/node@22.5.5)(typescript@5.5.4)))(typescript@5.5.4)
      typescript:
        specifier: 'catalog:'
        version: 5.5.4
      vite:
        specifier: 'catalog:'
        version: 5.4.8(@types/node@22.5.5)(sass@1.77.2)

  lib/node/resolve-helper: {}

  lib/node/ts-helpers:
    dependencies:
      denque:
        specifier: 'catalog:'
        version: 2.1.0
    devDependencies:
      '@jest/globals':
        specifier: 'catalog:'
        version: 29.7.0
      '@milaboratories/platforma-build-configs':
        specifier: workspace:*
        version: link:../../util/build-configs
      '@types/jest':
        specifier: 'catalog:'
        version: 29.5.13
      '@types/node':
        specifier: 'catalog:'
        version: 20.16.5
      jest:
        specifier: 'catalog:'
        version: 29.7.0(@types/node@20.16.5)(ts-node@10.9.2(@types/node@20.16.5)(typescript@5.5.4))
      ts-jest:
        specifier: 'catalog:'
        version: 29.2.5(@babel/core@7.25.2)(@jest/transform@29.7.0)(@jest/types@29.6.3)(babel-jest@29.7.0(@babel/core@7.25.2))(jest@29.7.0(@types/node@20.16.5)(ts-node@10.9.2(@types/node@20.16.5)(typescript@5.5.4)))(typescript@5.5.4)
      typescript:
        specifier: 'catalog:'
        version: 5.5.4
      vite:
        specifier: 'catalog:'
        version: 5.4.8(@types/node@20.16.5)(sass@1.77.2)

  lib/node/ts-helpers-oclif:
    dependencies:
      '@milaboratories/ts-helpers':
        specifier: workspace:^
        version: link:../ts-helpers
      '@oclif/core':
        specifier: 'catalog:'
        version: 4.0.23
    devDependencies:
      '@milaboratories/platforma-build-configs':
        specifier: workspace:*
        version: link:../../util/build-configs
      typescript:
        specifier: 'catalog:'
        version: 5.5.4
      vite:
        specifier: 'catalog:'
        version: 5.4.8(@types/node@22.5.5)(sass@1.77.2)

  lib/node/ts-helpers-winston:
    dependencies:
      '@milaboratories/ts-helpers':
        specifier: workspace:^
        version: link:../ts-helpers
      winston:
        specifier: 'catalog:'
        version: 3.14.2
    devDependencies:
      '@milaboratories/platforma-build-configs':
        specifier: workspace:*
        version: link:../../util/build-configs
      typescript:
        specifier: 'catalog:'
        version: 5.5.4
      vite:
        specifier: 'catalog:'
        version: 5.4.8(@types/node@22.5.5)(sass@1.77.2)

  lib/ui/uikit:
    dependencies:
      vue:
        specifier: 'catalog:'
        version: 3.5.9(typescript@5.5.4)
    devDependencies:
      '@milaboratories/helpers':
        specifier: workspace:^
        version: link:../../util/helpers
      '@platforma-sdk/model':
        specifier: workspace:^
        version: link:../../../sdk/model
      '@vitejs/plugin-vue':
        specifier: 'catalog:'
        version: 5.1.4(vite@5.4.8(@types/node@22.5.5)(sass@1.77.2))(vue@3.5.9(typescript@5.5.4))
      '@vue/test-utils':
        specifier: 'catalog:'
        version: 2.4.6
      jsdom:
        specifier: 'catalog:'
        version: 24.1.3
      resize-observer-polyfill:
        specifier: 'catalog:'
        version: 1.5.1
      tsc-alias:
        specifier: 'catalog:'
        version: 1.8.10
      vite:
        specifier: 'catalog:'
        version: 5.4.8(@types/node@22.5.5)(sass@1.77.2)
      vitest:
        specifier: 'catalog:'
        version: 2.1.1(@types/node@22.5.5)(happy-dom@14.12.3)(jsdom@24.1.3)(sass@1.77.2)
      vue-tsc:
        specifier: 'catalog:'
        version: 2.1.6(typescript@5.5.4)
      yarpm:
        specifier: 'catalog:'
        version: 1.2.0

  lib/util/build-configs:
    dependencies:
      '@rollup/plugin-node-resolve':
        specifier: 'catalog:'
        version: 15.3.0(rollup@4.21.3)
      rollup-plugin-node-externals:
        specifier: 'catalog:'
        version: 7.1.3(rollup@4.21.3)
      tsup:
        specifier: 'catalog:'
        version: 8.2.4(@microsoft/api-extractor@7.47.7(@types/node@20.16.5))(postcss@8.4.47)(tsx@4.19.1)(typescript@5.5.4)(yaml@2.5.1)
      vite:
        specifier: 'catalog:'
        version: 5.4.8(@types/node@20.16.5)(sass@1.77.2)
      vite-plugin-dts:
        specifier: 'catalog:'
        version: 4.2.2(@types/node@20.16.5)(rollup@4.21.3)(typescript@5.5.4)(vite@5.4.8(@types/node@20.16.5)(sass@1.77.2))
    devDependencies:
      '@types/node':
        specifier: 'catalog:'
        version: 20.16.5
      typescript:
        specifier: 'catalog:'
        version: 5.5.4

  lib/util/helpers:
    devDependencies:
      '@milaboratories/platforma-build-configs':
        specifier: workspace:*
        version: link:../build-configs
      typescript:
        specifier: 'catalog:'
        version: 5.5.4
      vite:
        specifier: 'catalog:'
        version: 5.4.8(@types/node@22.5.5)(sass@1.77.2)

  lib/util/sequences:
    devDependencies:
      '@milaboratories/platforma-build-configs':
        specifier: workspace:*
        version: link:../build-configs
      typescript:
        specifier: 'catalog:'
        version: 5.5.4
      vite:
        specifier: 'catalog:'
        version: 5.4.8(@types/node@22.5.5)(sass@1.77.2)

  sdk/model:
    dependencies:
      '@milaboratories/pl-model-common':
        specifier: workspace:^
        version: link:../../lib/model/common
      utility-types:
        specifier: 'catalog:'
        version: 3.11.0
      zod:
        specifier: 'catalog:'
        version: 3.23.8
    devDependencies:
      '@jest/globals':
        specifier: 'catalog:'
        version: 29.7.0
      '@milaboratories/platforma-build-configs':
        specifier: workspace:*
        version: link:../../lib/util/build-configs
      '@types/jest':
        specifier: 'catalog:'
        version: 29.5.13
      jest:
        specifier: 'catalog:'
        version: 29.7.0(@types/node@22.5.5)(ts-node@10.9.2(@types/node@22.5.5)(typescript@5.5.4))
      ts-jest:
        specifier: 'catalog:'
        version: 29.2.5(@babel/core@7.25.2)(@jest/transform@29.7.0)(@jest/types@29.6.3)(babel-jest@29.7.0(@babel/core@7.25.2))(jest@29.7.0(@types/node@22.5.5)(ts-node@10.9.2(@types/node@22.5.5)(typescript@5.5.4)))(typescript@5.5.4)
      typescript:
        specifier: 'catalog:'
        version: 5.5.4
      vite:
        specifier: 'catalog:'
        version: 5.4.8(@types/node@22.5.5)(sass@1.77.2)

  sdk/test:
    dependencies:
      '@milaboratories/computable':
        specifier: workspace:^
        version: link:../../lib/node/computable
      '@milaboratories/pl-client':
        specifier: workspace:^
        version: link:../../lib/node/pl-client
      '@milaboratories/pl-middle-layer':
        specifier: workspace:^
        version: link:../../lib/node/pl-middle-layer
      '@milaboratories/pl-tree':
        specifier: workspace:^
        version: link:../../lib/node/pl-tree
      '@milaboratories/ts-helpers':
        specifier: workspace:^
        version: link:../../lib/node/ts-helpers
      '@platforma-sdk/model':
        specifier: workspace:^
        version: link:../model
      vitest:
        specifier: 'catalog:'
        version: 2.1.1(@types/node@20.16.5)(happy-dom@14.12.3)(jsdom@24.1.3)(sass@1.77.2)
    devDependencies:
      '@milaboratories/platforma-build-configs':
        specifier: workspace:*
        version: link:../../lib/util/build-configs
      '@types/node':
        specifier: 'catalog:'
        version: 20.16.5
      typescript:
        specifier: 'catalog:'
        version: 5.5.4
      vite:
        specifier: 'catalog:'
        version: 5.4.8(@types/node@20.16.5)(sass@1.77.2)

  sdk/ui-vue:
    dependencies:
      '@milaboratories/uikit':
        specifier: workspace:^
        version: link:../../lib/ui/uikit
      '@platforma-sdk/model':
        specifier: workspace:^
        version: link:../model
      vue:
        specifier: 'catalog:'
        version: 3.5.9(typescript@5.5.4)
    devDependencies:
      '@ag-grid-community/client-side-row-model':
        specifier: 'catalog:'
        version: 32.2.1
      '@ag-grid-community/core':
        specifier: 'catalog:'
        version: 32.2.1
      '@ag-grid-community/infinite-row-model':
        specifier: 'catalog:'
        version: 32.2.1
      '@ag-grid-community/styles':
        specifier: 'catalog:'
        version: 32.2.1
      '@ag-grid-community/vue3':
        specifier: 'catalog:'
        version: 32.2.1(typescript@5.5.4)
      '@ag-grid-enterprise/clipboard':
        specifier: 'catalog:'
        version: 32.2.1
      '@ag-grid-enterprise/range-selection':
        specifier: 'catalog:'
        version: 32.2.1
      '@faker-js/faker':
        specifier: 'catalog:'
        version: 8.4.0
      '@milaboratories/helpers':
        specifier: workspace:^
        version: link:../../lib/util/helpers
      '@types/lodash':
        specifier: 'catalog:'
        version: 4.17.9
      '@types/node':
        specifier: 'catalog:'
        version: 20.16.5
      '@typescript-eslint/eslint-plugin':
        specifier: 'catalog:'
        version: 7.18.0(@typescript-eslint/parser@7.18.0(eslint@8.57.1)(typescript@5.5.4))(eslint@8.57.1)(typescript@5.5.4)
      '@vitejs/plugin-vue':
        specifier: 'catalog:'
        version: 5.1.4(vite@5.4.8(@types/node@20.16.5)(sass@1.77.2))(vue@3.5.9(typescript@5.5.4))
      canonicalize:
        specifier: 'catalog:'
        version: 2.0.0
      eslint:
        specifier: 'catalog:'
        version: 8.57.1
      eslint-config-prettier:
        specifier: 'catalog:'
        version: 9.1.0(eslint@8.57.1)
      eslint-plugin-prettier:
        specifier: 'catalog:'
        version: 5.2.1(eslint-config-prettier@9.1.0(eslint@8.57.1))(eslint@8.57.1)(prettier@3.3.3)
      eslint-plugin-vue:
        specifier: 'catalog:'
        version: 9.28.0(eslint@8.57.1)
      happy-dom:
        specifier: 'catalog:'
        version: 14.12.3
      lodash:
        specifier: 'catalog:'
        version: 4.17.21
      sass:
        specifier: 'catalog:'
        version: 1.77.2
      typescript:
        specifier: 'catalog:'
        version: 5.5.4
      vite:
        specifier: 'catalog:'
        version: 5.4.8(@types/node@20.16.5)(sass@1.77.2)
      vitest:
        specifier: 'catalog:'
        version: 2.1.1(@types/node@20.16.5)(happy-dom@14.12.3)(jsdom@24.1.3)(sass@1.77.2)
      vue-tsc:
        specifier: 'catalog:'
        version: 2.1.6(typescript@5.5.4)
      yarpm:
        specifier: 'catalog:'
        version: 1.2.0
      zod:
        specifier: 'catalog:'
        version: 3.23.8

  sdk/workflow-tengo:
    dependencies:
      '@milaboratories/software-pframes-conv':
        specifier: 'catalog:'
        version: 1.5.6
    devDependencies:
      '@platforma-sdk/tengo-builder':
        specifier: workspace:^
        version: link:../../tools/tengo-builder

  tests/block-repo:
    devDependencies:
      '@milaboratories/milaboratories.test-enter-numbers':
        specifier: workspace:*
        version: link:../../etc/blocks/enter-numbers/block
      '@milaboratories/platforma-build-configs':
        specifier: workspace:*
        version: link:../../lib/util/build-configs
      '@platforma-sdk/block-tools':
        specifier: workspace:*
        version: link:../../tools/block-tools
      '@types/node':
        specifier: 'catalog:'
        version: 20.16.5
      vitest:
        specifier: 'catalog:'
        version: 2.1.1(@types/node@20.16.5)(happy-dom@14.12.3)(jsdom@24.1.3)(sass@1.77.2)

  tests/helper:
    dependencies:
      '@milaboratories/helpers':
        specifier: workspace:*
        version: link:../../lib/util/helpers
      '@milaboratories/node-streams':
        specifier: workspace:*
        version: link:../../lib/node/node-streams
      '@milaboratories/sequences':
        specifier: workspace:*
        version: link:../../lib/util/sequences
    devDependencies:
      '@jest/globals':
        specifier: 'catalog:'
        version: 29.7.0
      '@milaboratories/platforma-build-configs':
        specifier: workspace:*
        version: link:../../lib/util/build-configs
      '@types/jest':
        specifier: 'catalog:'
        version: 29.5.13
      '@types/node':
        specifier: 'catalog:'
        version: 20.16.5
      jest:
        specifier: 'catalog:'
<<<<<<< HEAD
        version: 29.7.0(ts-node@10.9.2(typescript@5.5.4))
      ts-jest:
        specifier: 'catalog:'
        version: 29.2.5(@babel/core@7.25.2)(@jest/transform@29.7.0)(@jest/types@29.6.3)(babel-jest@29.7.0(@babel/core@7.25.2))(jest@29.7.0(ts-node@10.9.2(typescript@5.5.4)))(typescript@5.5.4)
=======
        version: 29.7.0(@types/node@20.16.5)(ts-node@10.9.2(@types/node@20.16.5)(typescript@5.5.4))
      ts-jest:
        specifier: 'catalog:'
        version: 29.2.5(@babel/core@7.25.2)(@jest/transform@29.7.0)(@jest/types@29.6.3)(babel-jest@29.7.0(@babel/core@7.25.2))(jest@29.7.0(@types/node@20.16.5)(ts-node@10.9.2(@types/node@20.16.5)(typescript@5.5.4)))(typescript@5.5.4)
>>>>>>> 15a545d4
      typescript:
        specifier: 'catalog:'
        version: 5.5.4

  tests/workflow-tengo:
    devDependencies:
      '@milaboratories/pl-middle-layer':
        specifier: workspace:*
        version: link:../../lib/node/pl-middle-layer
      '@milaboratories/pl-tree':
        specifier: workspace:*
        version: link:../../lib/node/pl-tree
      '@milaboratories/platforma-build-configs':
        specifier: workspace:*
        version: link:../../lib/util/build-configs
      '@milaboratories/software-pframes-conv':
        specifier: 'catalog:'
        version: 1.5.6
      '@milaboratories/software-small-binaries':
        specifier: 'catalog:'
        version: 1.10.4
      '@platforma-sdk/tengo-builder':
        specifier: workspace:*
        version: link:../../tools/tengo-builder
      '@platforma-sdk/test':
        specifier: workspace:*
        version: link:../../sdk/test
      '@platforma-sdk/workflow-tengo':
        specifier: workspace:*
        version: link:../../sdk/workflow-tengo
      '@types/node':
        specifier: 'catalog:'
        version: 20.16.5
      vitest:
        specifier: 'catalog:'
        version: 2.1.1(@types/node@20.16.5)(happy-dom@14.12.3)(jsdom@24.1.3)(sass@1.77.2)

  tools/block-tools:
    dependencies:
      '@aws-sdk/client-s3':
        specifier: 'catalog:'
        version: 3.658.1
      '@milaboratories/pl-model-middle-layer':
        specifier: workspace:^
        version: link:../../lib/model/middle-layer
      '@milaboratories/resolve-helper':
        specifier: workspace:^
        version: link:../../lib/node/resolve-helper
      '@milaboratories/ts-helpers':
        specifier: workspace:^
        version: link:../../lib/node/ts-helpers
      '@milaboratories/ts-helpers-oclif':
        specifier: workspace:^
        version: link:../../lib/node/ts-helpers-oclif
      '@oclif/core':
        specifier: 'catalog:'
        version: 4.0.23
      canonicalize:
        specifier: 'catalog:'
        version: 2.0.0
      mime-types:
        specifier: 'catalog:'
        version: 2.1.35
      tar:
        specifier: 'catalog:'
        version: 7.4.3
      undici:
        specifier: 'catalog:'
        version: 6.19.8
      yaml:
        specifier: 'catalog:'
        version: 2.5.1
      zod:
        specifier: 'catalog:'
        version: 3.23.8
    devDependencies:
      '@jest/globals':
        specifier: 'catalog:'
        version: 29.7.0
      '@milaboratories/platforma-build-configs':
        specifier: workspace:*
        version: link:../../lib/util/build-configs
      '@rollup/plugin-node-resolve':
        specifier: 'catalog:'
        version: 15.3.0(rollup@4.21.3)
      '@types/jest':
        specifier: 'catalog:'
        version: 29.5.13
      '@types/mime-types':
        specifier: 'catalog:'
        version: 2.1.4
      '@types/node':
        specifier: 'catalog:'
        version: 20.16.5
      '@types/semver':
        specifier: 'catalog:'
        version: 7.5.8
      jest:
        specifier: 'catalog:'
        version: 29.7.0(@types/node@20.16.5)(ts-node@10.9.2(@types/node@20.16.5)(typescript@5.5.4))
      oclif:
        specifier: 'catalog:'
        version: 4.14.35
      rollup-plugin-node-externals:
        specifier: 'catalog:'
        version: 7.1.3(rollup@4.21.3)
      semver:
        specifier: 'catalog:'
        version: 7.6.3
      ts-jest:
        specifier: 'catalog:'
        version: 29.2.5(@babel/core@7.25.2)(@jest/transform@29.7.0)(@jest/types@29.6.3)(babel-jest@29.7.0(@babel/core@7.25.2))(jest@29.7.0(@types/node@20.16.5)(ts-node@10.9.2(@types/node@20.16.5)(typescript@5.5.4)))(typescript@5.5.4)
      typescript:
        specifier: 'catalog:'
        version: 5.5.4
      vite:
        specifier: 'catalog:'
        version: 5.4.8(@types/node@20.16.5)(sass@1.77.2)
      vite-plugin-dts:
        specifier: 'catalog:'
        version: 4.2.2(@types/node@20.16.5)(rollup@4.21.3)(typescript@5.5.4)(vite@5.4.8(@types/node@20.16.5)(sass@1.77.2))

  tools/package-builder:
    dependencies:
      '@aws-sdk/client-s3':
        specifier: 'catalog:'
        version: 3.658.1
      '@oclif/core':
        specifier: 'catalog:'
        version: 4.0.23
      canonicalize:
        specifier: 'catalog:'
        version: 2.0.0
      tar:
        specifier: 'catalog:'
        version: 7.4.3
      winston:
        specifier: 'catalog:'
        version: 3.14.2
      yaml:
        specifier: 'catalog:'
        version: 2.5.1
      zod:
        specifier: 'catalog:'
        version: 3.23.8
    devDependencies:
      '@jest/globals':
        specifier: 'catalog:'
        version: 29.7.0
      '@milaboratories/platforma-build-configs':
        specifier: workspace:*
        version: link:../../lib/util/build-configs
      '@types/jest':
        specifier: 'catalog:'
        version: 29.5.13
      '@types/node':
        specifier: 'catalog:'
        version: 20.16.5
      jest:
        specifier: 'catalog:'
        version: 29.7.0(@types/node@20.16.5)(ts-node@10.9.2(@types/node@20.16.5)(typescript@5.5.4))
      ts-jest:
        specifier: 'catalog:'
        version: 29.2.5(@babel/core@7.25.2)(@jest/transform@29.7.0)(@jest/types@29.6.3)(babel-jest@29.7.0(@babel/core@7.25.2))(jest@29.7.0(@types/node@20.16.5)(ts-node@10.9.2(@types/node@20.16.5)(typescript@5.5.4)))(typescript@5.5.4)
      typescript:
        specifier: 'catalog:'
        version: 5.5.4
      vite:
        specifier: 'catalog:'
        version: 5.4.8(@types/node@20.16.5)(sass@1.77.2)

  tools/tengo-builder:
    dependencies:
      '@milaboratories/tengo-tester':
        specifier: 'catalog:'
        version: 1.4.4
      '@oclif/core':
        specifier: 'catalog:'
        version: 4.0.23
      canonicalize:
        specifier: 'catalog:'
        version: 2.0.0
      winston:
        specifier: 'catalog:'
        version: 3.14.2
    devDependencies:
      '@jest/globals':
        specifier: 'catalog:'
        version: 29.7.0
      '@milaboratories/platforma-build-configs':
        specifier: workspace:*
        version: link:../../lib/util/build-configs
      '@types/jest':
        specifier: 'catalog:'
        version: 29.5.13
      '@types/node':
        specifier: 'catalog:'
        version: 20.16.5
      jest:
        specifier: 'catalog:'
        version: 29.7.0(@types/node@20.16.5)(ts-node@10.9.2(@types/node@20.16.5)(typescript@5.5.4))
      ts-jest:
        specifier: 'catalog:'
        version: 29.2.5(@babel/core@7.25.2)(@jest/transform@29.7.0)(@jest/types@29.6.3)(babel-jest@29.7.0(@babel/core@7.25.2))(jest@29.7.0(@types/node@20.16.5)(ts-node@10.9.2(@types/node@20.16.5)(typescript@5.5.4)))(typescript@5.5.4)
      typescript:
        specifier: 'catalog:'
        version: 5.5.4
      vite:
        specifier: 'catalog:'
        version: 5.4.8(@types/node@20.16.5)(sass@1.77.2)

packages:

  '@ag-grid-community/client-side-row-model@32.2.1':
    resolution: {integrity: sha512-FXM0wlDhRN+6vZ9GjswqpTEyZ/5zStTt0OtuKeNKwxZKodjHFJ8tNxImLqPnFTwreSBZjup4LU5PuwXABHYRig==}

  '@ag-grid-community/core@32.2.1':
    resolution: {integrity: sha512-60tz1DfCd3B/U9BkzOWwpaGZEQwvZIvwpf5n/GDP0yzxjNhCcUusQhllqqA3fmGKKke9O1anUdSQot4PfTTrOQ==}

  '@ag-grid-community/csv-export@32.2.1':
    resolution: {integrity: sha512-qUZpTW/tJ4rBxxlPwYDysbJFfIFgL46ScAI0qMw3xv0gjS34O7ELKLr2YQVoFR0zI6FhFKfhByveIqNtQEjxuQ==}

  '@ag-grid-community/infinite-row-model@32.2.1':
    resolution: {integrity: sha512-8mYEBmIDhQhVyvbWgu4nbrEIDmGaCRgyQhnT9Qhu26l+ym802Cblk6NhwPIprLkL7898G/YdAF0frvkPVbYMmg==}

  '@ag-grid-community/styles@32.2.1':
    resolution: {integrity: sha512-b3gkiM33ef1W/Mopq2/lWNigqw/4N4sKoghLl6MfZ6l8YcwOeopKuYJ65RCim6pOJlV7F3tiBmvmOFwEG8cccg==}

  '@ag-grid-community/vue3@32.2.1':
    resolution: {integrity: sha512-y7/04cFVhCkxAUlLXLbjVY9bg3lil6TLMX8my9dvgMYEjOoR0JzJIJKn+4BEg27ROAdY97C+P7o6ztcw17tTng==}

  '@ag-grid-enterprise/clipboard@32.2.1':
    resolution: {integrity: sha512-56NjRqnptxkP7bIhA9KFIP7SrDCVtyX4h0MrCUB01+JFaNVwjLXtDrEyvUnMFuMYH66ccpENoXXt5nOkpMvtcQ==}

  '@ag-grid-enterprise/core@32.2.1':
    resolution: {integrity: sha512-dFSmDW+ftEkmhXW6qRelvMP2cUsyN34xjS3pDp65aFKJncsxO/9A2F7uUqB/GBItuAzR1YC8Xk/WYoGPM8mpZA==}

  '@ag-grid-enterprise/range-selection@32.2.1':
    resolution: {integrity: sha512-HALe1Qvd3fLzfL+8bj7uu4JAc8ZRNme+g3OlmOkbpFtTehaI2RIOSOSaAaX75Vxpbf7zChRpoFeq6MD0m30I+w==}

  '@ampproject/remapping@2.3.0':
    resolution: {integrity: sha512-30iZtAPgz+LTIYoeivqYo853f02jBYSd5uGnGpkFV0M3xOt9aN73erkgYAmZU43x4VfqcnLxW9Kpg3R5LC4YYw==}
    engines: {node: '>=6.0.0'}

  '@aws-crypto/crc32@5.2.0':
    resolution: {integrity: sha512-nLbCWqQNgUiwwtFsen1AdzAtvuLRsQS8rYgMuxCrdKf9kOssamGLuPwyTY9wyYblNr9+1XM8v6zoDTPPSIeANg==}
    engines: {node: '>=16.0.0'}

  '@aws-crypto/crc32c@5.2.0':
    resolution: {integrity: sha512-+iWb8qaHLYKrNvGRbiYRHSdKRWhto5XlZUEBwDjYNf+ly5SVYG6zEoYIdxvf5R3zyeP16w4PLBn3rH1xc74Rag==}

  '@aws-crypto/sha1-browser@5.2.0':
    resolution: {integrity: sha512-OH6lveCFfcDjX4dbAvCFSYUjJZjDr/3XJ3xHtjn3Oj5b9RjojQo8npoLeA/bNwkOkrSQ0wgrHzXk4tDRxGKJeg==}

  '@aws-crypto/sha256-browser@5.2.0':
    resolution: {integrity: sha512-AXfN/lGotSQwu6HNcEsIASo7kWXZ5HYWvfOmSNKDsEqC4OashTp8alTmaz+F7TC2L083SFv5RdB+qU3Vs1kZqw==}

  '@aws-crypto/sha256-js@5.2.0':
    resolution: {integrity: sha512-FFQQyu7edu4ufvIZ+OadFpHHOt+eSTBaYaki44c+akjg7qZg9oOQeLlk77F6tSYqjDAFClrHJk9tMf0HdVyOvA==}
    engines: {node: '>=16.0.0'}

  '@aws-crypto/supports-web-crypto@5.2.0':
    resolution: {integrity: sha512-iAvUotm021kM33eCdNfwIN//F77/IADDSs58i+MDaOqFrVjZo9bAal0NK7HurRuWLLpF1iLX7gbWrjHjeo+YFg==}

  '@aws-crypto/util@5.2.0':
    resolution: {integrity: sha512-4RkU9EsI6ZpBve5fseQlGNUWKMa1RLPQ1dnjnQoe07ldfIzcsGb5hC5W0Dm7u423KWzawlrpbjXBrXCEv9zazQ==}

  '@aws-sdk/client-cloudfront@3.654.0':
    resolution: {integrity: sha512-AdSusqY4WJVcHpOMPRSpQpcknhOSUfxfAPYaIFkeyFduIGsl5lxvvMfhT4c+37nHFNhP9od1BxZZuaa6idgEDg==}
    engines: {node: '>=16.0.0'}

  '@aws-sdk/client-s3@3.658.1':
    resolution: {integrity: sha512-rxYW7ONoh1y/SM292jt0TEH+LSiztoPCJxT3gst4S2o/85apFY3RxL8TrhOqzXoIeMu2LNzyN51Zygme6AbQAA==}
    engines: {node: '>=16.0.0'}

  '@aws-sdk/client-sso-oidc@3.654.0':
    resolution: {integrity: sha512-gbHrKsEnaAtmkNCVQzLyiqMzpDaThV/bWl/ODEklI+t6stW3Pe3oDMstEHLfJ6JU5g8sYnx4VLuxlnJMtUkvPw==}
    engines: {node: '>=16.0.0'}
    peerDependencies:
      '@aws-sdk/client-sts': ^3.654.0

  '@aws-sdk/client-sso-oidc@3.658.1':
    resolution: {integrity: sha512-RGcZAI3qEA05JszPKwa0cAyp8rnS1nUvs0Sqw4hqLNQ1kD7b7V6CPjRXe7EFQqCOMvM4kGqx0+cEEVTOmBsFLw==}
    engines: {node: '>=16.0.0'}
    peerDependencies:
      '@aws-sdk/client-sts': ^3.658.1

  '@aws-sdk/client-sso@3.654.0':
    resolution: {integrity: sha512-4kBxs2IzCDtj6a6lRXa/lXK5wWpMGzwKtb+HMXf/rJYVM6x7wYRzc1hYrOd3DYkFQ/sR3dUFj+0mTP0os3aAbA==}
    engines: {node: '>=16.0.0'}

  '@aws-sdk/client-sso@3.658.1':
    resolution: {integrity: sha512-lOuaBtqPTYGn6xpXlQF4LsNDsQ8Ij2kOdnk+i69Kp6yS76TYvtUuukyLL5kx8zE1c8WbYtxj9y8VNw9/6uKl7Q==}
    engines: {node: '>=16.0.0'}

  '@aws-sdk/client-sts@3.654.0':
    resolution: {integrity: sha512-tyHa8jsBy+/NQZFHm6Q2Q09Vi9p3EH4yPy6PU8yPewpi2klreObtrUd0anJa6nzjS9SSuqnlZWsRic3cQ4QwCg==}
    engines: {node: '>=16.0.0'}

  '@aws-sdk/client-sts@3.658.1':
    resolution: {integrity: sha512-yw9hc5blTnbT1V6mR7Cx9HGc9KQpcLQ1QXj8rntiJi6tIYu3aFNVEyy81JHL7NsuBSeQulJTvHO3y6r3O0sfRg==}
    engines: {node: '>=16.0.0'}

  '@aws-sdk/core@3.654.0':
    resolution: {integrity: sha512-4Rwx7BVaNaFqmXBDmnOkMbyuIFFbpZ+ru4lr660p45zY1QoNNSalechfoRffcokLFOZO+VWEJkdcorPUUU993w==}
    engines: {node: '>=16.0.0'}

  '@aws-sdk/core@3.658.1':
    resolution: {integrity: sha512-vJVMoMcSKXK2gBRSu9Ywwv6wQ7tXH8VL1fqB1uVxgCqBZ3IHfqNn4zvpMPWrwgO2/3wv7XFyikGQ5ypPTCw4jA==}
    engines: {node: '>=16.0.0'}

  '@aws-sdk/credential-provider-env@3.654.0':
    resolution: {integrity: sha512-kogsx3Ql81JouHS7DkheCDU9MYAvK0AokxjcshDveGmf7BbgbWCA8Fnb9wjQyNDaOXNvkZu8Z8rgkX91z324/w==}
    engines: {node: '>=16.0.0'}

  '@aws-sdk/credential-provider-http@3.654.0':
    resolution: {integrity: sha512-tgmAH4MBi/aDR882lfw48+tDV95ZH3GWc1Eoe6DpNLiM3GN2VfU/cZwuHmi6aq+vAbdIlswBHJ/+va0fOvlyjw==}
    engines: {node: '>=16.0.0'}

  '@aws-sdk/credential-provider-http@3.658.1':
    resolution: {integrity: sha512-4ubkJjEVCZflxkZnV1JDQv8P2pburxk1LrEp55telfJRzXrnowzBKwuV2ED0QMNC448g2B3VCaffS+Ct7c4IWQ==}
    engines: {node: '>=16.0.0'}

  '@aws-sdk/credential-provider-ini@3.654.0':
    resolution: {integrity: sha512-DKSdaNu2hwdmuvnm9KnA0NLqMWxxmxSOLWjSUSoFIm++wGXUjPrRMFYKvMktaXnPuyf5my8gF/yGbwzPZ8wlTg==}
    engines: {node: '>=16.0.0'}
    peerDependencies:
      '@aws-sdk/client-sts': ^3.654.0

  '@aws-sdk/credential-provider-ini@3.658.1':
    resolution: {integrity: sha512-2uwOamQg5ppwfegwen1ddPu5HM3/IBSnaGlaKLFhltkdtZ0jiqTZWUtX2V+4Q+buLnT0hQvLS/frQ+7QUam+0Q==}
    engines: {node: '>=16.0.0'}
    peerDependencies:
      '@aws-sdk/client-sts': ^3.658.1

  '@aws-sdk/credential-provider-node@3.654.0':
    resolution: {integrity: sha512-wPV7CNYaXDEc+SS+3R0v8SZwkHRUE1z2k2j1d49tH5QBDT4tb/k2V/biXWkwSk3hbR+IMWXmuhJDv/5lybhIvg==}
    engines: {node: '>=16.0.0'}

  '@aws-sdk/credential-provider-node@3.658.1':
    resolution: {integrity: sha512-XwxW6N+uPXPYAuyq+GfOEdfL/MZGAlCSfB5gEWtLBFmFbikhmEuqfWtI6CD60OwudCUOh6argd21BsJf8o1SJA==}
    engines: {node: '>=16.0.0'}

  '@aws-sdk/credential-provider-process@3.654.0':
    resolution: {integrity: sha512-PmQoo8sZ9Q2Ow8OMzK++Z9lI7MsRUG7sNq3E72DVA215dhtTICTDQwGlXH2AAmIp7n+G9LLRds+4wo2ehG4mkg==}
    engines: {node: '>=16.0.0'}

  '@aws-sdk/credential-provider-sso@3.654.0':
    resolution: {integrity: sha512-7GFme6fWEdA/XYKzZPOAdj/jS6fMBy1NdSIZsDXikS0v9jU+ZzHrAaWt13YLzHyjgxB9Sg9id9ncdY1IiubQXQ==}
    engines: {node: '>=16.0.0'}

  '@aws-sdk/credential-provider-sso@3.658.1':
    resolution: {integrity: sha512-YOagVEsZEk9DmgJEBg+4MBXrPcw/tYas0VQ5OVBqC5XHNbi2OBGJqgmjVPesuu393E7W0VQxtJFDS00O1ewQgA==}
    engines: {node: '>=16.0.0'}

  '@aws-sdk/credential-provider-web-identity@3.654.0':
    resolution: {integrity: sha512-6a2g9gMtZToqSu+CusjNK5zvbLJahQ9di7buO3iXgbizXpLXU1rnawCpWxwslMpT5fLgMSKDnKDrr6wdEk7jSw==}
    engines: {node: '>=16.0.0'}
    peerDependencies:
      '@aws-sdk/client-sts': ^3.654.0

  '@aws-sdk/middleware-bucket-endpoint@3.654.0':
    resolution: {integrity: sha512-/lWkyeLESiK+rAB4+NCw1cVPle9RN7RW/v7B4b8ORiCn1FwZLUPmEiZSYzyh4in5oa3Mri+W/g+KafZDH6LCbA==}
    engines: {node: '>=16.0.0'}

  '@aws-sdk/middleware-expect-continue@3.654.0':
    resolution: {integrity: sha512-S7fSlo8vdjkQTy9DmdF54ZsPwc+aA4z5Y9JVqAlGL9QiZe/fPtRE3GZ8BBbMICjBfMEa12tWjzhDz9su2c6PIA==}
    engines: {node: '>=16.0.0'}

  '@aws-sdk/middleware-flexible-checksums@3.658.1':
    resolution: {integrity: sha512-aBhnDIy8PwhgZRJh5U4l1JfLIPLkBeHBCTwn3XjdvhvisXNCfeINWKYuDDHamM+XKgBNUlLoTxpXI2AvLk5cGw==}
    engines: {node: '>=16.0.0'}

  '@aws-sdk/middleware-host-header@3.654.0':
    resolution: {integrity: sha512-rxGgVHWKp8U2ubMv+t+vlIk7QYUaRCHaVpmUlJv0Wv6Q0KeO9a42T9FxHphjOTlCGQOLcjCreL9CF8Qhtb4mdQ==}
    engines: {node: '>=16.0.0'}

  '@aws-sdk/middleware-location-constraint@3.654.0':
    resolution: {integrity: sha512-Duvv5c4DEQ7P6c0YlcvEUW3xCJi6X2uktafNGjILhVDMQwShSF/aFqNv/ikWU/luQcmWHZ9DtDjTR9UKLh6eTA==}
    engines: {node: '>=16.0.0'}

  '@aws-sdk/middleware-logger@3.654.0':
    resolution: {integrity: sha512-OQYb+nWlmASyXfRb989pwkJ9EVUMP1CrKn2eyTk3usl20JZmKo2Vjis6I0tLUkMSxMhnBJJlQKyWkRpD/u1FVg==}
    engines: {node: '>=16.0.0'}

  '@aws-sdk/middleware-recursion-detection@3.654.0':
    resolution: {integrity: sha512-gKSomgltKVmsT8sC6W7CrADZ4GHwX9epk3GcH6QhebVO3LA9LRbkL3TwOPUXakxxOLLUTYdOZLIOtFf7iH00lg==}
    engines: {node: '>=16.0.0'}

  '@aws-sdk/middleware-sdk-s3@3.658.1':
    resolution: {integrity: sha512-UdiwCY4Eg7e1ZbseKvBr83SARukcqS5R9R3bnx4sb3cEK0wFDXWrlhRMgK94jr8IJeskV1ySyxozdb1XOzOU3w==}
    engines: {node: '>=16.0.0'}

  '@aws-sdk/middleware-ssec@3.654.0':
    resolution: {integrity: sha512-k7hkQDJh4hcRJC7YojQ11kc37SY4foryen26Eafj5qYjeG2OGMW0oZTJDl1TVFJ7AcCjqIuMIo0Ho2US/2JspQ==}
    engines: {node: '>=16.0.0'}

  '@aws-sdk/middleware-user-agent@3.654.0':
    resolution: {integrity: sha512-liCcqPAyRsr53cy2tYu4qeH4MMN0eh9g6k56XzI5xd4SghXH5YWh4qOYAlQ8T66ZV4nPMtD8GLtLXGzsH8moFg==}
    engines: {node: '>=16.0.0'}

  '@aws-sdk/region-config-resolver@3.654.0':
    resolution: {integrity: sha512-ydGOrXJxj3x0sJhsXyTmvJVLAE0xxuTWFJihTl67RtaO7VRNtd82I3P3bwoMMaDn5WpmV5mPo8fEUDRlBm3fPg==}
    engines: {node: '>=16.0.0'}

  '@aws-sdk/signature-v4-multi-region@3.658.1':
    resolution: {integrity: sha512-gad2cOtmwLuiR096PB1vJsv2+KYwI+eN5D+eLaRLCTD9MMGvVWB5xkIXXGmn99ks4gAgtSpzZp8RD6viBj0gIw==}
    engines: {node: '>=16.0.0'}

  '@aws-sdk/token-providers@3.654.0':
    resolution: {integrity: sha512-D8GeJYmvbfWkQDtTB4owmIobSMexZel0fOoetwvgCQ/7L8VPph3Q2bn1TRRIXvH7wdt6DcDxA3tKMHPBkT3GlA==}
    engines: {node: '>=16.0.0'}
    peerDependencies:
      '@aws-sdk/client-sso-oidc': ^3.654.0

  '@aws-sdk/types@3.654.0':
    resolution: {integrity: sha512-VWvbED3SV+10QJIcmU/PKjsKilsTV16d1I7/on4bvD/jo1qGeMXqLDBSen3ks/tuvXZF/mFc7ZW/W2DiLVtO7A==}
    engines: {node: '>=16.0.0'}

  '@aws-sdk/util-arn-parser@3.568.0':
    resolution: {integrity: sha512-XUKJWWo+KOB7fbnPP0+g/o5Ulku/X53t7i/h+sPHr5xxYTJJ9CYnbToo95mzxe7xWvkLrsNtJ8L+MnNn9INs2w==}
    engines: {node: '>=16.0.0'}

  '@aws-sdk/util-endpoints@3.654.0':
    resolution: {integrity: sha512-i902fcBknHs0Irgdpi62+QMvzxE+bczvILXigYrlHL4+PiEnlMVpni5L5W1qCkNZXf8AaMrSBuR1NZAGp6UOUw==}
    engines: {node: '>=16.0.0'}

  '@aws-sdk/util-locate-window@3.568.0':
    resolution: {integrity: sha512-3nh4TINkXYr+H41QaPelCceEB2FXP3fxp93YZXB/kqJvX0U9j0N0Uk45gvsjmEPzG8XxkPEeLIfT2I1M7A6Lig==}
    engines: {node: '>=16.0.0'}

  '@aws-sdk/util-user-agent-browser@3.654.0':
    resolution: {integrity: sha512-ykYAJqvnxLt7wfrqya28wuH3/7NdrwzfiFd7NqEVQf7dXVxL5RPEpD7DxjcyQo3DsHvvdUvGZVaQhozycn1pzA==}

  '@aws-sdk/util-user-agent-node@3.654.0':
    resolution: {integrity: sha512-a0ojjdBN6pqv6gB4H/QPPSfhs7mFtlVwnmKCM/QrTaFzN0U810PJ1BST3lBx5sa23I5jWHGaoFY+5q65C3clLQ==}
    engines: {node: '>=16.0.0'}
    peerDependencies:
      aws-crt: '>=1.0.0'
    peerDependenciesMeta:
      aws-crt:
        optional: true

  '@aws-sdk/xml-builder@3.654.0':
    resolution: {integrity: sha512-qA2diK3d/ztC8HUb7NwPKbJRV01NpzTzxFn+L5G3HzJBNeKbjLcprQ/9uG9gp2UEx2Go782FI1ddrMNa0qBICA==}
    engines: {node: '>=16.0.0'}

  '@babel/code-frame@7.24.7':
    resolution: {integrity: sha512-BcYH1CVJBO9tvyIZ2jVeXgSIMvGZ2FDRvDdOIVQyuklNKSsx+eppDEBq/g47Ayw+RqNFE+URvOShmf+f/qwAlA==}
    engines: {node: '>=6.9.0'}

  '@babel/compat-data@7.25.4':
    resolution: {integrity: sha512-+LGRog6RAsCJrrrg/IO6LGmpphNe5DiK30dGjCoxxeGv49B10/3XYGxPsAwrDlMFcFEvdAUavDT8r9k/hSyQqQ==}
    engines: {node: '>=6.9.0'}

  '@babel/core@7.25.2':
    resolution: {integrity: sha512-BBt3opiCOxUr9euZ5/ro/Xv8/V7yJ5bjYMqG/C1YAo8MIKAnumZalCN+msbci3Pigy4lIQfPUpfMM27HMGaYEA==}
    engines: {node: '>=6.9.0'}

  '@babel/generator@7.25.6':
    resolution: {integrity: sha512-VPC82gr1seXOpkjAAKoLhP50vx4vGNlF4msF64dSFq1P8RfB+QAuJWGHPXXPc8QyfVWwwB/TNNU4+ayZmHNbZw==}
    engines: {node: '>=6.9.0'}

  '@babel/helper-compilation-targets@7.25.2':
    resolution: {integrity: sha512-U2U5LsSaZ7TAt3cfaymQ8WHh0pxvdHoEk6HVpaexxixjyEquMh0L0YNJNM6CTGKMXV1iksi0iZkGw4AcFkPaaw==}
    engines: {node: '>=6.9.0'}

  '@babel/helper-module-imports@7.24.7':
    resolution: {integrity: sha512-8AyH3C+74cgCVVXow/myrynrAGv+nTVg5vKu2nZph9x7RcRwzmh0VFallJuFTZ9mx6u4eSdXZfcOzSqTUm0HCA==}
    engines: {node: '>=6.9.0'}

  '@babel/helper-module-transforms@7.25.2':
    resolution: {integrity: sha512-BjyRAbix6j/wv83ftcVJmBt72QtHI56C7JXZoG2xATiLpmoC7dpd8WnkikExHDVPpi/3qCmO6WY1EaXOluiecQ==}
    engines: {node: '>=6.9.0'}
    peerDependencies:
      '@babel/core': ^7.0.0

  '@babel/helper-plugin-utils@7.24.8':
    resolution: {integrity: sha512-FFWx5142D8h2Mgr/iPVGH5G7w6jDn4jUSpZTyDnQO0Yn7Ks2Kuz6Pci8H6MPCoUJegd/UZQ3tAvfLCxQSnWWwg==}
    engines: {node: '>=6.9.0'}

  '@babel/helper-simple-access@7.24.7':
    resolution: {integrity: sha512-zBAIvbCMh5Ts+b86r/CjU+4XGYIs+R1j951gxI3KmmxBMhCg4oQMsv6ZXQ64XOm/cvzfU1FmoCyt6+owc5QMYg==}
    engines: {node: '>=6.9.0'}

  '@babel/helper-string-parser@7.24.8':
    resolution: {integrity: sha512-pO9KhhRcuUyGnJWwyEgnRJTSIZHiT+vMD0kPeD+so0l7mxkMT19g3pjY9GTnHySck/hDzq+dtW/4VgnMkippsQ==}
    engines: {node: '>=6.9.0'}

  '@babel/helper-validator-identifier@7.24.7':
    resolution: {integrity: sha512-rR+PBcQ1SMQDDyF6X0wxtG8QyLCgUB0eRAGguqRLfkCA87l7yAP7ehq8SNj96OOGTO8OBV70KhuFYcIkHXOg0w==}
    engines: {node: '>=6.9.0'}

  '@babel/helper-validator-option@7.24.8':
    resolution: {integrity: sha512-xb8t9tD1MHLungh/AIoWYN+gVHaB9kwlu8gffXGSt3FFEIT7RjS+xWbc2vUD1UTZdIpKj/ab3rdqJ7ufngyi2Q==}
    engines: {node: '>=6.9.0'}

  '@babel/helpers@7.25.6':
    resolution: {integrity: sha512-Xg0tn4HcfTijTwfDwYlvVCl43V6h4KyVVX2aEm4qdO/PC6L2YvzLHFdmxhoeSA3eslcE6+ZVXHgWwopXYLNq4Q==}
    engines: {node: '>=6.9.0'}

  '@babel/highlight@7.24.7':
    resolution: {integrity: sha512-EStJpq4OuY8xYfhGVXngigBJRWxftKX9ksiGDnmlY3o7B/V7KIAc9X4oiK87uPJSc/vs5L869bem5fhZa8caZw==}
    engines: {node: '>=6.9.0'}

  '@babel/parser@7.25.6':
    resolution: {integrity: sha512-trGdfBdbD0l1ZPmcJ83eNxB9rbEax4ALFTF7fN386TMYbeCQbyme5cOEXQhbGXKebwGaB/J52w1mrklMcbgy6Q==}
    engines: {node: '>=6.0.0'}
    hasBin: true

  '@babel/plugin-syntax-async-generators@7.8.4':
    resolution: {integrity: sha512-tycmZxkGfZaxhMRbXlPXuVFpdWlXpir2W4AMhSJgRKzk/eDlIXOhb2LHWoLpDF7TEHylV5zNhykX6KAgHJmTNw==}
    peerDependencies:
      '@babel/core': ^7.0.0-0

  '@babel/plugin-syntax-bigint@7.8.3':
    resolution: {integrity: sha512-wnTnFlG+YxQm3vDxpGE57Pj0srRU4sHE/mDkt1qv2YJJSeUAec2ma4WLUnUPeKjyrfntVwe/N6dCXpU+zL3Npg==}
    peerDependencies:
      '@babel/core': ^7.0.0-0

  '@babel/plugin-syntax-class-properties@7.12.13':
    resolution: {integrity: sha512-fm4idjKla0YahUNgFNLCB0qySdsoPiZP3iQE3rky0mBUtMZ23yDJ9SJdg6dXTSDnulOVqiF3Hgr9nbXvXTQZYA==}
    peerDependencies:
      '@babel/core': ^7.0.0-0

  '@babel/plugin-syntax-class-static-block@7.14.5':
    resolution: {integrity: sha512-b+YyPmr6ldyNnM6sqYeMWE+bgJcJpO6yS4QD7ymxgH34GBPNDM/THBh8iunyvKIZztiwLH4CJZ0RxTk9emgpjw==}
    engines: {node: '>=6.9.0'}
    peerDependencies:
      '@babel/core': ^7.0.0-0

  '@babel/plugin-syntax-import-attributes@7.25.6':
    resolution: {integrity: sha512-sXaDXaJN9SNLymBdlWFA+bjzBhFD617ZaFiY13dGt7TVslVvVgA6fkZOP7Ki3IGElC45lwHdOTrCtKZGVAWeLQ==}
    engines: {node: '>=6.9.0'}
    peerDependencies:
      '@babel/core': ^7.0.0-0

  '@babel/plugin-syntax-import-meta@7.10.4':
    resolution: {integrity: sha512-Yqfm+XDx0+Prh3VSeEQCPU81yC+JWZ2pDPFSS4ZdpfZhp4MkFMaDC1UqseovEKwSUpnIL7+vK+Clp7bfh0iD7g==}
    peerDependencies:
      '@babel/core': ^7.0.0-0

  '@babel/plugin-syntax-json-strings@7.8.3':
    resolution: {integrity: sha512-lY6kdGpWHvjoe2vk4WrAapEuBR69EMxZl+RoGRhrFGNYVK8mOPAW8VfbT/ZgrFbXlDNiiaxQnAtgVCZ6jv30EA==}
    peerDependencies:
      '@babel/core': ^7.0.0-0

  '@babel/plugin-syntax-jsx@7.24.7':
    resolution: {integrity: sha512-6ddciUPe/mpMnOKv/U+RSd2vvVy+Yw/JfBB0ZHYjEZt9NLHmCUylNYlsbqCCS1Bffjlb0fCwC9Vqz+sBz6PsiQ==}
    engines: {node: '>=6.9.0'}
    peerDependencies:
      '@babel/core': ^7.0.0-0

  '@babel/plugin-syntax-logical-assignment-operators@7.10.4':
    resolution: {integrity: sha512-d8waShlpFDinQ5MtvGU9xDAOzKH47+FFoney2baFIoMr952hKOLp1HR7VszoZvOsV/4+RRszNY7D17ba0te0ig==}
    peerDependencies:
      '@babel/core': ^7.0.0-0

  '@babel/plugin-syntax-nullish-coalescing-operator@7.8.3':
    resolution: {integrity: sha512-aSff4zPII1u2QD7y+F8oDsz19ew4IGEJg9SVW+bqwpwtfFleiQDMdzA/R+UlWDzfnHFCxxleFT0PMIrR36XLNQ==}
    peerDependencies:
      '@babel/core': ^7.0.0-0

  '@babel/plugin-syntax-numeric-separator@7.10.4':
    resolution: {integrity: sha512-9H6YdfkcK/uOnY/K7/aA2xpzaAgkQn37yzWUMRK7OaPOqOpGS1+n0H5hxT9AUw9EsSjPW8SVyMJwYRtWs3X3ug==}
    peerDependencies:
      '@babel/core': ^7.0.0-0

  '@babel/plugin-syntax-object-rest-spread@7.8.3':
    resolution: {integrity: sha512-XoqMijGZb9y3y2XskN+P1wUGiVwWZ5JmoDRwx5+3GmEplNyVM2s2Dg8ILFQm8rWM48orGy5YpI5Bl8U1y7ydlA==}
    peerDependencies:
      '@babel/core': ^7.0.0-0

  '@babel/plugin-syntax-optional-catch-binding@7.8.3':
    resolution: {integrity: sha512-6VPD0Pc1lpTqw0aKoeRTMiB+kWhAoT24PA+ksWSBrFtl5SIRVpZlwN3NNPQjehA2E/91FV3RjLWoVTglWcSV3Q==}
    peerDependencies:
      '@babel/core': ^7.0.0-0

  '@babel/plugin-syntax-optional-chaining@7.8.3':
    resolution: {integrity: sha512-KoK9ErH1MBlCPxV0VANkXW2/dw4vlbGDrFgz8bmUsBGYkFRcbRwMh6cIJubdPrkxRwuGdtCk0v/wPTKbQgBjkg==}
    peerDependencies:
      '@babel/core': ^7.0.0-0

  '@babel/plugin-syntax-private-property-in-object@7.14.5':
    resolution: {integrity: sha512-0wVnp9dxJ72ZUJDV27ZfbSj6iHLoytYZmh3rFcxNnvsJF3ktkzLDZPy/mA17HGsaQT3/DQsWYX1f1QGWkCoVUg==}
    engines: {node: '>=6.9.0'}
    peerDependencies:
      '@babel/core': ^7.0.0-0

  '@babel/plugin-syntax-top-level-await@7.14.5':
    resolution: {integrity: sha512-hx++upLv5U1rgYfwe1xBQUhRmU41NEvpUvrp8jkrSCdvGSnM5/qdRMtylJ6PG5OFkBaHkbTAKTnd3/YyESRHFw==}
    engines: {node: '>=6.9.0'}
    peerDependencies:
      '@babel/core': ^7.0.0-0

  '@babel/plugin-syntax-typescript@7.25.4':
    resolution: {integrity: sha512-uMOCoHVU52BsSWxPOMVv5qKRdeSlPuImUCB2dlPuBSU+W2/ROE7/Zg8F2Kepbk+8yBa68LlRKxO+xgEVWorsDg==}
    engines: {node: '>=6.9.0'}
    peerDependencies:
      '@babel/core': ^7.0.0-0

  '@babel/runtime@7.25.6':
    resolution: {integrity: sha512-VBj9MYyDb9tuLq7yzqjgzt6Q+IBQLrGZfdjOekyEirZPHxXWoTSGUTMrpsfi58Up73d13NfYLv8HT9vmznjzhQ==}
    engines: {node: '>=6.9.0'}

  '@babel/template@7.25.0':
    resolution: {integrity: sha512-aOOgh1/5XzKvg1jvVz7AVrx2piJ2XBi227DHmbY6y+bM9H2FlN+IfecYu4Xl0cNiiVejlsCri89LUsbj8vJD9Q==}
    engines: {node: '>=6.9.0'}

  '@babel/traverse@7.25.6':
    resolution: {integrity: sha512-9Vrcx5ZW6UwK5tvqsj0nGpp/XzqthkT0dqIc9g1AdtygFToNtTF67XzYS//dm+SAK9cp3B9R4ZO/46p63SCjlQ==}
    engines: {node: '>=6.9.0'}

  '@babel/types@7.25.6':
    resolution: {integrity: sha512-/l42B1qxpG6RdfYf343Uw1vmDjeNhneUXtzhojE7pDgfpEypmRhI6j1kr17XCVv4Cgl9HdAiQY2x0GwKm7rWCw==}
    engines: {node: '>=6.9.0'}

  '@bcoe/v8-coverage@0.2.3':
    resolution: {integrity: sha512-0hYQ8SB4Db5zvZB4axdMHGwEaQjkZzFjQiN9LVYvIFB2nSUHW9tYpxWriPrWDASIxiaXax83REcLxuSdnGPZtw==}

  '@changesets/apply-release-plan@7.0.5':
    resolution: {integrity: sha512-1cWCk+ZshEkSVEZrm2fSj1Gz8sYvxgUL4Q78+1ZZqeqfuevPTPk033/yUZ3df8BKMohkqqHfzj0HOOrG0KtXTw==}

  '@changesets/assemble-release-plan@6.0.4':
    resolution: {integrity: sha512-nqICnvmrwWj4w2x0fOhVj2QEGdlUuwVAwESrUo5HLzWMI1rE5SWfsr9ln+rDqWB6RQ2ZyaMZHUcU7/IRaUJS+Q==}

  '@changesets/changelog-git@0.2.0':
    resolution: {integrity: sha512-bHOx97iFI4OClIT35Lok3sJAwM31VbUM++gnMBV16fdbtBhgYu4dxsphBF/0AZZsyAHMrnM0yFcj5gZM1py6uQ==}

  '@changesets/cli@2.27.8':
    resolution: {integrity: sha512-gZNyh+LdSsI82wBSHLQ3QN5J30P4uHKJ4fXgoGwQxfXwYFTJzDdvIJasZn8rYQtmKhyQuiBj4SSnLuKlxKWq4w==}
    hasBin: true

  '@changesets/config@3.0.3':
    resolution: {integrity: sha512-vqgQZMyIcuIpw9nqFIpTSNyc/wgm/Lu1zKN5vECy74u95Qx/Wa9g27HdgO4NkVAaq+BGA8wUc/qvbvVNs93n6A==}

  '@changesets/errors@0.2.0':
    resolution: {integrity: sha512-6BLOQUscTpZeGljvyQXlWOItQyU71kCdGz7Pi8H8zdw6BI0g3m43iL4xKUVPWtG+qrrL9DTjpdn8eYuCQSRpow==}

  '@changesets/get-dependents-graph@2.1.2':
    resolution: {integrity: sha512-sgcHRkiBY9i4zWYBwlVyAjEM9sAzs4wYVwJUdnbDLnVG3QwAaia1Mk5P8M7kraTOZN+vBET7n8KyB0YXCbFRLQ==}

  '@changesets/get-release-plan@4.0.4':
    resolution: {integrity: sha512-SicG/S67JmPTrdcc9Vpu0wSQt7IiuN0dc8iR5VScnnTVPfIaLvKmEGRvIaF0kcn8u5ZqLbormZNTO77bCEvyWw==}

  '@changesets/get-version-range-type@0.4.0':
    resolution: {integrity: sha512-hwawtob9DryoGTpixy1D3ZXbGgJu1Rhr+ySH2PvTLHvkZuQ7sRT4oQwMh0hbqZH1weAooedEjRsbrWcGLCeyVQ==}

  '@changesets/git@3.0.1':
    resolution: {integrity: sha512-pdgHcYBLCPcLd82aRcuO0kxCDbw/yISlOtkmwmE8Odo1L6hSiZrBOsRl84eYG7DRCab/iHnOkWqExqc4wxk2LQ==}

  '@changesets/logger@0.1.1':
    resolution: {integrity: sha512-OQtR36ZlnuTxKqoW4Sv6x5YIhOmClRd5pWsjZsddYxpWs517R0HkyiefQPIytCVh4ZcC5x9XaG8KTdd5iRQUfg==}

  '@changesets/parse@0.4.0':
    resolution: {integrity: sha512-TS/9KG2CdGXS27S+QxbZXgr8uPsP4yNJYb4BC2/NeFUj80Rni3TeD2qwWmabymxmrLo7JEsytXH1FbpKTbvivw==}

  '@changesets/pre@2.0.1':
    resolution: {integrity: sha512-vvBJ/If4jKM4tPz9JdY2kGOgWmCowUYOi5Ycv8dyLnEE8FgpYYUo1mgJZxcdtGGP3aG8rAQulGLyyXGSLkIMTQ==}

  '@changesets/read@0.6.1':
    resolution: {integrity: sha512-jYMbyXQk3nwP25nRzQQGa1nKLY0KfoOV7VLgwucI0bUO8t8ZLCr6LZmgjXsiKuRDc+5A6doKPr9w2d+FEJ55zQ==}

  '@changesets/should-skip-package@0.1.1':
    resolution: {integrity: sha512-H9LjLbF6mMHLtJIc/eHR9Na+MifJ3VxtgP/Y+XLn4BF7tDTEN1HNYtH6QMcjP1uxp9sjaFYmW8xqloaCi/ckTg==}

  '@changesets/types@4.1.0':
    resolution: {integrity: sha512-LDQvVDv5Kb50ny2s25Fhm3d9QSZimsoUGBsUioj6MC3qbMUCuC8GPIvk/M6IvXx3lYhAs0lwWUQLb+VIEUCECw==}

  '@changesets/types@6.0.0':
    resolution: {integrity: sha512-b1UkfNulgKoWfqyHtzKS5fOZYSJO+77adgL7DLRDr+/7jhChN+QcHnbjiQVOz/U+Ts3PGNySq7diAItzDgugfQ==}

  '@changesets/write@0.3.2':
    resolution: {integrity: sha512-kDxDrPNpUgsjDbWBvUo27PzKX4gqeKOlhibaOXDJA6kuBisGqNHv/HwGJrAu8U/dSf8ZEFIeHIPtvSlZI1kULw==}

  '@colors/colors@1.6.0':
    resolution: {integrity: sha512-Ir+AOibqzrIsL6ajt3Rz3LskB7OiMVHqltZmspbW/TJuTVuyOMirVqAkjfY6JISiLHgyNqicAC8AyHHGzNd/dA==}
    engines: {node: '>=0.1.90'}

  '@cspotcode/source-map-support@0.8.1':
    resolution: {integrity: sha512-IchNf6dN4tHoMFIn/7OE8LWZ19Y6q/67Bmf6vnGREv8RSbBVb9LPJxEcnwrcwX6ixSvaiGoomAUvu4YSxXrVgw==}
    engines: {node: '>=12'}

  '@dabh/diagnostics@2.0.3':
    resolution: {integrity: sha512-hrlQOIi7hAfzsMqlGSFyVucrx38O+j6wiGOf//H2ecvIEqYN4ADBSS2iLMh5UFyDunCNniUIPk/q3riFv45xRA==}

  '@esbuild/aix-ppc64@0.21.5':
    resolution: {integrity: sha512-1SDgH6ZSPTlggy1yI6+Dbkiz8xzpHJEVAlF/AM1tHPLsf5STom9rwtjE4hKAF20FfXXNTFqEYXyJNWh1GiZedQ==}
    engines: {node: '>=12'}
    cpu: [ppc64]
    os: [aix]

  '@esbuild/aix-ppc64@0.23.1':
    resolution: {integrity: sha512-6VhYk1diRqrhBAqpJEdjASR/+WVRtfjpqKuNw11cLiaWpAT/Uu+nokB+UJnevzy/P9C/ty6AOe0dwueMrGh/iQ==}
    engines: {node: '>=18'}
    cpu: [ppc64]
    os: [aix]

  '@esbuild/android-arm64@0.21.5':
    resolution: {integrity: sha512-c0uX9VAUBQ7dTDCjq+wdyGLowMdtR/GoC2U5IYk/7D1H1JYC0qseD7+11iMP2mRLN9RcCMRcjC4YMclCzGwS/A==}
    engines: {node: '>=12'}
    cpu: [arm64]
    os: [android]

  '@esbuild/android-arm64@0.23.1':
    resolution: {integrity: sha512-xw50ipykXcLstLeWH7WRdQuysJqejuAGPd30vd1i5zSyKK3WE+ijzHmLKxdiCMtH1pHz78rOg0BKSYOSB/2Khw==}
    engines: {node: '>=18'}
    cpu: [arm64]
    os: [android]

  '@esbuild/android-arm@0.21.5':
    resolution: {integrity: sha512-vCPvzSjpPHEi1siZdlvAlsPxXl7WbOVUBBAowWug4rJHb68Ox8KualB+1ocNvT5fjv6wpkX6o/iEpbDrf68zcg==}
    engines: {node: '>=12'}
    cpu: [arm]
    os: [android]

  '@esbuild/android-arm@0.23.1':
    resolution: {integrity: sha512-uz6/tEy2IFm9RYOyvKl88zdzZfwEfKZmnX9Cj1BHjeSGNuGLuMD1kR8y5bteYmwqKm1tj8m4cb/aKEorr6fHWQ==}
    engines: {node: '>=18'}
    cpu: [arm]
    os: [android]

  '@esbuild/android-x64@0.21.5':
    resolution: {integrity: sha512-D7aPRUUNHRBwHxzxRvp856rjUHRFW1SdQATKXH2hqA0kAZb1hKmi02OpYRacl0TxIGz/ZmXWlbZgjwWYaCakTA==}
    engines: {node: '>=12'}
    cpu: [x64]
    os: [android]

  '@esbuild/android-x64@0.23.1':
    resolution: {integrity: sha512-nlN9B69St9BwUoB+jkyU090bru8L0NA3yFvAd7k8dNsVH8bi9a8cUAUSEcEEgTp2z3dbEDGJGfP6VUnkQnlReg==}
    engines: {node: '>=18'}
    cpu: [x64]
    os: [android]

  '@esbuild/darwin-arm64@0.21.5':
    resolution: {integrity: sha512-DwqXqZyuk5AiWWf3UfLiRDJ5EDd49zg6O9wclZ7kUMv2WRFr4HKjXp/5t8JZ11QbQfUS6/cRCKGwYhtNAY88kQ==}
    engines: {node: '>=12'}
    cpu: [arm64]
    os: [darwin]

  '@esbuild/darwin-arm64@0.23.1':
    resolution: {integrity: sha512-YsS2e3Wtgnw7Wq53XXBLcV6JhRsEq8hkfg91ESVadIrzr9wO6jJDMZnCQbHm1Guc5t/CdDiFSSfWP58FNuvT3Q==}
    engines: {node: '>=18'}
    cpu: [arm64]
    os: [darwin]

  '@esbuild/darwin-x64@0.21.5':
    resolution: {integrity: sha512-se/JjF8NlmKVG4kNIuyWMV/22ZaerB+qaSi5MdrXtd6R08kvs2qCN4C09miupktDitvh8jRFflwGFBQcxZRjbw==}
    engines: {node: '>=12'}
    cpu: [x64]
    os: [darwin]

  '@esbuild/darwin-x64@0.23.1':
    resolution: {integrity: sha512-aClqdgTDVPSEGgoCS8QDG37Gu8yc9lTHNAQlsztQ6ENetKEO//b8y31MMu2ZaPbn4kVsIABzVLXYLhCGekGDqw==}
    engines: {node: '>=18'}
    cpu: [x64]
    os: [darwin]

  '@esbuild/freebsd-arm64@0.21.5':
    resolution: {integrity: sha512-5JcRxxRDUJLX8JXp/wcBCy3pENnCgBR9bN6JsY4OmhfUtIHe3ZW0mawA7+RDAcMLrMIZaf03NlQiX9DGyB8h4g==}
    engines: {node: '>=12'}
    cpu: [arm64]
    os: [freebsd]

  '@esbuild/freebsd-arm64@0.23.1':
    resolution: {integrity: sha512-h1k6yS8/pN/NHlMl5+v4XPfikhJulk4G+tKGFIOwURBSFzE8bixw1ebjluLOjfwtLqY0kewfjLSrO6tN2MgIhA==}
    engines: {node: '>=18'}
    cpu: [arm64]
    os: [freebsd]

  '@esbuild/freebsd-x64@0.21.5':
    resolution: {integrity: sha512-J95kNBj1zkbMXtHVH29bBriQygMXqoVQOQYA+ISs0/2l3T9/kj42ow2mpqerRBxDJnmkUDCaQT/dfNXWX/ZZCQ==}
    engines: {node: '>=12'}
    cpu: [x64]
    os: [freebsd]

  '@esbuild/freebsd-x64@0.23.1':
    resolution: {integrity: sha512-lK1eJeyk1ZX8UklqFd/3A60UuZ/6UVfGT2LuGo3Wp4/z7eRTRYY+0xOu2kpClP+vMTi9wKOfXi2vjUpO1Ro76g==}
    engines: {node: '>=18'}
    cpu: [x64]
    os: [freebsd]

  '@esbuild/linux-arm64@0.21.5':
    resolution: {integrity: sha512-ibKvmyYzKsBeX8d8I7MH/TMfWDXBF3db4qM6sy+7re0YXya+K1cem3on9XgdT2EQGMu4hQyZhan7TeQ8XkGp4Q==}
    engines: {node: '>=12'}
    cpu: [arm64]
    os: [linux]

  '@esbuild/linux-arm64@0.23.1':
    resolution: {integrity: sha512-/93bf2yxencYDnItMYV/v116zff6UyTjo4EtEQjUBeGiVpMmffDNUyD9UN2zV+V3LRV3/on4xdZ26NKzn6754g==}
    engines: {node: '>=18'}
    cpu: [arm64]
    os: [linux]

  '@esbuild/linux-arm@0.21.5':
    resolution: {integrity: sha512-bPb5AHZtbeNGjCKVZ9UGqGwo8EUu4cLq68E95A53KlxAPRmUyYv2D6F0uUI65XisGOL1hBP5mTronbgo+0bFcA==}
    engines: {node: '>=12'}
    cpu: [arm]
    os: [linux]

  '@esbuild/linux-arm@0.23.1':
    resolution: {integrity: sha512-CXXkzgn+dXAPs3WBwE+Kvnrf4WECwBdfjfeYHpMeVxWE0EceB6vhWGShs6wi0IYEqMSIzdOF1XjQ/Mkm5d7ZdQ==}
    engines: {node: '>=18'}
    cpu: [arm]
    os: [linux]

  '@esbuild/linux-ia32@0.21.5':
    resolution: {integrity: sha512-YvjXDqLRqPDl2dvRODYmmhz4rPeVKYvppfGYKSNGdyZkA01046pLWyRKKI3ax8fbJoK5QbxblURkwK/MWY18Tg==}
    engines: {node: '>=12'}
    cpu: [ia32]
    os: [linux]

  '@esbuild/linux-ia32@0.23.1':
    resolution: {integrity: sha512-VTN4EuOHwXEkXzX5nTvVY4s7E/Krz7COC8xkftbbKRYAl96vPiUssGkeMELQMOnLOJ8k3BY1+ZY52tttZnHcXQ==}
    engines: {node: '>=18'}
    cpu: [ia32]
    os: [linux]

  '@esbuild/linux-loong64@0.21.5':
    resolution: {integrity: sha512-uHf1BmMG8qEvzdrzAqg2SIG/02+4/DHB6a9Kbya0XDvwDEKCoC8ZRWI5JJvNdUjtciBGFQ5PuBlpEOXQj+JQSg==}
    engines: {node: '>=12'}
    cpu: [loong64]
    os: [linux]

  '@esbuild/linux-loong64@0.23.1':
    resolution: {integrity: sha512-Vx09LzEoBa5zDnieH8LSMRToj7ir/Jeq0Gu6qJ/1GcBq9GkfoEAoXvLiW1U9J1qE/Y/Oyaq33w5p2ZWrNNHNEw==}
    engines: {node: '>=18'}
    cpu: [loong64]
    os: [linux]

  '@esbuild/linux-mips64el@0.21.5':
    resolution: {integrity: sha512-IajOmO+KJK23bj52dFSNCMsz1QP1DqM6cwLUv3W1QwyxkyIWecfafnI555fvSGqEKwjMXVLokcV5ygHW5b3Jbg==}
    engines: {node: '>=12'}
    cpu: [mips64el]
    os: [linux]

  '@esbuild/linux-mips64el@0.23.1':
    resolution: {integrity: sha512-nrFzzMQ7W4WRLNUOU5dlWAqa6yVeI0P78WKGUo7lg2HShq/yx+UYkeNSE0SSfSure0SqgnsxPvmAUu/vu0E+3Q==}
    engines: {node: '>=18'}
    cpu: [mips64el]
    os: [linux]

  '@esbuild/linux-ppc64@0.21.5':
    resolution: {integrity: sha512-1hHV/Z4OEfMwpLO8rp7CvlhBDnjsC3CttJXIhBi+5Aj5r+MBvy4egg7wCbe//hSsT+RvDAG7s81tAvpL2XAE4w==}
    engines: {node: '>=12'}
    cpu: [ppc64]
    os: [linux]

  '@esbuild/linux-ppc64@0.23.1':
    resolution: {integrity: sha512-dKN8fgVqd0vUIjxuJI6P/9SSSe/mB9rvA98CSH2sJnlZ/OCZWO1DJvxj8jvKTfYUdGfcq2dDxoKaC6bHuTlgcw==}
    engines: {node: '>=18'}
    cpu: [ppc64]
    os: [linux]

  '@esbuild/linux-riscv64@0.21.5':
    resolution: {integrity: sha512-2HdXDMd9GMgTGrPWnJzP2ALSokE/0O5HhTUvWIbD3YdjME8JwvSCnNGBnTThKGEB91OZhzrJ4qIIxk/SBmyDDA==}
    engines: {node: '>=12'}
    cpu: [riscv64]
    os: [linux]

  '@esbuild/linux-riscv64@0.23.1':
    resolution: {integrity: sha512-5AV4Pzp80fhHL83JM6LoA6pTQVWgB1HovMBsLQ9OZWLDqVY8MVobBXNSmAJi//Csh6tcY7e7Lny2Hg1tElMjIA==}
    engines: {node: '>=18'}
    cpu: [riscv64]
    os: [linux]

  '@esbuild/linux-s390x@0.21.5':
    resolution: {integrity: sha512-zus5sxzqBJD3eXxwvjN1yQkRepANgxE9lgOW2qLnmr8ikMTphkjgXu1HR01K4FJg8h1kEEDAqDcZQtbrRnB41A==}
    engines: {node: '>=12'}
    cpu: [s390x]
    os: [linux]

  '@esbuild/linux-s390x@0.23.1':
    resolution: {integrity: sha512-9ygs73tuFCe6f6m/Tb+9LtYxWR4c9yg7zjt2cYkjDbDpV/xVn+68cQxMXCjUpYwEkze2RcU/rMnfIXNRFmSoDw==}
    engines: {node: '>=18'}
    cpu: [s390x]
    os: [linux]

  '@esbuild/linux-x64@0.21.5':
    resolution: {integrity: sha512-1rYdTpyv03iycF1+BhzrzQJCdOuAOtaqHTWJZCWvijKD2N5Xu0TtVC8/+1faWqcP9iBCWOmjmhoH94dH82BxPQ==}
    engines: {node: '>=12'}
    cpu: [x64]
    os: [linux]

  '@esbuild/linux-x64@0.23.1':
    resolution: {integrity: sha512-EV6+ovTsEXCPAp58g2dD68LxoP/wK5pRvgy0J/HxPGB009omFPv3Yet0HiaqvrIrgPTBuC6wCH1LTOY91EO5hQ==}
    engines: {node: '>=18'}
    cpu: [x64]
    os: [linux]

  '@esbuild/netbsd-x64@0.21.5':
    resolution: {integrity: sha512-Woi2MXzXjMULccIwMnLciyZH4nCIMpWQAs049KEeMvOcNADVxo0UBIQPfSmxB3CWKedngg7sWZdLvLczpe0tLg==}
    engines: {node: '>=12'}
    cpu: [x64]
    os: [netbsd]

  '@esbuild/netbsd-x64@0.23.1':
    resolution: {integrity: sha512-aevEkCNu7KlPRpYLjwmdcuNz6bDFiE7Z8XC4CPqExjTvrHugh28QzUXVOZtiYghciKUacNktqxdpymplil1beA==}
    engines: {node: '>=18'}
    cpu: [x64]
    os: [netbsd]

  '@esbuild/openbsd-arm64@0.23.1':
    resolution: {integrity: sha512-3x37szhLexNA4bXhLrCC/LImN/YtWis6WXr1VESlfVtVeoFJBRINPJ3f0a/6LV8zpikqoUg4hyXw0sFBt5Cr+Q==}
    engines: {node: '>=18'}
    cpu: [arm64]
    os: [openbsd]

  '@esbuild/openbsd-x64@0.21.5':
    resolution: {integrity: sha512-HLNNw99xsvx12lFBUwoT8EVCsSvRNDVxNpjZ7bPn947b8gJPzeHWyNVhFsaerc0n3TsbOINvRP2byTZ5LKezow==}
    engines: {node: '>=12'}
    cpu: [x64]
    os: [openbsd]

  '@esbuild/openbsd-x64@0.23.1':
    resolution: {integrity: sha512-aY2gMmKmPhxfU+0EdnN+XNtGbjfQgwZj43k8G3fyrDM/UdZww6xrWxmDkuz2eCZchqVeABjV5BpildOrUbBTqA==}
    engines: {node: '>=18'}
    cpu: [x64]
    os: [openbsd]

  '@esbuild/sunos-x64@0.21.5':
    resolution: {integrity: sha512-6+gjmFpfy0BHU5Tpptkuh8+uw3mnrvgs+dSPQXQOv3ekbordwnzTVEb4qnIvQcYXq6gzkyTnoZ9dZG+D4garKg==}
    engines: {node: '>=12'}
    cpu: [x64]
    os: [sunos]

  '@esbuild/sunos-x64@0.23.1':
    resolution: {integrity: sha512-RBRT2gqEl0IKQABT4XTj78tpk9v7ehp+mazn2HbUeZl1YMdaGAQqhapjGTCe7uw7y0frDi4gS0uHzhvpFuI1sA==}
    engines: {node: '>=18'}
    cpu: [x64]
    os: [sunos]

  '@esbuild/win32-arm64@0.21.5':
    resolution: {integrity: sha512-Z0gOTd75VvXqyq7nsl93zwahcTROgqvuAcYDUr+vOv8uHhNSKROyU961kgtCD1e95IqPKSQKH7tBTslnS3tA8A==}
    engines: {node: '>=12'}
    cpu: [arm64]
    os: [win32]

  '@esbuild/win32-arm64@0.23.1':
    resolution: {integrity: sha512-4O+gPR5rEBe2FpKOVyiJ7wNDPA8nGzDuJ6gN4okSA1gEOYZ67N8JPk58tkWtdtPeLz7lBnY6I5L3jdsr3S+A6A==}
    engines: {node: '>=18'}
    cpu: [arm64]
    os: [win32]

  '@esbuild/win32-ia32@0.21.5':
    resolution: {integrity: sha512-SWXFF1CL2RVNMaVs+BBClwtfZSvDgtL//G/smwAc5oVK/UPu2Gu9tIaRgFmYFFKrmg3SyAjSrElf0TiJ1v8fYA==}
    engines: {node: '>=12'}
    cpu: [ia32]
    os: [win32]

  '@esbuild/win32-ia32@0.23.1':
    resolution: {integrity: sha512-BcaL0Vn6QwCwre3Y717nVHZbAa4UBEigzFm6VdsVdT/MbZ38xoj1X9HPkZhbmaBGUD1W8vxAfffbDe8bA6AKnQ==}
    engines: {node: '>=18'}
    cpu: [ia32]
    os: [win32]

  '@esbuild/win32-x64@0.21.5':
    resolution: {integrity: sha512-tQd/1efJuzPC6rCFwEvLtci/xNFcTZknmXs98FYDfGE4wP9ClFV98nyKrzJKVPMhdDnjzLhdUyMX4PsQAPjwIw==}
    engines: {node: '>=12'}
    cpu: [x64]
    os: [win32]

  '@esbuild/win32-x64@0.23.1':
    resolution: {integrity: sha512-BHpFFeslkWrXWyUPnbKm+xYYVYruCinGcftSBaa8zoF9hZO4BcSCFUvHVTtzpIY6YzUnYtuEhZ+C9iEXjxnasg==}
    engines: {node: '>=18'}
    cpu: [x64]
    os: [win32]

  '@eslint-community/eslint-utils@4.4.0':
    resolution: {integrity: sha512-1/sA4dwrzBAyeUoQ6oxahHKmrZvsnLCg4RfxW3ZFGGmQkSNQPFNLV9CUEFQP1x9EYXHTo5p6xdhZM1Ne9p/AfA==}
    engines: {node: ^12.22.0 || ^14.17.0 || >=16.0.0}
    peerDependencies:
      eslint: ^6.0.0 || ^7.0.0 || >=8.0.0

  '@eslint-community/regexpp@4.11.1':
    resolution: {integrity: sha512-m4DVN9ZqskZoLU5GlWZadwDnYo3vAEydiUayB9widCl9ffWx2IvPnp6n3on5rJmziJSw9Bv+Z3ChDVdMwXCY8Q==}
    engines: {node: ^12.0.0 || ^14.0.0 || >=16.0.0}

  '@eslint/eslintrc@2.1.4':
    resolution: {integrity: sha512-269Z39MS6wVJtsoUl10L60WdkhJVdPG24Q4eZTH3nnF6lpvSShEK3wQjDX9JRWAUPvPh7COouPpU9IrqaZFvtQ==}
    engines: {node: ^12.22.0 || ^14.17.0 || >=16.0.0}

  '@eslint/js@8.57.1':
    resolution: {integrity: sha512-d9zaMRSTIKDLhctzH12MtXvJKSSUhaHcjV+2Z+GK+EEY7XKpP5yR4x+N3TAcHTcu963nIr+TMcCb4DBCYX1z6Q==}
    engines: {node: ^12.22.0 || ^14.17.0 || >=16.0.0}

  '@faker-js/faker@8.4.0':
    resolution: {integrity: sha512-htW87352wzUCdX1jyUQocUcmAaFqcR/w082EC8iP/gtkF0K+aKcBp0hR5Arb7dzR8tQ1TrhE9DNa5EbJELm84w==}
    engines: {node: ^14.17.0 || ^16.13.0 || >=18.0.0, npm: '>=6.14.13'}

  '@grpc/grpc-js@1.11.3':
    resolution: {integrity: sha512-i9UraDzFHMR+Iz/MhFLljT+fCpgxZ3O6CxwGJ8YuNYHJItIHUzKJpW2LvoFZNnGPwqc9iWy9RAucxV0JoR9aUQ==}
    engines: {node: '>=12.10.0'}

  '@grpc/proto-loader@0.7.13':
    resolution: {integrity: sha512-AiXO/bfe9bmxBjxxtYxFAXGZvMaN5s8kO+jBHAJCON8rJoB5YS/D6X7ZNc6XQkuHNmyl4CYaMI1fJ/Gn27RGGw==}
    engines: {node: '>=6'}
    hasBin: true

  '@humanwhocodes/config-array@0.13.0':
    resolution: {integrity: sha512-DZLEEqFWQFiyK6h5YIeynKx7JlvCYWL0cImfSRXZ9l4Sg2efkFGTuFf6vzXjK1cq6IYkU+Eg/JizXw+TD2vRNw==}
    engines: {node: '>=10.10.0'}

  '@humanwhocodes/module-importer@1.0.1':
    resolution: {integrity: sha512-bxveV4V8v5Yb4ncFTT3rPSgZBOpCkjfK0y4oVVVJwIuDVBRMDXrPyXRL988i5ap9m9bnyEEjWfm5WkBmtffLfA==}
    engines: {node: '>=12.22'}

  '@humanwhocodes/object-schema@2.0.3':
    resolution: {integrity: sha512-93zYdMES/c1D69yZiKDBj0V24vqNzB/koF26KPaagAfd3P/4gUlh3Dys5ogAK+Exi9QyzlD8x/08Zt7wIKcDcA==}

  '@inquirer/confirm@3.2.0':
    resolution: {integrity: sha512-oOIwPs0Dvq5220Z8lGL/6LHRTEr9TgLHmiI99Rj1PJ1p1czTys+olrgBqZk4E2qC0YTzeHprxSQmoHioVdJ7Lw==}
    engines: {node: '>=18'}

  '@inquirer/core@9.2.1':
    resolution: {integrity: sha512-F2VBt7W/mwqEU4bL0RnHNZmC/OxzNx9cOYxHqnXX3MP6ruYvZUZAW9imgN9+h/uBT/oP8Gh888J2OZSbjSeWcg==}
    engines: {node: '>=18'}

  '@inquirer/figures@1.0.6':
    resolution: {integrity: sha512-yfZzps3Cso2UbM7WlxKwZQh2Hs6plrbjs1QnzQDZhK2DgyCo6D8AaHps9olkNcUFlcYERMqU3uJSp1gmy3s/qQ==}
    engines: {node: '>=18'}

  '@inquirer/input@2.3.0':
    resolution: {integrity: sha512-XfnpCStx2xgh1LIRqPXrTNEEByqQWoxsWYzNRSEUxJ5c6EQlhMogJ3vHKu8aXuTacebtaZzMAHwEL0kAflKOBw==}
    engines: {node: '>=18'}

  '@inquirer/select@2.5.0':
    resolution: {integrity: sha512-YmDobTItPP3WcEI86GvPo+T2sRHkxxOq/kXmsBjHS5BVXUgvgZ5AfJjkvQvZr03T81NnI3KrrRuMzeuYUQRFOA==}
    engines: {node: '>=18'}

  '@inquirer/type@1.5.5':
    resolution: {integrity: sha512-MzICLu4yS7V8AA61sANROZ9vT1H3ooca5dSmI1FjZkzq7o/koMsRfQSzRtFo+F3Ao4Sf1C0bpLKejpKB/+j6MA==}
    engines: {node: '>=18'}

  '@inquirer/type@2.0.0':
    resolution: {integrity: sha512-XvJRx+2KR3YXyYtPUUy+qd9i7p+GO9Ko6VIIpWlBrpWwXDv8WLFeHTxz35CfQFUiBMLXlGHhGzys7lqit9gWag==}
    engines: {node: '>=18'}

  '@isaacs/cliui@8.0.2':
    resolution: {integrity: sha512-O8jcjabXaleOG9DQ0+ARXWZBTfnP4WNAqzuiJK7ll44AmxGKv/J2M4TPjxjY3znBCfvBXFzucm1twdyFybFqEA==}
    engines: {node: '>=12'}

  '@isaacs/fs-minipass@4.0.1':
    resolution: {integrity: sha512-wgm9Ehl2jpeqP3zw/7mo3kRHFp5MEDhqAdwy1fTGkHAwnkGOVsgpvQhL8B5n1qlb01jV3n/bI0ZfZp5lWA1k4w==}
    engines: {node: '>=18.0.0'}

  '@istanbuljs/load-nyc-config@1.1.0':
    resolution: {integrity: sha512-VjeHSlIzpv/NyD3N0YuHfXOPDIixcA1q2ZV98wsMqcYlPmv2n3Yb2lYP9XMElnaFVXg5A7YLTeLu6V84uQDjmQ==}
    engines: {node: '>=8'}

  '@istanbuljs/schema@0.1.3':
    resolution: {integrity: sha512-ZXRY4jNvVgSVQ8DL3LTcakaAtXwTVUxE81hslsyD2AtoXW/wVob10HkOJ1X/pAlcI7D+2YoZKg5do8G/w6RYgA==}
    engines: {node: '>=8'}

  '@jest/console@29.7.0':
    resolution: {integrity: sha512-5Ni4CU7XHQi32IJ398EEP4RrB8eV09sXP2ROqD4bksHrnTree52PsxvX8tpL8LvTZ3pFzXyPbNQReSN41CAhOg==}
    engines: {node: ^14.15.0 || ^16.10.0 || >=18.0.0}

  '@jest/core@29.7.0':
    resolution: {integrity: sha512-n7aeXWKMnGtDA48y8TLWJPJmLmmZ642Ceo78cYWEpiD7FzDgmNDV/GCVRorPABdXLJZ/9wzzgZAlHjXjxDHGsg==}
    engines: {node: ^14.15.0 || ^16.10.0 || >=18.0.0}
    peerDependencies:
      node-notifier: ^8.0.1 || ^9.0.0 || ^10.0.0
    peerDependenciesMeta:
      node-notifier:
        optional: true

  '@jest/environment@29.7.0':
    resolution: {integrity: sha512-aQIfHDq33ExsN4jP1NWGXhxgQ/wixs60gDiKO+XVMd8Mn0NWPWgc34ZQDTb2jKaUWQ7MuwoitXAsN2XVXNMpAw==}
    engines: {node: ^14.15.0 || ^16.10.0 || >=18.0.0}

  '@jest/expect-utils@29.7.0':
    resolution: {integrity: sha512-GlsNBWiFQFCVi9QVSx7f5AgMeLxe9YCCs5PuP2O2LdjDAA8Jh9eX7lA1Jq/xdXw3Wb3hyvlFNfZIfcRetSzYcA==}
    engines: {node: ^14.15.0 || ^16.10.0 || >=18.0.0}

  '@jest/expect@29.7.0':
    resolution: {integrity: sha512-8uMeAMycttpva3P1lBHB8VciS9V0XAr3GymPpipdyQXbBcuhkLQOSe8E/p92RyAdToS6ZD1tFkX+CkhoECE0dQ==}
    engines: {node: ^14.15.0 || ^16.10.0 || >=18.0.0}

  '@jest/fake-timers@29.7.0':
    resolution: {integrity: sha512-q4DH1Ha4TTFPdxLsqDXK1d3+ioSL7yL5oCMJZgDYm6i+6CygW5E5xVr/D1HdsGxjt1ZWSfUAs9OxSB/BNelWrQ==}
    engines: {node: ^14.15.0 || ^16.10.0 || >=18.0.0}

  '@jest/globals@29.7.0':
    resolution: {integrity: sha512-mpiz3dutLbkW2MNFubUGUEVLkTGiqW6yLVTA+JbP6fI6J5iL9Y0Nlg8k95pcF8ctKwCS7WVxteBs29hhfAotzQ==}
    engines: {node: ^14.15.0 || ^16.10.0 || >=18.0.0}

  '@jest/reporters@29.7.0':
    resolution: {integrity: sha512-DApq0KJbJOEzAFYjHADNNxAE3KbhxQB1y5Kplb5Waqw6zVbuWatSnMjE5gs8FUgEPmNsnZA3NCWl9NG0ia04Pg==}
    engines: {node: ^14.15.0 || ^16.10.0 || >=18.0.0}
    peerDependencies:
      node-notifier: ^8.0.1 || ^9.0.0 || ^10.0.0
    peerDependenciesMeta:
      node-notifier:
        optional: true

  '@jest/schemas@29.6.3':
    resolution: {integrity: sha512-mo5j5X+jIZmJQveBKeS/clAueipV7KgiX1vMgCxam1RNYiqE1w62n0/tJJnHtjW8ZHcQco5gY85jA3mi0L+nSA==}
    engines: {node: ^14.15.0 || ^16.10.0 || >=18.0.0}

  '@jest/source-map@29.6.3':
    resolution: {integrity: sha512-MHjT95QuipcPrpLM+8JMSzFx6eHp5Bm+4XeFDJlwsvVBjmKNiIAvasGK2fxz2WbGRlnvqehFbh07MMa7n3YJnw==}
    engines: {node: ^14.15.0 || ^16.10.0 || >=18.0.0}

  '@jest/test-result@29.7.0':
    resolution: {integrity: sha512-Fdx+tv6x1zlkJPcWXmMDAG2HBnaR9XPSd5aDWQVsfrZmLVT3lU1cwyxLgRmXR9yrq4NBoEm9BMsfgFzTQAbJYA==}
    engines: {node: ^14.15.0 || ^16.10.0 || >=18.0.0}

  '@jest/test-sequencer@29.7.0':
    resolution: {integrity: sha512-GQwJ5WZVrKnOJuiYiAF52UNUJXgTZx1NHjFSEB0qEMmSZKAkdMoIzw/Cj6x6NF4AvV23AUqDpFzQkN/eYCYTxw==}
    engines: {node: ^14.15.0 || ^16.10.0 || >=18.0.0}

  '@jest/transform@29.7.0':
    resolution: {integrity: sha512-ok/BTPFzFKVMwO5eOHRrvnBVHdRy9IrsrW1GpMaQ9MCnilNLXQKmAX8s1YXDFaai9xJpac2ySzV0YeRRECr2Vw==}
    engines: {node: ^14.15.0 || ^16.10.0 || >=18.0.0}

  '@jest/types@29.6.3':
    resolution: {integrity: sha512-u3UPsIilWKOM3F9CXtrG8LEJmNxwoCQC/XVj4IKYXvvpx7QIi/Kg1LI5uDmDpKlac62NUtX7eLjRh+jVZcLOzw==}
    engines: {node: ^14.15.0 || ^16.10.0 || >=18.0.0}

  '@jitl/quickjs-ffi-types@0.31.0':
    resolution: {integrity: sha512-1yrgvXlmXH2oNj3eFTrkwacGJbmM0crwipA3ohCrjv52gBeDaD7PsTvFYinlAnqU8iPME3LGP437yk05a2oejw==}

  '@jitl/quickjs-wasmfile-debug-asyncify@0.31.0':
    resolution: {integrity: sha512-YkdzQdr1uaftFhgEnTRjTTZHk2SFZdpWO7XhOmRVbi6CEVsH9g5oNF8Ta1q3OuSJHRwwT8YsuR1YzEiEIJEk6w==}

  '@jitl/quickjs-wasmfile-debug-sync@0.31.0':
    resolution: {integrity: sha512-8XvloaaWBONqcHXYs5tWOjdhQVxzULilIfB2hvZfS6S+fI4m2+lFiwQy7xeP8ExHmiZ7D8gZGChNkdLgjGfknw==}

  '@jitl/quickjs-wasmfile-release-asyncify@0.31.0':
    resolution: {integrity: sha512-uz0BbQYTxNsFkvkurd7vk2dOg57ElTBLCuvNtRl4rgrtbC++NIndD5qv2+AXb6yXDD3Uy1O2PCwmoaH0eXgEOg==}

  '@jitl/quickjs-wasmfile-release-sync@0.31.0':
    resolution: {integrity: sha512-hYduecOByj9AsAfsJhZh5nA6exokmuFC8cls39+lYmTCGY51bgjJJJwReEu7Ff7vBWaQCL6TeDdVlnp2WYz0jw==}

  '@jridgewell/gen-mapping@0.3.5':
    resolution: {integrity: sha512-IzL8ZoEDIBRWEzlCcRhOaCupYyN5gdIK+Q6fbFdPDg6HqX6jpkItn7DFIpW9LQzXG6Df9sA7+OKnq0qlz/GaQg==}
    engines: {node: '>=6.0.0'}

  '@jridgewell/resolve-uri@3.1.2':
    resolution: {integrity: sha512-bRISgCIjP20/tbWSPWMEi54QVPRZExkuD9lJL+UIxUKtwVJA8wW1Trb1jMs1RFXo1CBTNZ/5hpC9QvmKWdopKw==}
    engines: {node: '>=6.0.0'}

  '@jridgewell/set-array@1.2.1':
    resolution: {integrity: sha512-R8gLRTZeyp03ymzP/6Lil/28tGeGEzhx1q2k703KGWRAI1VdvPIXdG70VJc2pAMw3NA6JKL5hhFu1sJX0Mnn/A==}
    engines: {node: '>=6.0.0'}

  '@jridgewell/sourcemap-codec@1.5.0':
    resolution: {integrity: sha512-gv3ZRaISU3fjPAgNsriBRqGWQL6quFx04YMPW/zD8XMLsU32mhCCbfbO6KZFLjvYpCZ8zyDEgqsgf+PwPaM7GQ==}

  '@jridgewell/trace-mapping@0.3.25':
    resolution: {integrity: sha512-vNk6aEwybGtawWmy/PzwnGDOjCkLWSD2wqvjGGAgOAwCGWySYXfYoxt00IJkTF+8Lb57DwOb3Aa0o9CApepiYQ==}

  '@jridgewell/trace-mapping@0.3.9':
    resolution: {integrity: sha512-3Belt6tdc8bPgAtbcmdtNJlirVoTmEb5e2gC94PnkwEW9jI6CAHUeoG85tjWP5WquqfavoMtMwiG4P926ZKKuQ==}

  '@js-sdsl/ordered-map@4.4.2':
    resolution: {integrity: sha512-iUKgm52T8HOE/makSxjqoWhe95ZJA1/G1sYsGev2JDKUSS14KAgg1LHb+Ba+IPow0xflbnSkOsZcO08C7w1gYw==}

  '@manypkg/find-root@1.1.0':
    resolution: {integrity: sha512-mki5uBvhHzO8kYYix/WRy2WX8S3B5wdVSc9D6KcU5lQNglP2yt58/VfLuAK49glRXChosY8ap2oJ1qgma3GUVA==}

  '@manypkg/get-packages@1.1.3':
    resolution: {integrity: sha512-fo+QhuU3qE/2TQMQmbVMqaQ6EWbMhi4ABWP+O4AM1NqPBuy0OrApV5LO6BrrgnhtAHS2NH6RrVk9OL181tTi8A==}

  '@mapbox/node-pre-gyp@1.0.11':
    resolution: {integrity: sha512-Yhlar6v9WQgUp/He7BdgzOz8lqMQ8sU+jkCq7Wx8Myc5YFJLbEe7lgui/V7G1qB1DJykHSGwreceSaD60Y0PUQ==}
    hasBin: true

  '@microsoft/api-extractor-model@7.29.6':
    resolution: {integrity: sha512-gC0KGtrZvxzf/Rt9oMYD2dHvtN/1KPEYsrQPyMKhLHnlVuO/f4AFN3E4toqZzD2pt4LhkKoYmL2H9tX3yCOyRw==}

  '@microsoft/api-extractor@7.47.7':
    resolution: {integrity: sha512-fNiD3G55ZJGhPOBPMKD/enozj8yxJSYyVJWxRWdcUtw842rvthDHJgUWq9gXQTensFlMHv2wGuCjjivPv53j0A==}
    hasBin: true

  '@microsoft/tsdoc-config@0.17.0':
    resolution: {integrity: sha512-v/EYRXnCAIHxOHW+Plb6OWuUoMotxTN0GLatnpOb1xq0KuTNw/WI3pamJx/UbsoJP5k9MCw1QxvvhPcF9pH3Zg==}

  '@microsoft/tsdoc@0.15.0':
    resolution: {integrity: sha512-HZpPoABogPvjeJOdzCOSJsXeL/SMCBgBZMVC3X3d7YYp2gf31MfxhUoYUNwf1ERPJOnQc0wkFn9trqI6ZEdZuA==}

  '@milaboratories/pframes-node@1.5.6':
    resolution: {integrity: sha512-NbIrCZBSf78S4aDNmKk+6ZoxsfRW/v/PHyj5YXge2HUXUrAtn5Rjxg8nwVGDt9JWj4qbq24jFa+3v/iWvmrK5Q==}
    peerDependencies:
      '@milaboratories/pl-model-common': '*'

  '@milaboratories/pl-model-common@1.3.13':
    resolution: {integrity: sha512-BTeh254CBUQH5dkbjxnwwtmhsjLKBOMKLb8Be4K77k/Mvl6vNJmth14bGIPceS6DXHt41HshgJ9mSr5GSL+5qQ==}

  '@milaboratories/pl-model-middle-layer@1.2.20':
    resolution: {integrity: sha512-vhARtl5oS5kRzBN/5ddIbdj9rGmhrmh9D//10k05fXN6owtILcYbhHrYBWKttJSQVxBhwBcVhW8G/T2EXpS1bQ==}

  '@milaboratories/software-pframes-conv@1.5.6':
    resolution: {integrity: sha512-Oy/eXdqM6cEUTwTruKfy2RVLeg9KWLMjir2SfurJCkbSR0mhyYqaeS3A/zz5aa/EQVnU6uqycsDgLKaji7CIXA==}

  '@milaboratories/software-small-binaries@1.10.4':
    resolution: {integrity: sha512-Eb2T+wwQt+NzRdhpb5+8oWgVvB+6ZbNQJ/IdA2oZds6sjVGIXv4e/ps0YcpMN3Yt5sGZRHEZeKhVsv3ataa27Q==}

  '@milaboratories/tengo-tester@1.4.4':
    resolution: {integrity: sha512-UWT05MAwizVEbUQC+HDD7VPb26AtZesCAT67CEzWSg4GUbNrOw5c/+TCCLJAS1lq3UQY0i3VV9QOtI1kjVokRQ==}
    os: [darwin, linux, win32]
    hasBin: true

  '@nodelib/fs.scandir@2.1.5':
    resolution: {integrity: sha512-vq24Bq3ym5HEQm2NKCr3yXDwjc7vTsEThRDnkp2DK9p1uqLR+DHurm/NOTo0KG7HYHU7eppKZj3MyqYuMBf62g==}
    engines: {node: '>= 8'}

  '@nodelib/fs.stat@2.0.5':
    resolution: {integrity: sha512-RkhPPp2zrqDAQA/2jNhnztcPAlv64XdhIp7a7454A5ovI7Bukxgt7MX7udwAu3zg1DcpPU0rz3VV1SeaqvY4+A==}
    engines: {node: '>= 8'}

  '@nodelib/fs.walk@1.2.8':
    resolution: {integrity: sha512-oGB+UxlgWcgQkgwo8GcEGwemoTFt3FIO9ababBmaGwXIoBKZ+GTy0pP185beGg7Llih/NSHSV2XAs1lnznocSg==}
    engines: {node: '>= 8'}

  '@oclif/core@4.0.23':
    resolution: {integrity: sha512-wDl/eis7XDIM1pQWUGKLB+EQKJO9UrjaQ5NcwIbz7GW0gWuJfo9QAK75csgNUN/9Pbok9Ryt+sJgogS4RCIp5g==}
    engines: {node: '>=18.0.0'}

  '@oclif/plugin-help@6.2.11':
    resolution: {integrity: sha512-Vo854dALtNhA34g6m4T9uWIrYfm/JFM82LWa5gLrsJGwpUGgeBwBX4P64HLo5ro59LF3YO2xPWViLaoK6gkm3g==}
    engines: {node: '>=18.0.0'}

  '@oclif/plugin-not-found@3.2.21':
    resolution: {integrity: sha512-1v5MkECOH+mkubpk5RgyVK1qEHn3hr2wX1qsx5hawTyssd10WEFIkH258M9CjyiG42M6ZCQhOS3Wo2wteLo/vg==}
    engines: {node: '>=18.0.0'}

  '@oclif/plugin-warn-if-update-available@3.1.16':
    resolution: {integrity: sha512-QGQF1kL+aUj/cTtXdV0GT1n7HNf3HX1ZnCwL86Y9rlZgQbBU9gl8/01/6P/uPj0E+WWExZMVF6+fmktTqwYVQw==}
    engines: {node: '>=18.0.0'}

  '@one-ini/wasm@0.1.1':
    resolution: {integrity: sha512-XuySG1E38YScSJoMlqovLru4KTUNSjgVTIjyh7qMX6aNN5HY5Ct5LhRJdxO79JtTzKfzV/bnWpz+zquYrISsvw==}

  '@pkgjs/parseargs@0.11.0':
    resolution: {integrity: sha512-+1VkjdD0QBLPodGrJUeqarH8VAIvQODIbwh9XpP5Syisf7YoQgsJKPNFoqqLQlu+VQ/tVSshMR6loPMn8U+dPg==}
    engines: {node: '>=14'}

  '@pkgr/core@0.1.1':
    resolution: {integrity: sha512-cq8o4cWH0ibXh9VGi5P20Tu9XF/0fFXl9EUinr9QfTM7a7p0oTA4iJRCQWppXR1Pg8dSM0UCItCkPwsk9qWWYA==}
    engines: {node: ^12.20.0 || ^14.18.0 || >=16.0.0}

  '@pnpm/config.env-replace@1.1.0':
    resolution: {integrity: sha512-htyl8TWnKL7K/ESFa1oW2UB5lVDxuF5DpM7tBi6Hu2LNL3mWkIzNLG6N4zoCUP1lCKNxWy/3iu8mS8MvToGd6w==}
    engines: {node: '>=12.22.0'}

  '@pnpm/network.ca-file@1.0.2':
    resolution: {integrity: sha512-YcPQ8a0jwYU9bTdJDpXjMi7Brhkr1mXsXrUJvjqM2mQDgkRiz8jFaQGOdaLxgjtUfQgZhKy/O3cG/YwmgKaxLA==}
    engines: {node: '>=12.22.0'}

  '@pnpm/npm-conf@2.3.1':
    resolution: {integrity: sha512-c83qWb22rNRuB0UaVCI0uRPNRr8Z0FWnEIvT47jiHAmOIUHbBOg5XvV7pM5x+rKn9HRpjxquDbXYSXr3fAKFcw==}
    engines: {node: '>=12'}

  '@protobuf-ts/grpc-transport@2.9.4':
    resolution: {integrity: sha512-CgjTR3utmkMkkThpfgtOz9tNR9ZARbNoQYL7TCKqFU2sgAX0LgzAkwOx+sfgtUsZn9J08+yvn307nNJdYocLRA==}
    peerDependencies:
      '@grpc/grpc-js': ^1.6.0

  '@protobuf-ts/plugin-framework@2.9.4':
    resolution: {integrity: sha512-9nuX1kjdMliv+Pes8dQCKyVhjKgNNfwxVHg+tx3fLXSfZZRcUHMc1PMwB9/vTvc6gBKt9QGz5ERqSqZc0++E9A==}

  '@protobuf-ts/plugin@2.9.4':
    resolution: {integrity: sha512-Db5Laq5T3mc6ERZvhIhkj1rn57/p8gbWiCKxQWbZBBl20wMuqKoHbRw4tuD7FyXi+IkwTToaNVXymv5CY3E8Rw==}
    hasBin: true

  '@protobuf-ts/protoc@2.9.4':
    resolution: {integrity: sha512-hQX+nOhFtrA+YdAXsXEDrLoGJqXHpgv4+BueYF0S9hy/Jq0VRTVlJS1Etmf4qlMt/WdigEes5LOd/LDzui4GIQ==}
    hasBin: true

  '@protobuf-ts/runtime-rpc@2.9.4':
    resolution: {integrity: sha512-y9L9JgnZxXFqH5vD4d7j9duWvIJ7AShyBRoNKJGhu9Q27qIbchfzli66H9RvrQNIFk5ER7z1Twe059WZGqERcA==}

  '@protobuf-ts/runtime@2.9.4':
    resolution: {integrity: sha512-vHRFWtJJB/SiogWDF0ypoKfRIZ41Kq+G9cEFj6Qm1eQaAhJ1LDFvgZ7Ja4tb3iLOQhz0PaoPnnOijF1qmEqTxg==}

  '@protobufjs/aspromise@1.1.2':
    resolution: {integrity: sha512-j+gKExEuLmKwvz3OgROXtrJ2UG2x8Ch2YZUxahh+s1F2HZ+wAceUNLkvy6zKCPVRkU++ZWQrdxsUeQXmcg4uoQ==}

  '@protobufjs/base64@1.1.2':
    resolution: {integrity: sha512-AZkcAA5vnN/v4PDqKyMR5lx7hZttPDgClv83E//FMNhR2TMcLUhfRUBHCmSl0oi9zMgDDqRUJkSxO3wm85+XLg==}

  '@protobufjs/codegen@2.0.4':
    resolution: {integrity: sha512-YyFaikqM5sH0ziFZCN3xDC7zeGaB/d0IUb9CATugHWbd1FRFwWwt4ld4OYMPWu5a3Xe01mGAULCdqhMlPl29Jg==}

  '@protobufjs/eventemitter@1.1.0':
    resolution: {integrity: sha512-j9ednRT81vYJ9OfVuXG6ERSTdEL1xVsNgqpkxMsbIabzSo3goCjDIveeGv5d03om39ML71RdmrGNjG5SReBP/Q==}

  '@protobufjs/fetch@1.1.0':
    resolution: {integrity: sha512-lljVXpqXebpsijW71PZaCYeIcE5on1w5DlQy5WH6GLbFryLUrBD4932W/E2BSpfRJWseIL4v/KPgBFxDOIdKpQ==}

  '@protobufjs/float@1.0.2':
    resolution: {integrity: sha512-Ddb+kVXlXst9d+R9PfTIxh1EdNkgoRe5tOX6t01f1lYWOvJnSPDBlG241QLzcyPdoNTsblLUdujGSE4RzrTZGQ==}

  '@protobufjs/inquire@1.1.0':
    resolution: {integrity: sha512-kdSefcPdruJiFMVSbn801t4vFK7KB/5gd2fYvrxhuJYg8ILrmn9SKSX2tZdV6V+ksulWqS7aXjBcRXl3wHoD9Q==}

  '@protobufjs/path@1.1.2':
    resolution: {integrity: sha512-6JOcJ5Tm08dOHAbdR3GrvP+yUUfkjG5ePsHYczMFLq3ZmMkAD98cDgcT2iA1lJ9NVwFd4tH/iSSoe44YWkltEA==}

  '@protobufjs/pool@1.1.0':
    resolution: {integrity: sha512-0kELaGSIDBKvcgS4zkjz1PeddatrjYcmMWOlAuAPwAeccUrPHdUqo/J6LiymHHEiJT5NrF1UVwxY14f+fy4WQw==}

  '@protobufjs/utf8@1.1.0':
    resolution: {integrity: sha512-Vvn3zZrhQZkkBE8LSuW3em98c0FwgO4nxzv6OdSxPKJIEKY2bGbHn+mhGIPerzI4twdxaP8/0+06HBpwf345Lw==}

  '@rollup/plugin-node-resolve@15.3.0':
    resolution: {integrity: sha512-9eO5McEICxMzJpDW9OnMYSv4Sta3hmt7VtBFz5zR9273suNOydOyq/FrGeGy+KsTRFm8w0SLVhzig2ILFT63Ag==}
    engines: {node: '>=14.0.0'}
    peerDependencies:
      rollup: ^2.78.0||^3.0.0||^4.0.0
    peerDependenciesMeta:
      rollup:
        optional: true

  '@rollup/pluginutils@5.1.0':
    resolution: {integrity: sha512-XTIWOPPcpvyKI6L1NHo0lFlCyznUEyPmPY1mc3KpPVDYulHSTvyeLNVW00QTLIAFNhR3kYnJTQHeGqU4M3n09g==}
    engines: {node: '>=14.0.0'}
    peerDependencies:
      rollup: ^1.20.0||^2.0.0||^3.0.0||^4.0.0
    peerDependenciesMeta:
      rollup:
        optional: true

  '@rollup/rollup-android-arm-eabi@4.21.3':
    resolution: {integrity: sha512-MmKSfaB9GX+zXl6E8z4koOr/xU63AMVleLEa64v7R0QF/ZloMs5vcD1sHgM64GXXS1csaJutG+ddtzcueI/BLg==}
    cpu: [arm]
    os: [android]

  '@rollup/rollup-android-arm64@4.21.3':
    resolution: {integrity: sha512-zrt8ecH07PE3sB4jPOggweBjJMzI1JG5xI2DIsUbkA+7K+Gkjys6eV7i9pOenNSDJH3eOr/jLb/PzqtmdwDq5g==}
    cpu: [arm64]
    os: [android]

  '@rollup/rollup-darwin-arm64@4.21.3':
    resolution: {integrity: sha512-P0UxIOrKNBFTQaXTxOH4RxuEBVCgEA5UTNV6Yz7z9QHnUJ7eLX9reOd/NYMO3+XZO2cco19mXTxDMXxit4R/eQ==}
    cpu: [arm64]
    os: [darwin]

  '@rollup/rollup-darwin-x64@4.21.3':
    resolution: {integrity: sha512-L1M0vKGO5ASKntqtsFEjTq/fD91vAqnzeaF6sfNAy55aD+Hi2pBI5DKwCO+UNDQHWsDViJLqshxOahXyLSh3EA==}
    cpu: [x64]
    os: [darwin]

  '@rollup/rollup-linux-arm-gnueabihf@4.21.3':
    resolution: {integrity: sha512-btVgIsCjuYFKUjopPoWiDqmoUXQDiW2A4C3Mtmp5vACm7/GnyuprqIDPNczeyR5W8rTXEbkmrJux7cJmD99D2g==}
    cpu: [arm]
    os: [linux]

  '@rollup/rollup-linux-arm-musleabihf@4.21.3':
    resolution: {integrity: sha512-zmjbSphplZlau6ZTkxd3+NMtE4UKVy7U4aVFMmHcgO5CUbw17ZP6QCgyxhzGaU/wFFdTfiojjbLG3/0p9HhAqA==}
    cpu: [arm]
    os: [linux]

  '@rollup/rollup-linux-arm64-gnu@4.21.3':
    resolution: {integrity: sha512-nSZfcZtAnQPRZmUkUQwZq2OjQciR6tEoJaZVFvLHsj0MF6QhNMg0fQ6mUOsiCUpTqxTx0/O6gX0V/nYc7LrgPw==}
    cpu: [arm64]
    os: [linux]

  '@rollup/rollup-linux-arm64-musl@4.21.3':
    resolution: {integrity: sha512-MnvSPGO8KJXIMGlQDYfvYS3IosFN2rKsvxRpPO2l2cum+Z3exiExLwVU+GExL96pn8IP+GdH8Tz70EpBhO0sIQ==}
    cpu: [arm64]
    os: [linux]

  '@rollup/rollup-linux-powerpc64le-gnu@4.21.3':
    resolution: {integrity: sha512-+W+p/9QNDr2vE2AXU0qIy0qQE75E8RTwTwgqS2G5CRQ11vzq0tbnfBd6brWhS9bCRjAjepJe2fvvkvS3dno+iw==}
    cpu: [ppc64]
    os: [linux]

  '@rollup/rollup-linux-riscv64-gnu@4.21.3':
    resolution: {integrity: sha512-yXH6K6KfqGXaxHrtr+Uoy+JpNlUlI46BKVyonGiaD74ravdnF9BUNC+vV+SIuB96hUMGShhKV693rF9QDfO6nQ==}
    cpu: [riscv64]
    os: [linux]

  '@rollup/rollup-linux-s390x-gnu@4.21.3':
    resolution: {integrity: sha512-R8cwY9wcnApN/KDYWTH4gV/ypvy9yZUHlbJvfaiXSB48JO3KpwSpjOGqO4jnGkLDSk1hgjYkTbTt6Q7uvPf8eg==}
    cpu: [s390x]
    os: [linux]

  '@rollup/rollup-linux-x64-gnu@4.21.3':
    resolution: {integrity: sha512-kZPbX/NOPh0vhS5sI+dR8L1bU2cSO9FgxwM8r7wHzGydzfSjLRCFAT87GR5U9scj2rhzN3JPYVC7NoBbl4FZ0g==}
    cpu: [x64]
    os: [linux]

  '@rollup/rollup-linux-x64-musl@4.21.3':
    resolution: {integrity: sha512-S0Yq+xA1VEH66uiMNhijsWAafffydd2X5b77eLHfRmfLsRSpbiAWiRHV6DEpz6aOToPsgid7TI9rGd6zB1rhbg==}
    cpu: [x64]
    os: [linux]

  '@rollup/rollup-win32-arm64-msvc@4.21.3':
    resolution: {integrity: sha512-9isNzeL34yquCPyerog+IMCNxKR8XYmGd0tHSV+OVx0TmE0aJOo9uw4fZfUuk2qxobP5sug6vNdZR6u7Mw7Q+Q==}
    cpu: [arm64]
    os: [win32]

  '@rollup/rollup-win32-ia32-msvc@4.21.3':
    resolution: {integrity: sha512-nMIdKnfZfzn1Vsk+RuOvl43ONTZXoAPUUxgcU0tXooqg4YrAqzfKzVenqqk2g5efWh46/D28cKFrOzDSW28gTA==}
    cpu: [ia32]
    os: [win32]

  '@rollup/rollup-win32-x64-msvc@4.21.3':
    resolution: {integrity: sha512-fOvu7PCQjAj4eWDEuD8Xz5gpzFqXzGlxHZozHP4b9Jxv9APtdxL6STqztDzMLuRXEc4UpXGGhx029Xgm91QBeA==}
    cpu: [x64]
    os: [win32]

  '@rushstack/node-core-library@5.7.0':
    resolution: {integrity: sha512-Ff9Cz/YlWu9ce4dmqNBZpA45AEya04XaBFIjV7xTVeEf+y/kTjEasmozqFELXlNG4ROdevss75JrrZ5WgufDkQ==}
    peerDependencies:
      '@types/node': '*'
    peerDependenciesMeta:
      '@types/node':
        optional: true

  '@rushstack/rig-package@0.5.3':
    resolution: {integrity: sha512-olzSSjYrvCNxUFZowevC3uz8gvKr3WTpHQ7BkpjtRpA3wK+T0ybep/SRUMfr195gBzJm5gaXw0ZMgjIyHqJUow==}

  '@rushstack/terminal@0.14.0':
    resolution: {integrity: sha512-juTKMAMpTIJKudeFkG5slD8Z/LHwNwGZLtU441l/u82XdTBfsP+LbGKJLCNwP5se+DMCT55GB8x9p6+C4UL7jw==}
    peerDependencies:
      '@types/node': '*'
    peerDependenciesMeta:
      '@types/node':
        optional: true

  '@rushstack/ts-command-line@4.22.6':
    resolution: {integrity: sha512-QSRqHT/IfoC5nk9zn6+fgyqOPXHME0BfchII9EUPR19pocsNp/xSbeBCbD3PIR2Lg+Q5qk7OFqk1VhWPMdKHJg==}

  '@sinclair/typebox@0.27.8':
    resolution: {integrity: sha512-+Fj43pSMwJs4KRrH/938Uf+uAELIgVBmQzg/q1YG10djyfA3TnrU8N8XzqCh/okZdszqBQTZf96idMfE5lnwTA==}

  '@sindresorhus/is@5.6.0':
    resolution: {integrity: sha512-TV7t8GKYaJWsn00tFDqBw8+Uqmr8A0fRU1tvTQhyZzGv0sJCGRQL3JGMI3ucuKo3XIZdUP+Lx7/gh2t3lewy7g==}
    engines: {node: '>=14.16'}

  '@sinonjs/commons@3.0.1':
    resolution: {integrity: sha512-K3mCHKQ9sVh8o1C9cxkwxaOmXoAMlDxC1mYyHrjqOWEcBjYr76t96zL2zlj5dUGZ3HSw240X1qgH3Mjf1yJWpQ==}

  '@sinonjs/fake-timers@10.3.0':
    resolution: {integrity: sha512-V4BG07kuYSUkTCSBHG8G8TNhM+F19jXFWnQtzj+we8DrkpSBCee9Z3Ms8yiGer/dlmhe35/Xdgyo3/0rQKg7YA==}

  '@smithy/abort-controller@3.1.4':
    resolution: {integrity: sha512-VupaALAQlXViW3/enTf/f5l5JZYSAxoJL7f0nanhNNKnww6DGCg1oYIuNP78KDugnkwthBO6iEcym16HhWV8RQ==}
    engines: {node: '>=16.0.0'}

  '@smithy/chunked-blob-reader-native@3.0.0':
    resolution: {integrity: sha512-VDkpCYW+peSuM4zJip5WDfqvg2Mo/e8yxOv3VF1m11y7B8KKMKVFtmZWDe36Fvk8rGuWrPZHHXZ7rR7uM5yWyg==}

  '@smithy/chunked-blob-reader@3.0.0':
    resolution: {integrity: sha512-sbnURCwjF0gSToGlsBiAmd1lRCmSn72nu9axfJu5lIx6RUEgHu6GwTMbqCdhQSi0Pumcm5vFxsi9XWXb2mTaoA==}

  '@smithy/config-resolver@3.0.8':
    resolution: {integrity: sha512-Tv1obAC18XOd2OnDAjSWmmthzx6Pdeh63FbLin8MlPiuJ2ATpKkq0NcNOJFr0dO+JmZXnwu8FQxKJ3TKJ3Hulw==}
    engines: {node: '>=16.0.0'}

  '@smithy/core@2.4.4':
    resolution: {integrity: sha512-Vco+Q8Xela6tpBOvYHClkeei9z1+uChBClvv3XIJUstEjbpgbSZAvTlw3TEk3wIeEeLQwYgkZjCWfAQfnYQtIQ==}
    engines: {node: '>=16.0.0'}

  '@smithy/core@2.4.6':
    resolution: {integrity: sha512-6lQQp99hnyuNNIzeTYSzCUXJHwvvFLY7hfdFGSJM95tjRDJGfzWYFRBXPaM9766LiiTsQ561KErtbufzUFSYUg==}
    engines: {node: '>=16.0.0'}

  '@smithy/credential-provider-imds@3.2.3':
    resolution: {integrity: sha512-VoxMzSzdvkkjMJNE38yQgx4CfnmT+Z+5EUXkg4x7yag93eQkVQgZvN3XBSHC/ylfBbLbAtdu7flTCChX9I+mVg==}
    engines: {node: '>=16.0.0'}

  '@smithy/eventstream-codec@3.1.5':
    resolution: {integrity: sha512-6pu+PT2r+5ZnWEV3vLV1DzyrpJ0TmehQlniIDCSpZg6+Ji2SfOI38EqUyQ+O8lotVElCrfVc9chKtSMe9cmCZQ==}

  '@smithy/eventstream-serde-browser@3.0.9':
    resolution: {integrity: sha512-PiQLo6OQmZAotJweIcObL1H44gkvuJACKMNqpBBe5Rf2Ax1DOcGi/28+feZI7yTe1ERHlQQaGnm8sSkyDUgsMg==}
    engines: {node: '>=16.0.0'}

  '@smithy/eventstream-serde-config-resolver@3.0.6':
    resolution: {integrity: sha512-iew15It+c7WfnVowWkt2a7cdPp533LFJnpjDQgfZQcxv2QiOcyEcea31mnrk5PVbgo0nNH3VbYGq7myw2q/F6A==}
    engines: {node: '>=16.0.0'}

  '@smithy/eventstream-serde-node@3.0.8':
    resolution: {integrity: sha512-6m+wI+fT0na+6oao6UqALVA38fsScCpoG5UO/A8ZSyGLnPM2i4MS1cFUhpuALgvLMxfYoTCh7qSeJa0aG4IWpQ==}
    engines: {node: '>=16.0.0'}

  '@smithy/eventstream-serde-universal@3.0.8':
    resolution: {integrity: sha512-09tqzIQ6e+7jLqGvRji1yJoDbL/zob0OFhq75edgStWErGLf16+yI5hRc/o9/YAybOhUZs/swpW2SPn892G5Gg==}
    engines: {node: '>=16.0.0'}

  '@smithy/fetch-http-handler@3.2.7':
    resolution: {integrity: sha512-Ra6IPI1spYLO+t62/3jQbodjOwAbto9wlpJdHZwkycm0Kit+GVpzHW/NMmSgY4rK1bjJ4qLAmCnaBzePO5Nkkg==}

  '@smithy/fetch-http-handler@3.2.8':
    resolution: {integrity: sha512-Lqe0B8F5RM7zkw//6avq1SJ8AfaRd3ubFUS1eVp5WszV7p6Ne5hQ4dSuMHDpNRPhgTvj4va9Kd/pcVigHEHRow==}

  '@smithy/hash-blob-browser@3.1.5':
    resolution: {integrity: sha512-Vi3eoNCmao4iKglS80ktYnBOIqZhjbDDwa1IIbF/VaJ8PsHnZTQ5wSicicPrU7nTI4JPFn92/txzWkh4GlK18Q==}

  '@smithy/hash-node@3.0.6':
    resolution: {integrity: sha512-c/FHEdKK/7DU2z6ZE91L36ahyXWayR3B+FzELjnYq7wH5YqIseM24V+pWCS9kFn1Ln8OFGTf+pyYPiHZuX0s/Q==}
    engines: {node: '>=16.0.0'}

  '@smithy/hash-stream-node@3.1.5':
    resolution: {integrity: sha512-61CyFCzqN3VBfcnGX7mof/rkzLb8oHjm4Lr6ZwBIRpBssBb8d09ChrZAqinP2rUrA915BRNkq9NpJz18N7+3hQ==}
    engines: {node: '>=16.0.0'}

  '@smithy/invalid-dependency@3.0.6':
    resolution: {integrity: sha512-czM7Ioq3s8pIXht7oD+vmgy4Wfb4XavU/k/irO8NdXFFOx7YAlsCCcKOh/lJD1mJSYQqiR7NmpZ9JviryD/7AQ==}

  '@smithy/is-array-buffer@2.2.0':
    resolution: {integrity: sha512-GGP3O9QFD24uGeAXYUjwSTXARoqpZykHadOmA8G5vfJPK0/DC67qa//0qvqrJzL1xc8WQWX7/yc7fwudjPHPhA==}
    engines: {node: '>=14.0.0'}

  '@smithy/is-array-buffer@3.0.0':
    resolution: {integrity: sha512-+Fsu6Q6C4RSJiy81Y8eApjEB5gVtM+oFKTffg+jSuwtvomJJrhUJBu2zS8wjXSgH/g1MKEWrzyChTBe6clb5FQ==}
    engines: {node: '>=16.0.0'}

  '@smithy/md5-js@3.0.6':
    resolution: {integrity: sha512-Ze690T8O3M5SVbb70WormwrKzVf9QQRtIuxtJDgpUQDkmt+PtdYDetBbyCbF9ryupxLw6tgzWKgwffAShhVIXQ==}

  '@smithy/middleware-content-length@3.0.8':
    resolution: {integrity: sha512-VuyszlSO49WKh3H9/kIO2kf07VUwGV80QRiaDxUfP8P8UKlokz381ETJvwLhwuypBYhLymCYyNhB3fLAGBX2og==}
    engines: {node: '>=16.0.0'}

  '@smithy/middleware-endpoint@3.1.3':
    resolution: {integrity: sha512-KeM/OrK8MVFUsoJsmCN0MZMVPjKKLudn13xpgwIMpGTYpA8QZB2Xq5tJ+RE6iu3A6NhOI4VajDTwBsm8pwwrhg==}
    engines: {node: '>=16.0.0'}

  '@smithy/middleware-retry@3.0.19':
    resolution: {integrity: sha512-ISpI7cyBxN2vZrBXpn2oDcSks7v6S27xH0DjmRXcmxMhn97+Iy9HT93/4lnQ4H2Gj0drKDT9klUqWjs6yZgtdA==}
    engines: {node: '>=16.0.0'}

  '@smithy/middleware-retry@3.0.21':
    resolution: {integrity: sha512-/h0fElV95LekVVEJuSw+aI11S1Y3zIUwBc6h9ZbUv43Gl2weXsbQwjLoet6j/Qtb0phfrSxS6pNg6FqgJOWZkA==}
    engines: {node: '>=16.0.0'}

  '@smithy/middleware-serde@3.0.6':
    resolution: {integrity: sha512-KKTUSl1MzOM0MAjGbudeaVNtIDo+PpekTBkCNwvfZlKndodrnvRo+00USatiyLOc0ujjO9UydMRu3O9dYML7ag==}
    engines: {node: '>=16.0.0'}

  '@smithy/middleware-stack@3.0.6':
    resolution: {integrity: sha512-2c0eSYhTQ8xQqHMcRxLMpadFbTXg6Zla5l0mwNftFCZMQmuhI7EbAJMx6R5eqfuV3YbJ3QGyS3d5uSmrHV8Khg==}
    engines: {node: '>=16.0.0'}

  '@smithy/node-config-provider@3.1.7':
    resolution: {integrity: sha512-g3mfnC3Oo8pOI0dYuPXLtdW1WGVb3bR2tkV21GNkm0ZvQjLTtamXAwCWt/FCb0HGvKt3gHHmF1XerG0ICfalOg==}
    engines: {node: '>=16.0.0'}

  '@smithy/node-http-handler@3.2.3':
    resolution: {integrity: sha512-/gcm5DJ3k1b1zEInzBGAZC8ntJ+jwrz1NcSIu+9dSXd1FfG0G6QgkDI40tt8/WYUbHtLyo8fEqtm2v29koWo/w==}
    engines: {node: '>=16.0.0'}

  '@smithy/property-provider@3.1.6':
    resolution: {integrity: sha512-NK3y/T7Q/Bw+Z8vsVs9MYIQ5v7gOX7clyrXcwhhIBQhbPgRl6JDrZbusO9qWDhcEus75Tg+VCxtIRfo3H76fpw==}
    engines: {node: '>=16.0.0'}

  '@smithy/protocol-http@4.1.3':
    resolution: {integrity: sha512-GcbMmOYpH9iRqtC05RbRnc/0FssxSTHlmaNhYBTgSgNCYpdR3Kt88u5GAZTBmouzv+Zlj/VRv92J9ruuDeJuEw==}
    engines: {node: '>=16.0.0'}

  '@smithy/querystring-builder@3.0.6':
    resolution: {integrity: sha512-sQe08RunoObe+Usujn9+R2zrLuQERi3CWvRO3BvnoWSYUaIrLKuAIeY7cMeDax6xGyfIP3x/yFWbEKSXvOnvVg==}
    engines: {node: '>=16.0.0'}

  '@smithy/querystring-parser@3.0.6':
    resolution: {integrity: sha512-UJKw4LlEkytzz2Wq+uIdHf6qOtFfee/o7ruH0jF5I6UAuU+19r9QV7nU3P/uI0l6+oElRHmG/5cBBcGJrD7Ozg==}
    engines: {node: '>=16.0.0'}

  '@smithy/service-error-classification@3.0.6':
    resolution: {integrity: sha512-53SpchU3+DUZrN7J6sBx9tBiCVGzsib2e4sc512Q7K9fpC5zkJKs6Z9s+qbMxSYrkEkle6hnMtrts7XNkMJJMg==}
    engines: {node: '>=16.0.0'}

  '@smithy/shared-ini-file-loader@3.1.7':
    resolution: {integrity: sha512-IA4K2qTJYXkF5OfVN4vsY1hfnUZjaslEE8Fsr/gGFza4TAC2A9NfnZuSY2srQIbt9bwtjHiAayrRVgKse4Q7fA==}
    engines: {node: '>=16.0.0'}

  '@smithy/signature-v4@4.1.3':
    resolution: {integrity: sha512-YD2KYSCEEeFHcWZ1E3mLdAaHl8T/TANh6XwmocQ6nPcTdBfh4N5fusgnblnWDlnlU1/cUqEq3PiGi22GmT2Lkg==}
    engines: {node: '>=16.0.0'}

  '@smithy/signature-v4@4.1.4':
    resolution: {integrity: sha512-72MiK7xYukNsnLJI9NqvUHqTu0ziEsfMsYNlWpiJfuGQnCTFKpckThlEatirvcA/LmT1h7rRO+pJD06PYsPu9Q==}
    engines: {node: '>=16.0.0'}

  '@smithy/smithy-client@3.3.3':
    resolution: {integrity: sha512-8IrpdOq7csW90+oXZ1tAw+g3sY/u+8ctEYjIlAvfYS2feZYorwNb/MH10+tG+b3MWRrLSiP4dz2vyxXV1Zll0g==}
    engines: {node: '>=16.0.0'}

  '@smithy/smithy-client@3.3.5':
    resolution: {integrity: sha512-7IZi8J3Dr9n3tX+lcpmJ/5tCYIqoXdblFBaPuv0SEKZFRpCxE+TqIWL6I3t7jLlk9TWu3JSvEZAhtjB9yvB+zA==}
    engines: {node: '>=16.0.0'}

  '@smithy/types@3.4.2':
    resolution: {integrity: sha512-tHiFcfcVedVBHpmHUEUHOCCih8iZbIAYn9NvPsNzaPm/237I3imdDdZoOC8c87H5HBAVEa06tTgb+OcSWV9g5w==}
    engines: {node: '>=16.0.0'}

  '@smithy/url-parser@3.0.6':
    resolution: {integrity: sha512-47Op/NU8Opt49KyGpHtVdnmmJMsp2hEwBdyjuFB9M2V5QVOwA7pBhhxKN5z6ztKGrMw76gd8MlbPuzzvaAncuQ==}

  '@smithy/util-base64@3.0.0':
    resolution: {integrity: sha512-Kxvoh5Qtt0CDsfajiZOCpJxgtPHXOKwmM+Zy4waD43UoEMA+qPxxa98aE/7ZhdnBFZFXMOiBR5xbcaMhLtznQQ==}
    engines: {node: '>=16.0.0'}

  '@smithy/util-body-length-browser@3.0.0':
    resolution: {integrity: sha512-cbjJs2A1mLYmqmyVl80uoLTJhAcfzMOyPgjwAYusWKMdLeNtzmMz9YxNl3/jRLoxSS3wkqkf0jwNdtXWtyEBaQ==}

  '@smithy/util-body-length-node@3.0.0':
    resolution: {integrity: sha512-Tj7pZ4bUloNUP6PzwhN7K386tmSmEET9QtQg0TgdNOnxhZvCssHji+oZTUIuzxECRfG8rdm2PMw2WCFs6eIYkA==}
    engines: {node: '>=16.0.0'}

  '@smithy/util-buffer-from@2.2.0':
    resolution: {integrity: sha512-IJdWBbTcMQ6DA0gdNhh/BwrLkDR+ADW5Kr1aZmd4k3DIF6ezMV4R2NIAmT08wQJ3yUK82thHWmC/TnK/wpMMIA==}
    engines: {node: '>=14.0.0'}

  '@smithy/util-buffer-from@3.0.0':
    resolution: {integrity: sha512-aEOHCgq5RWFbP+UDPvPot26EJHjOC+bRgse5A8V3FSShqd5E5UN4qc7zkwsvJPPAVsf73QwYcHN1/gt/rtLwQA==}
    engines: {node: '>=16.0.0'}

  '@smithy/util-config-provider@3.0.0':
    resolution: {integrity: sha512-pbjk4s0fwq3Di/ANL+rCvJMKM5bzAQdE5S/6RL5NXgMExFAi6UgQMPOm5yPaIWPpr+EOXKXRonJ3FoxKf4mCJQ==}
    engines: {node: '>=16.0.0'}

  '@smithy/util-defaults-mode-browser@3.0.19':
    resolution: {integrity: sha512-ln1wFI+iUW2OlfILtinCfDfRtBHoZ0qIdCXGj225x5+vxhHpCsejLLdsrdKxgL6B0CljQSDtunmSfNmVDgQzhw==}
    engines: {node: '>= 10.0.0'}

  '@smithy/util-defaults-mode-browser@3.0.21':
    resolution: {integrity: sha512-M/FhTBk4c/SsB91dD/M4gMGfJO7z/qJaM9+XQQIqBOf4qzZYMExnP7R4VdGwxxH8IKMGW+8F0I4rNtVRrcfPoA==}
    engines: {node: '>= 10.0.0'}

  '@smithy/util-defaults-mode-node@3.0.19':
    resolution: {integrity: sha512-lo6BehNZQnC1oo2Ps+cv0bEDC6XXhk6tK0X3B7+0NULPECBsd70b8uTlOlIjEux+VDmjNBYah+8EhjPJ4KbDIg==}
    engines: {node: '>= 10.0.0'}

  '@smithy/util-defaults-mode-node@3.0.21':
    resolution: {integrity: sha512-NiLinPvF86U3S2Pdx/ycqd4bnY5dmFSPNL5KYRwbNjqQFS09M5Wzqk8BNk61/47xCYz1X/6KeiSk9qgYPTtuDw==}
    engines: {node: '>= 10.0.0'}

  '@smithy/util-endpoints@2.1.2':
    resolution: {integrity: sha512-FEISzffb4H8DLzGq1g4MuDpcv6CIG15fXoQzDH9SjpRJv6h7J++1STFWWinilG0tQh9H1v2UKWG19Jjr2B16zQ==}
    engines: {node: '>=16.0.0'}

  '@smithy/util-hex-encoding@3.0.0':
    resolution: {integrity: sha512-eFndh1WEK5YMUYvy3lPlVmYY/fZcQE1D8oSf41Id2vCeIkKJXPcYDCZD+4+xViI6b1XSd7tE+s5AmXzz5ilabQ==}
    engines: {node: '>=16.0.0'}

  '@smithy/util-middleware@3.0.6':
    resolution: {integrity: sha512-BxbX4aBhI1O9p87/xM+zWy0GzT3CEVcXFPBRDoHAM+pV0eSW156pR+PSYEz0DQHDMYDsYAflC2bQNz2uaDBUZQ==}
    engines: {node: '>=16.0.0'}

  '@smithy/util-retry@3.0.6':
    resolution: {integrity: sha512-BRZiuF7IwDntAbevqMco67an0Sr9oLQJqqRCsSPZZHYRnehS0LHDAkJk/pSmI7Z8c/1Vet294H7fY2fWUgB+Rg==}
    engines: {node: '>=16.0.0'}

  '@smithy/util-stream@3.1.7':
    resolution: {integrity: sha512-ytWnVBdSh2uFD/1MFk0N40IiLkY2BEqfimVr+mSm7hP9J0xw15pxiLmy73QUkfg45Y5GRbsD7LI56nKcAqjHbw==}
    engines: {node: '>=16.0.0'}

  '@smithy/util-stream@3.1.8':
    resolution: {integrity: sha512-hoKOqSmb8FD3WLObuB5hwbM7bNIWgcnvkThokTvVq7J5PKjlLUK5qQQcB9zWLHIoSaIlf3VIv2OxZY2wtQjcRQ==}
    engines: {node: '>=16.0.0'}

  '@smithy/util-uri-escape@3.0.0':
    resolution: {integrity: sha512-LqR7qYLgZTD7nWLBecUi4aqolw8Mhza9ArpNEQ881MJJIU2sE5iHCK6TdyqqzcDLy0OPe10IY4T8ctVdtynubg==}
    engines: {node: '>=16.0.0'}

  '@smithy/util-utf8@2.3.0':
    resolution: {integrity: sha512-R8Rdn8Hy72KKcebgLiv8jQcQkXoLMOGGv5uI1/k0l+snqkOzQ1R0ChUBCxWMlBsFMekWjq0wRudIweFs7sKT5A==}
    engines: {node: '>=14.0.0'}

  '@smithy/util-utf8@3.0.0':
    resolution: {integrity: sha512-rUeT12bxFnplYDe815GXbq/oixEGHfRFFtcTF3YdDi/JaENIM6aSYYLJydG83UNzLXeRI5K8abYd/8Sp/QM0kA==}
    engines: {node: '>=16.0.0'}

  '@smithy/util-waiter@3.1.5':
    resolution: {integrity: sha512-jYOSvM3H6sZe3CHjzD2VQNCjWBJs+4DbtwBMvUp9y5EnnwNa7NQxTeYeQw0CKCAdGGZ3QvVkyJmvbvs5M/B10A==}
    engines: {node: '>=16.0.0'}

  '@szmarczak/http-timer@5.0.1':
    resolution: {integrity: sha512-+PmQX0PiAYPMeVYe237LJAYvOMYW1j2rH5YROyS3b4CTVJum34HfRvKvAzozHAQG0TnHNdUfY9nCeUyRAs//cw==}
    engines: {node: '>=14.16'}

  '@tsconfig/node10@1.0.11':
    resolution: {integrity: sha512-DcRjDCujK/kCk/cUe8Xz8ZSpm8mS3mNNpta+jGCA6USEDfktlNvm1+IuZ9eTcDbNk41BHwpHHeW+N1lKCz4zOw==}

  '@tsconfig/node12@1.0.11':
    resolution: {integrity: sha512-cqefuRsh12pWyGsIoBKJA9luFu3mRxCA+ORZvA4ktLSzIuCUtWVxGIuXigEwO5/ywWFMZ2QEGKWvkZG1zDMTag==}

  '@tsconfig/node14@1.0.3':
    resolution: {integrity: sha512-ysT8mhdixWK6Hw3i1V2AeRqZ5WfXg1G43mqoYlM2nc6388Fq5jcXyr5mRsqViLx/GJYdoL0bfXD8nmF+Zn/Iow==}

  '@tsconfig/node16@1.0.4':
    resolution: {integrity: sha512-vxhUy4J8lyeyinH7Azl1pdd43GJhZH/tP2weN8TntQblOY+A0XbT8DJk1/oCPuOOyg/Ja757rG0CgHcWC8OfMA==}

  '@types/argparse@1.0.38':
    resolution: {integrity: sha512-ebDJ9b0e702Yr7pWgB0jzm+CX4Srzz8RcXtLJDJB+BSccqMa36uyH/zUsSYao5+BD1ytv3k3rPYCq4mAE1hsXA==}

  '@types/babel__core@7.20.5':
    resolution: {integrity: sha512-qoQprZvz5wQFJwMDqeseRXWv3rqMvhgpbXFfVyWhbx9X47POIA6i/+dXefEmZKoAgOaTdaIgNSMqMIU61yRyzA==}

  '@types/babel__generator@7.6.8':
    resolution: {integrity: sha512-ASsj+tpEDsEiFr1arWrlN6V3mdfjRMZt6LtK/Vp/kreFLnr5QH5+DhvD5nINYZXzwJvXeGq+05iUXcAzVrqWtw==}

  '@types/babel__template@7.4.4':
    resolution: {integrity: sha512-h/NUaSyG5EyxBIp8YRxo4RMe2/qQgvyowRwVMzhYhBCONbW8PUsg4lkFMrhgZhUe5z3L3MiLDuvyJ/CaPa2A8A==}

  '@types/babel__traverse@7.20.6':
    resolution: {integrity: sha512-r1bzfrm0tomOI8g1SzvCaQHo6Lcv6zu0EA+W2kHrt8dyrHQxGzBBL4kdkzIS+jBMV+EYcMAEAqXqYaLJq5rOZg==}

  '@types/estree@1.0.5':
    resolution: {integrity: sha512-/kYRxGDLWzHOB7q+wtSUQlFrtcdUccpfy+X+9iMBpHK8QLLhx2wIPYuS5DYtR9Wa/YlZAbIovy7qVdB1Aq6Lyw==}

  '@types/graceful-fs@4.1.9':
    resolution: {integrity: sha512-olP3sd1qOEe5dXTSaFvQG+02VdRXcdytWLAZsAq1PecU8uqQAhkrnbli7DagjtXKW/Bl7YJbUsa8MPcuc8LHEQ==}

  '@types/http-cache-semantics@4.0.4':
    resolution: {integrity: sha512-1m0bIFVc7eJWyve9S0RnuRgcQqF/Xd5QsUZAZeQFr1Q3/p9JWoQQEqmVy+DPTNpGXwhgIetAoYF8JSc33q29QA==}

  '@types/http-proxy@1.17.15':
    resolution: {integrity: sha512-25g5atgiVNTIv0LBDTg1H74Hvayx0ajtJPLLcYE3whFv75J0pWNtOBzaXJQgDTmrX1bx5U9YC2w/n65BN1HwRQ==}

  '@types/istanbul-lib-coverage@2.0.6':
    resolution: {integrity: sha512-2QF/t/auWm0lsy8XtKVPG19v3sSOQlJe/YHZgfjb/KBBHOGSV+J2q/S671rcq9uTBrLAXmZpqJiaQbMT+zNU1w==}

  '@types/istanbul-lib-report@3.0.3':
    resolution: {integrity: sha512-NQn7AHQnk/RSLOxrBbGyJM/aVQ+pjj5HCgasFxc0K/KhoATfQ/47AyUl15I2yBUpihjmas+a+VJBOqecrFH+uA==}

  '@types/istanbul-reports@3.0.4':
    resolution: {integrity: sha512-pk2B1NWalF9toCRu6gjBzR69syFjP4Od8WRAX+0mmf9lAjCRicLOWc+ZrxZHx/0XRjotgkF9t6iaMJ+aXcOdZQ==}

  '@types/jest@29.5.13':
    resolution: {integrity: sha512-wd+MVEZCHt23V0/L642O5APvspWply/rGY5BcW4SUETo2UzPU3Z26qr8jC2qxpimI2jjx9h7+2cj2FwIr01bXg==}

  '@types/lodash@4.17.9':
    resolution: {integrity: sha512-w9iWudx1XWOHW5lQRS9iKpK/XuRhnN+0T7HvdCCd802FYkT1AMTnxndJHGrNJwRoRHkslGr4S29tjm1cT7x/7w==}

  '@types/mime-types@2.1.4':
    resolution: {integrity: sha512-lfU4b34HOri+kAY5UheuFMWPDOI+OPceBSHZKp69gEyTL/mmJ4cnU6Y/rlme3UL3GyOn6Y42hyIEw0/q8sWx5w==}

  '@types/mute-stream@0.0.4':
    resolution: {integrity: sha512-CPM9nzrCPPJHQNA9keH9CVkVI+WR5kMa+7XEs5jcGQ0VoAGnLv242w8lIVgwAEfmE4oufJRaTc9PNLQl0ioAow==}

  '@types/node@12.20.55':
    resolution: {integrity: sha512-J8xLz7q2OFulZ2cyGTLE1TbbZcjpno7FaN6zdJNrgAdrJ+DZzh/uFR6YrTb4C+nXakvud8Q4+rbhoIWlYQbUFQ==}

  '@types/node@20.16.5':
    resolution: {integrity: sha512-VwYCweNo3ERajwy0IUlqqcyZ8/A7Zwa9ZP3MnENWcB11AejO+tLy3pu850goUW2FC/IJMdZUfKpX/yxL1gymCA==}

  '@types/node@22.5.5':
    resolution: {integrity: sha512-Xjs4y5UPO/CLdzpgR6GirZJx36yScjh73+2NlLlkFRSoQN8B0DpfXPdZGnvVmLRLOsqDpOfTNv7D9trgGhmOIA==}

  '@types/resolve@1.20.2':
    resolution: {integrity: sha512-60BCwRFOZCQhDncwQdxxeOEEkbc5dIMccYLwbxsS4TUNeVECQ/pBJ0j09mrHOl/JJvpRPGwO9SvE4nR2Nb/a4Q==}

  '@types/semver@7.5.8':
    resolution: {integrity: sha512-I8EUhyrgfLrcTkzV3TSsGyl1tSuPrEDzr0yd5m90UgNxQkyDXULk3b6MlQqTCpZpNtWe1K0hzclnZkTcLBe2UQ==}

  '@types/stack-utils@2.0.3':
    resolution: {integrity: sha512-9aEbYZ3TbYMznPdcdr3SmIrLXwC/AKZXQeCf9Pgao5CKb8CyHuEX5jzWPTkvregvhRJHcpRO6BFoGW9ycaOkYw==}

  '@types/tar-fs@2.0.4':
    resolution: {integrity: sha512-ipPec0CjTmVDWE+QKr9cTmIIoTl7dFG/yARCM5MqK8i6CNLIG1P8x4kwDsOQY1ChZOZjH0wO9nvfgBvWl4R3kA==}

  '@types/tar-stream@3.1.3':
    resolution: {integrity: sha512-Zbnx4wpkWBMBSu5CytMbrT5ZpMiF55qgM+EpHzR4yIDu7mv52cej8hTkOc6K+LzpkOAbxwn/m7j3iO+/l42YkQ==}

  '@types/triple-beam@1.3.5':
    resolution: {integrity: sha512-6WaYesThRMCl19iryMYP7/x2OVgCtbIVflDGFpWnb9irXI3UjYE4AzmYuiUKY1AJstGijoY+MgUszMgRxIYTYw==}

  '@types/wrap-ansi@3.0.0':
    resolution: {integrity: sha512-ltIpx+kM7g/MLRZfkbL7EsCEjfzCcScLpkg37eXEtx5kmrAKBkTJwd1GIAjDSL8wTpM6Hzn5YO4pSb91BEwu1g==}

  '@types/yargs-parser@21.0.3':
    resolution: {integrity: sha512-I4q9QU9MQv4oEOz4tAHJtNz1cwuLxn2F3xcc2iV5WdqLPpUnj30aUuxt1mAxYTG+oe8CZMV/+6rU4S4gRDzqtQ==}

  '@types/yargs@17.0.33':
    resolution: {integrity: sha512-WpxBCKWPLr4xSsHgz511rFJAM+wS28w2zEO1QDNY5zM/S8ok70NNfztH0xwhqKyaK0OHCbN98LDAZuy1ctxDkA==}

  '@typescript-eslint/eslint-plugin@7.18.0':
    resolution: {integrity: sha512-94EQTWZ40mzBc42ATNIBimBEDltSJ9RQHCC8vc/PDbxi4k8dVwUAv4o98dk50M1zB+JGFxp43FP7f8+FP8R6Sw==}
    engines: {node: ^18.18.0 || >=20.0.0}
    peerDependencies:
      '@typescript-eslint/parser': ^7.0.0
      eslint: ^8.56.0
      typescript: '*'
    peerDependenciesMeta:
      typescript:
        optional: true

  '@typescript-eslint/parser@7.18.0':
    resolution: {integrity: sha512-4Z+L8I2OqhZV8qA132M4wNL30ypZGYOQVBfMgxDH/K5UX0PNqTu1c6za9ST5r9+tavvHiTWmBnKzpCJ/GlVFtg==}
    engines: {node: ^18.18.0 || >=20.0.0}
    peerDependencies:
      eslint: ^8.56.0
      typescript: '*'
    peerDependenciesMeta:
      typescript:
        optional: true

  '@typescript-eslint/scope-manager@7.18.0':
    resolution: {integrity: sha512-jjhdIE/FPF2B7Z1uzc6i3oWKbGcHb87Qw7AWj6jmEqNOfDFbJWtjt/XfwCpvNkpGWlcJaog5vTR+VV8+w9JflA==}
    engines: {node: ^18.18.0 || >=20.0.0}

  '@typescript-eslint/type-utils@7.18.0':
    resolution: {integrity: sha512-XL0FJXuCLaDuX2sYqZUUSOJ2sG5/i1AAze+axqmLnSkNEVMVYLF+cbwlB2w8D1tinFuSikHmFta+P+HOofrLeA==}
    engines: {node: ^18.18.0 || >=20.0.0}
    peerDependencies:
      eslint: ^8.56.0
      typescript: '*'
    peerDependenciesMeta:
      typescript:
        optional: true

  '@typescript-eslint/types@7.18.0':
    resolution: {integrity: sha512-iZqi+Ds1y4EDYUtlOOC+aUmxnE9xS/yCigkjA7XpTKV6nCBd3Hp/PRGGmdwnfkV2ThMyYldP1wRpm/id99spTQ==}
    engines: {node: ^18.18.0 || >=20.0.0}

  '@typescript-eslint/typescript-estree@7.18.0':
    resolution: {integrity: sha512-aP1v/BSPnnyhMHts8cf1qQ6Q1IFwwRvAQGRvBFkWlo3/lH29OXA3Pts+c10nxRxIBrDnoMqzhgdwVe5f2D6OzA==}
    engines: {node: ^18.18.0 || >=20.0.0}
    peerDependencies:
      typescript: '*'
    peerDependenciesMeta:
      typescript:
        optional: true

  '@typescript-eslint/utils@7.18.0':
    resolution: {integrity: sha512-kK0/rNa2j74XuHVcoCZxdFBMF+aq/vH83CXAOHieC+2Gis4mF8jJXT5eAfyD3K0sAxtPuwxaIOIOvhwzVDt/kw==}
    engines: {node: ^18.18.0 || >=20.0.0}
    peerDependencies:
      eslint: ^8.56.0

  '@typescript-eslint/visitor-keys@7.18.0':
    resolution: {integrity: sha512-cDF0/Gf81QpY3xYyJKDV14Zwdmid5+uuENhjH2EqFaF0ni+yAyq/LzMaIJdhNJXZI7uLzwIlA+V7oWoyn6Curg==}
    engines: {node: ^18.18.0 || >=20.0.0}

  '@ungap/structured-clone@1.2.0':
    resolution: {integrity: sha512-zuVdFrMJiuCDQUMCzQaD6KL28MjnqqN8XnAqiEq9PNm/hCPTSGfrXCOfwj1ow4LFb/tNymJPwsNbVePc1xFqrQ==}

  '@vitejs/plugin-vue@5.1.4':
    resolution: {integrity: sha512-N2XSI2n3sQqp5w7Y/AN/L2XDjBIRGqXko+eDp42sydYSBeJuSm5a1sLf8zakmo8u7tA8NmBgoDLA1HeOESjp9A==}
    engines: {node: ^18.0.0 || >=20.0.0}
    peerDependencies:
      vite: ^5.0.0
      vue: ^3.2.25

  '@vitest/expect@2.1.1':
    resolution: {integrity: sha512-YeueunS0HiHiQxk+KEOnq/QMzlUuOzbU1Go+PgAsHvvv3tUkJPm9xWt+6ITNTlzsMXUjmgm5T+U7KBPK2qQV6w==}

  '@vitest/mocker@2.1.1':
    resolution: {integrity: sha512-LNN5VwOEdJqCmJ/2XJBywB11DLlkbY0ooDJW3uRX5cZyYCrc4PI/ePX0iQhE3BiEGiQmK4GE7Q/PqCkkaiPnrA==}
    peerDependencies:
      '@vitest/spy': 2.1.1
      msw: ^2.3.5
      vite: ^5.0.0
    peerDependenciesMeta:
      msw:
        optional: true
      vite:
        optional: true

  '@vitest/pretty-format@2.1.1':
    resolution: {integrity: sha512-SjxPFOtuINDUW8/UkElJYQSFtnWX7tMksSGW0vfjxMneFqxVr8YJ979QpMbDW7g+BIiq88RAGDjf7en6rvLPPQ==}

  '@vitest/runner@2.1.1':
    resolution: {integrity: sha512-uTPuY6PWOYitIkLPidaY5L3t0JJITdGTSwBtwMjKzo5O6RCOEncz9PUN+0pDidX8kTHYjO0EwUIvhlGpnGpxmA==}

  '@vitest/snapshot@2.1.1':
    resolution: {integrity: sha512-BnSku1WFy7r4mm96ha2FzN99AZJgpZOWrAhtQfoxjUU5YMRpq1zmHRq7a5K9/NjqonebO7iVDla+VvZS8BOWMw==}

  '@vitest/spy@2.1.1':
    resolution: {integrity: sha512-ZM39BnZ9t/xZ/nF4UwRH5il0Sw93QnZXd9NAZGRpIgj0yvVwPpLd702s/Cx955rGaMlyBQkZJ2Ir7qyY48VZ+g==}

  '@vitest/utils@2.1.1':
    resolution: {integrity: sha512-Y6Q9TsI+qJ2CC0ZKj6VBb+T8UPz593N113nnUykqwANqhgf3QkZeHFlusgKLTqrnVHbj/XDKZcDHol+dxVT+rQ==}

  '@volar/language-core@2.4.5':
    resolution: {integrity: sha512-F4tA0DCO5Q1F5mScHmca0umsi2ufKULAnMOVBfMsZdT4myhVl4WdKRwCaKcfOkIEuyrAVvtq1ESBdZ+rSyLVww==}

  '@volar/source-map@2.4.5':
    resolution: {integrity: sha512-varwD7RaKE2J/Z+Zu6j3mNNJbNT394qIxXwdvz/4ao/vxOfyClZpSDtLKkwWmecinkOVos5+PWkWraelfMLfpw==}

  '@volar/typescript@2.4.5':
    resolution: {integrity: sha512-mcT1mHvLljAEtHviVcBuOyAwwMKz1ibXTi5uYtP/pf4XxoAzpdkQ+Br2IC0NPCvLCbjPZmbf3I0udndkfB1CDg==}

  '@vue/compiler-core@3.5.9':
    resolution: {integrity: sha512-KE1sCdwqSKq0CQ/ltg3XnlMTKeinjegIkuFsuq9DKvNPmqLGdmI51ChZdGBBRXIvEYTLm8X/JxOuBQ1HqF/+PA==}

  '@vue/compiler-dom@3.5.9':
    resolution: {integrity: sha512-gEAURwPo902AsJF50vl59VaWR+Cx6cX9SoqLYHu1jq9hDbmQlXvpZyYNIIbxa2JTJ+FD/oBQweVUwuTQv79KTg==}

  '@vue/compiler-sfc@3.5.9':
    resolution: {integrity: sha512-kp9qawcTXakYm0TN6YAwH24IurSywoXh4fWhRbLu0at4UVyo994bhEzJlQn82eiyqtut4GjkQodSfn8drFbpZQ==}

  '@vue/compiler-ssr@3.5.9':
    resolution: {integrity: sha512-fb1g2mQv32QzIei76rlXRTz08Grw+ZzBXSQfHo4StGFutm/flyebw3dGJkexKwcU3GjX9s5fIGjEv/cjO8j8Yw==}

  '@vue/compiler-vue2@2.7.16':
    resolution: {integrity: sha512-qYC3Psj9S/mfu9uVi5WvNZIzq+xnXMhOwbTFKKDD7b1lhpnn71jXSFdTQ+WsIEk0ONCd7VV2IMm7ONl6tbQ86A==}

  '@vue/devtools-api@6.6.4':
    resolution: {integrity: sha512-sGhTPMuXqZ1rVOk32RylztWkfXTRhuS7vgAKv0zjqk8gbsHkJ7xfFf+jbySxt7tWObEJwyKaHMikV/WGDiQm8g==}

  '@vue/language-core@2.1.6':
    resolution: {integrity: sha512-MW569cSky9R/ooKMh6xa2g1D0AtRKbL56k83dzus/bx//RDJk24RHWkMzbAlXjMdDNyxAaagKPRquBIxkxlCkg==}
    peerDependencies:
      typescript: '*'
    peerDependenciesMeta:
      typescript:
        optional: true

  '@vue/reactivity@3.5.9':
    resolution: {integrity: sha512-88ApgNZ6yPYpyYkTfXzcbWk6O8+LrPRIpa/U4AdeTzpfRUO+EUt5jemnTBVSlAUNmlYY96xa5feUNEq+BouLog==}

  '@vue/runtime-core@3.5.9':
    resolution: {integrity: sha512-YAeP0zNkjSl5mEc1NxOg9qoAhLNbREElHAhfYbMXT57oF0ixehEEJWBhg2uvVxslCGh23JhpEAyMvJrJHW9WGg==}

  '@vue/runtime-dom@3.5.9':
    resolution: {integrity: sha512-5Oq/5oenpB9lw94moKvOHqBDEaMSyDmcu2HS8AtAT6/pwdo/t9fR9aVtLh6FzYGGqZR9yRfoHAN6P7goblq1aA==}

  '@vue/server-renderer@3.5.9':
    resolution: {integrity: sha512-tbuUsZfMWGazR9LXLNiiDSTwkO8K9sLyR70diY+FbQmKmh7236PPz4jkTxymelV8D89IJUGtbfe4VdmpHkmuxg==}
    peerDependencies:
      vue: 3.5.9

  '@vue/shared@3.5.9':
    resolution: {integrity: sha512-8wiT/m0mnsLhTME0mPgc57jv+4TipRBSAAmheUdYgiOaO6AobZPNOmm87ub4np65VVDgLcWxc+Edc++5Wyz1uA==}

  '@vue/test-utils@2.4.6':
    resolution: {integrity: sha512-FMxEjOpYNYiFe0GkaHsnJPXFHxQ6m4t8vI/ElPGpMWxZKpmRvQ33OIrvRXemy6yha03RxhOlQuy+gZMC3CQSow==}

  abbrev@1.1.1:
    resolution: {integrity: sha512-nne9/IiQ/hzIhY6pdDnbBtz7DjPTKrY00P/zvPSm5pOFkl6xuGrGnXn/VtTNNfNtAfZ9/1RtehkszU9qcTii0Q==}

  abbrev@2.0.0:
    resolution: {integrity: sha512-6/mh1E2u2YgEsCHdY0Yx5oW+61gZU+1vXaoiHHrpKeuRNNgFvS+/jrwHiQhB5apAf5oB7UB7E19ol2R2LKH8hQ==}
    engines: {node: ^14.17.0 || ^16.13.0 || >=18.0.0}

  acorn-jsx@5.3.2:
    resolution: {integrity: sha512-rq9s+JNhf0IChjtDXxllJ7g41oZk5SlXtp0LHwyA5cejwn7vKmKp4pPri6YEePv2PU65sAsegbXtIinmDFDXgQ==}
    peerDependencies:
      acorn: ^6.0.0 || ^7.0.0 || ^8.0.0

  acorn-walk@8.3.4:
    resolution: {integrity: sha512-ueEepnujpqee2o5aIYnvHU6C0A42MNdsIDeqy5BydrkuC5R1ZuUFnm27EeFJGoEHJQgn3uleRvmTXaJgfXbt4g==}
    engines: {node: '>=0.4.0'}

  acorn@8.12.1:
    resolution: {integrity: sha512-tcpGyI9zbizT9JbV6oYE477V6mTlXvvi0T0G3SNIYE2apm/G5huBa1+K89VGeovbg+jycCrfhl3ADxErOuO6Jg==}
    engines: {node: '>=0.4.0'}
    hasBin: true

  ag-charts-types@10.2.0:
    resolution: {integrity: sha512-PUqH1QtugpYLnlbMdeSZVf5PpT1XZVsP69qN1JXhetLtQpVC28zaj7ikwu9CMA9N9b+dBboA9QcjUQUJZVUokQ==}

  agent-base@6.0.2:
    resolution: {integrity: sha512-RZNwNclF7+MS/8bDg70amg32dyeZGZxiDuQmZxKLAlQjr3jGyLx+4Kkk58UO7D2QdgFIQCovuSuZESne6RG6XQ==}
    engines: {node: '>= 6.0.0'}

  agent-base@7.1.1:
    resolution: {integrity: sha512-H0TSyFNDMomMNJQBn8wFV5YC/2eJ+VXECwOadZJT554xP6cODZHPX3H9QMQECxvrgiSOP1pHjy1sMWQVYJOUOA==}
    engines: {node: '>= 14'}

  ajv-draft-04@1.0.0:
    resolution: {integrity: sha512-mv00Te6nmYbRp5DCwclxtt7yV/joXJPGS7nM+97GdxvuttCOfgI3K4U25zboyeX0O+myI8ERluxQe5wljMmVIw==}
    peerDependencies:
      ajv: ^8.5.0
    peerDependenciesMeta:
      ajv:
        optional: true

  ajv-formats@3.0.1:
    resolution: {integrity: sha512-8iUql50EUR+uUcdRQ3HDqa6EVyo3docL8g5WJ3FNcWmu62IbkGUue/pEyLBW8VGKKucTPgqeks4fIU1DA4yowQ==}
    peerDependencies:
      ajv: ^8.0.0
    peerDependenciesMeta:
      ajv:
        optional: true

  ajv@6.12.6:
    resolution: {integrity: sha512-j3fVLgvTo527anyYyJOGTYJbG+vnnQYvE0m5mmkc1TK+nxAppkCLMIL0aZ4dblVCNoGShhm+kzE4ZUykBoMg4g==}

  ajv@8.12.0:
    resolution: {integrity: sha512-sRu1kpcO9yLtYxBKvqfTeh9KzZEwO3STyX1HT+4CaDzC6HpTGYhIhPIzj9XuKU7KYDwnaeh5hcOwjy1QuJzBPA==}

  ajv@8.13.0:
    resolution: {integrity: sha512-PRA911Blj99jR5RMeTunVbNXMF6Lp4vZXnk5GQjcnUWUTsrXtekg/pnmFFI2u/I36Y/2bITGS30GZCXei6uNkA==}

  ansi-colors@4.1.3:
    resolution: {integrity: sha512-/6w/C21Pm1A7aZitlI5Ni/2J6FFQN8i1Cvz3kHABAAbw93v/NlvKdVOqz7CCWz/3iv/JplRSEEZ83XION15ovw==}
    engines: {node: '>=6'}

  ansi-escapes@4.3.2:
    resolution: {integrity: sha512-gKXj5ALrKWQLsYG9jlTRmR/xKluxHV+Z9QEwNIgCfM1/uwPMCuzVVnh5mwTd+OuBZcwSIMbqssNWRm1lE51QaQ==}
    engines: {node: '>=8'}

  ansi-regex@5.0.1:
    resolution: {integrity: sha512-quJQXlTSUGL2LH9SUXo8VwsY4soanhgo6LNSm84E1LBcE8s3O0wpdiRzyR9z/ZZJMlMWv37qOOb9pdJlMUEKFQ==}
    engines: {node: '>=8'}

  ansi-regex@6.1.0:
    resolution: {integrity: sha512-7HSX4QQb4CspciLpVFwyRe79O3xsIZDDLER21kERQ71oaPodF8jL725AgJMFAYbooIqolJoRLuM81SpeUkpkvA==}
    engines: {node: '>=12'}

  ansi-styles@3.2.1:
    resolution: {integrity: sha512-VT0ZI6kZRdTh8YyJw3SMbYm/u+NqfsAxEpWO0Pf9sq8/e94WxxOpPKx9FR1FlyCtOVDNOQ+8ntlqFxiRc+r5qA==}
    engines: {node: '>=4'}

  ansi-styles@4.3.0:
    resolution: {integrity: sha512-zbB9rCJAT1rbjiVDb2hqKFHNYLxgtk8NURxZ3IZwD3F6NtxbXZQCnnSi1Lkx+IDohdPlFp222wVALIheZJQSEg==}
    engines: {node: '>=8'}

  ansi-styles@5.2.0:
    resolution: {integrity: sha512-Cxwpt2SfTzTtXcfOlzGEee8O+c+MmUgGrNiBcXnuWxuFJHe6a5Hz7qwhwe5OgaSYI0IJvkLqWX1ASG+cJOkEiA==}
    engines: {node: '>=10'}

  ansi-styles@6.2.1:
    resolution: {integrity: sha512-bN798gFfQX+viw3R7yrGWRqnrN2oRkEkUjjl4JNn4E8GxxbjtG3FbrEIIY3l8/hrwUwIeCZvi4QuOTP4MErVug==}
    engines: {node: '>=12'}

  ansis@3.3.2:
    resolution: {integrity: sha512-cFthbBlt+Oi0i9Pv/j6YdVWJh54CtjGACaMPCIrEV4Ha7HWsIjXDwseYV79TIL0B4+KfSwD5S70PeQDkPUd1rA==}
    engines: {node: '>=15'}

  any-promise@1.3.0:
    resolution: {integrity: sha512-7UvmKalWRt1wgjL1RrGxoSJW/0QZFIegpeGvZG9kjp8vrRu55XTHbwnqq2GpXm9uLbcuhxm3IqX9OB4MZR1b2A==}

  anymatch@3.1.3:
    resolution: {integrity: sha512-KMReFUr0B4t+D+OBkjR3KYqvocp2XaSzO55UcB6mgQMd3KbcE+mWTyvVV7D/zsdEbNnV6acZUutkiHQXvTr1Rw==}
    engines: {node: '>= 8'}

  aproba@2.0.0:
    resolution: {integrity: sha512-lYe4Gx7QT+MKGbDsA+Z+he/Wtef0BiwDOlK/XkBrdfsh9J/jPPXbX0tE9x9cl27Tmu5gg3QUbUrQYa/y+KOHPQ==}

  are-we-there-yet@2.0.0:
    resolution: {integrity: sha512-Ci/qENmwHnsYo9xKIcUJN5LeDKdJ6R1Z1j9V/J5wyq8nh/mYPEpIKJbBZXtZjG04HiK7zV/p6Vs9952MrMeUIw==}
    engines: {node: '>=10'}

  arg@4.1.3:
    resolution: {integrity: sha512-58S9QDqG0Xx27YwPSt9fJxivjYl432YCwfDMfZ+71RAqUrZef7LrKQZ3LHLOwCS4FLNBplP533Zx895SeOCHvA==}

  argparse@1.0.10:
    resolution: {integrity: sha512-o5Roy6tNG4SL/FOkCAN6RzjiakZS25RLYFrcMttJqbdd8BWrnA+fGz57iN5Pb06pvBGvl5gQ0B48dJlslXvoTg==}

  argparse@2.0.1:
    resolution: {integrity: sha512-8+9WqebbFzpX9OR+Wa6O29asIogeRMzcGtAINdpMHHyAg10f05aSFVBbcEqGf/PXw1EjAZ+q2/bEBg3DvurK3Q==}

  array-union@2.1.0:
    resolution: {integrity: sha512-HGyxoOTYUyCM6stUe6EJgnd4EoewAI7zMdfqO+kGjnlZmBDz/cR5pf8r/cR4Wq60sL/p0IkcjUEEPwS3GFrIyw==}
    engines: {node: '>=8'}

  assertion-error@2.0.1:
    resolution: {integrity: sha512-Izi8RQcffqCeNVgFigKli1ssklIbpHnCYc6AknXGYoB6grJqyeby7jv12JUQgmTAnIDnbck1uxksT4dzN3PWBA==}
    engines: {node: '>=12'}

  async-retry@1.3.3:
    resolution: {integrity: sha512-wfr/jstw9xNi/0teMHrRW7dsz3Lt5ARhYNZ2ewpadnhaIp5mbALhOAP+EAdsC7t4Z6wqsDVv9+W6gm1Dk9mEyw==}

  async@3.2.6:
    resolution: {integrity: sha512-htCUDlxyyCLMgaM3xXg0C0LW2xqfuQ6p05pCEIsXuyQ+a1koYKTuBMzRNwmybfLgvJDMd0r1LTn4+E0Ti6C2AA==}

  asynckit@0.4.0:
    resolution: {integrity: sha512-Oei9OH4tRh0YqU3GxhX79dM/mwVgvbZJaSNaRk+bshkj0S5cfHcgYakreBjrHwatXKbz+IoIdYLxrKim2MjW0Q==}

  b4a@1.6.6:
    resolution: {integrity: sha512-5Tk1HLk6b6ctmjIkAcU/Ujv/1WqiDl0F0JdRCR80VsOcUlHcu7pWeWRlOqQLHfDEsVx9YH/aif5AG4ehoCtTmg==}

  babel-jest@29.7.0:
    resolution: {integrity: sha512-BrvGY3xZSwEcCzKvKsCi2GgHqDqsYkOP4/by5xCgIwGXQxIEh+8ew3gmrE1y7XRR6LHZIj6yLYnUi/mm2KXKBg==}
    engines: {node: ^14.15.0 || ^16.10.0 || >=18.0.0}
    peerDependencies:
      '@babel/core': ^7.8.0

  babel-plugin-istanbul@6.1.1:
    resolution: {integrity: sha512-Y1IQok9821cC9onCx5otgFfRm7Lm+I+wwxOx738M/WLPZ9Q42m4IG5W0FNX8WLL2gYMZo3JkuXIH2DOpWM+qwA==}
    engines: {node: '>=8'}

  babel-plugin-jest-hoist@29.6.3:
    resolution: {integrity: sha512-ESAc/RJvGTFEzRwOTT4+lNDk/GNHMkKbNzsvT0qKRfDyyYTskxB5rnU2njIDYVxXCBHHEI1c0YwHob3WaYujOg==}
    engines: {node: ^14.15.0 || ^16.10.0 || >=18.0.0}

  babel-preset-current-node-syntax@1.1.0:
    resolution: {integrity: sha512-ldYss8SbBlWva1bs28q78Ju5Zq1F+8BrqBZZ0VFhLBvhh6lCpC2o3gDJi/5DRLs9FgYZCnmPYIVFU4lRXCkyUw==}
    peerDependencies:
      '@babel/core': ^7.0.0

  babel-preset-jest@29.6.3:
    resolution: {integrity: sha512-0B3bhxR6snWXJZtR/RliHTDPRgn1sNHOR0yVtq/IiQFyuOVjFS+wuio/R4gSNkyYmKmJB4wGZv2NZanmKmTnNA==}
    engines: {node: ^14.15.0 || ^16.10.0 || >=18.0.0}
    peerDependencies:
      '@babel/core': ^7.0.0

  balanced-match@1.0.2:
    resolution: {integrity: sha512-3oSeUO0TMV67hN1AmbXsK4yaqU7tjiHlbxRDZOpH0KW9+CeX4bRAaX0Anxt0tx2MrpRpWwQaPwIlISEJhYU5Pw==}

  bare-events@2.4.2:
    resolution: {integrity: sha512-qMKFd2qG/36aA4GwvKq8MxnPgCQAmBWmSyLWsJcbn8v03wvIPQ/hG1Ms8bPzndZxMDoHpxez5VOS+gC9Yi24/Q==}

  bare-fs@2.3.5:
    resolution: {integrity: sha512-SlE9eTxifPDJrT6YgemQ1WGFleevzwY+XAP1Xqgl56HtcrisC2CHCZ2tq6dBpcH2TnNxwUEUGhweo+lrQtYuiw==}

  bare-os@2.4.4:
    resolution: {integrity: sha512-z3UiI2yi1mK0sXeRdc4O1Kk8aOa/e+FNWZcTiPB/dfTWyLypuE99LibgRaQki914Jq//yAWylcAt+mknKdixRQ==}

  bare-path@2.1.3:
    resolution: {integrity: sha512-lh/eITfU8hrj9Ru5quUp0Io1kJWIk1bTjzo7JH1P5dWmQ2EL4hFUlfI8FonAhSlgIfhn63p84CDY/x+PisgcXA==}

  bare-stream@2.3.0:
    resolution: {integrity: sha512-pVRWciewGUeCyKEuRxwv06M079r+fRjAQjBEK2P6OYGrO43O+Z0LrPZZEjlc4mB6C2RpZ9AxJ1s7NLEtOHO6eA==}

  better-path-resolve@1.0.0:
    resolution: {integrity: sha512-pbnl5XzGBdrFU/wT4jqmJVPn2B6UHPBOhzMQkY/SPUPB6QtUXtmBHBIwCbXJol93mOpGMnQyP/+BB19q04xj7g==}
    engines: {node: '>=4'}

  binary-extensions@2.3.0:
    resolution: {integrity: sha512-Ceh+7ox5qe7LJuLHoY0feh3pHuUDHAcRUeyL2VYghZwfpkNIy/+8Ocg0a3UuSoYzavmylwuLWQOf3hl0jjMMIw==}
    engines: {node: '>=8'}

  boolbase@1.0.0:
    resolution: {integrity: sha512-JZOSA7Mo9sNGB8+UjSgzdLtokWAky1zbztM3WRLCbZ70/3cTANmQmOdR7y2g+J0e2WXywy1yS468tY+IruqEww==}

  bowser@2.11.0:
    resolution: {integrity: sha512-AlcaJBi/pqqJBIQ8U9Mcpc9i8Aqxn88Skv5d+xBX006BY5u8N3mGLHa5Lgppa7L/HfwgwLgZ6NYs+Ag6uUmJRA==}

  brace-expansion@1.1.11:
    resolution: {integrity: sha512-iCuPHDFgrHX7H2vEI/5xpz07zSHB00TpugqhmYtVmMO6518mCuRMoOYFldEBl0g187ufozdaHgWKcYFb61qGiA==}

  brace-expansion@2.0.1:
    resolution: {integrity: sha512-XnAIvQ8eM+kC6aULx6wuQiwVsnzsi9d3WxzV3FpWTGA19F621kwdbsAcFKXgKUHZWsy+mY6iL1sHTxWEFCytDA==}

  braces@3.0.3:
    resolution: {integrity: sha512-yQbXgO/OSZVD2IsiLlro+7Hf6Q18EJrKSEsdoMzKePKXct3gvD8oLcOQdIzGupr5Fj+EDe8gO/lxc1BzfMpxvA==}
    engines: {node: '>=8'}

  browserslist@4.23.3:
    resolution: {integrity: sha512-btwCFJVjI4YWDNfau8RhZ+B1Q/VLoUITrm3RlP6y1tYGWIOa+InuYiRGXUBXo8nA1qKmHMyLB/iVQg5TT4eFoA==}
    engines: {node: ^6 || ^7 || ^8 || ^9 || ^10 || ^11 || ^12 || >=13.7}
    hasBin: true

  bs-logger@0.2.6:
    resolution: {integrity: sha512-pd8DCoxmbgc7hyPKOvxtqNcjYoOsABPQdcCUjGp3d42VR2CX1ORhk2A87oqqu5R1kk+76nsxZupkmyd+MVtCog==}
    engines: {node: '>= 6'}

  bser@2.1.1:
    resolution: {integrity: sha512-gQxTNE/GAfIIrmHLUE3oJyp5FO6HRBfhjnw4/wMmA63ZGDJnWBmgY/lyQBpnDUkGmAhbSe39tx2d/iTOAfglwQ==}

  buffer-from@1.1.2:
    resolution: {integrity: sha512-E+XQCRwSbaaiChtv6k6Dwgc+bx+Bs6vuKJHHl5kox/BaKbhiXzqQOwK4cO22yElGp2OCmjwVhT3HmxgyPGnJfQ==}

  bundle-require@5.0.0:
    resolution: {integrity: sha512-GuziW3fSSmopcx4KRymQEJVbZUfqlCqcq7dvs6TYwKRZiegK/2buMxQTPs6MGlNv50wms1699qYO54R8XfRX4w==}
    engines: {node: ^12.20.0 || ^14.13.1 || >=16.0.0}
    peerDependencies:
      esbuild: '>=0.18'

  cac@6.7.14:
    resolution: {integrity: sha512-b6Ilus+c3RrdDk+JhLKUAQfzzgLEPy6wcXqS7f/xe1EETvsDP6GORG7SFuOs6cID5YkqchW/LXZbX5bc8j7ZcQ==}
    engines: {node: '>=8'}

  cacheable-lookup@7.0.0:
    resolution: {integrity: sha512-+qJyx4xiKra8mZrcwhjMRMUhD5NR1R8esPkzIYxX96JiecFoxAXFuz/GpR3+ev4PE1WamHip78wV0vcmPQtp8w==}
    engines: {node: '>=14.16'}

  cacheable-request@10.2.14:
    resolution: {integrity: sha512-zkDT5WAF4hSSoUgyfg5tFIxz8XQK+25W/TLVojJTMKBaxevLBBtLxgqguAuVQB8PVW79FVjHcU+GJ9tVbDZ9mQ==}
    engines: {node: '>=14.16'}

  callsites@3.1.0:
    resolution: {integrity: sha512-P8BjAsXvZS+VIDUI11hHCQEv74YT67YUi5JJFNWIqL235sBmjX4+qx9Muvls5ivyNENctx46xQLQ3aTuE7ssaQ==}
    engines: {node: '>=6'}

  camel-case@4.1.2:
    resolution: {integrity: sha512-gxGWBrTT1JuMx6R+o5PTXMmUnhnVzLQ9SNutD4YqKtI6ap897t3tKECYla6gCWEkplXnlNybEkZg9GEGxKFCgw==}

  camelcase@5.3.1:
    resolution: {integrity: sha512-L28STB170nwWS63UjtlEOE3dldQApaJXZkOI1uMFfzf3rRuPegHaHesyee+YxQ+W6SvRDQV6UrdOdRiR153wJg==}
    engines: {node: '>=6'}

  camelcase@6.3.0:
    resolution: {integrity: sha512-Gmy6FhYlCY7uOElZUSbxo2UCDH8owEk996gkbrpsgGtrJLM3J7jGxl9Ic7Qwwj4ivOE5AWZWRMecDdF7hqGjFA==}
    engines: {node: '>=10'}

  caniuse-lite@1.0.30001660:
    resolution: {integrity: sha512-GacvNTTuATm26qC74pt+ad1fW15mlQ/zuTzzY1ZoIzECTP8HURDfF43kNxPgf7H1jmelCBQTTbBNxdSXOA7Bqg==}

  canonicalize@2.0.0:
    resolution: {integrity: sha512-ulDEYPv7asdKvqahuAY35c1selLdzDwHqugK92hfkzvlDCwXRRelDkR+Er33md/PtnpqHemgkuDPanZ4fiYZ8w==}

  capital-case@1.0.4:
    resolution: {integrity: sha512-ds37W8CytHgwnhGGTi88pcPyR15qoNkOpYwmMMfnWqqWgESapLqvDx6huFjQ5vqWSn2Z06173XNA7LtMOeUh1A==}

  chai@5.1.1:
    resolution: {integrity: sha512-pT1ZgP8rPNqUgieVaEY+ryQr6Q4HXNg8Ei9UnLUrjN4IA7dvQC5JB+/kxVcPNDHyBcc/26CXPkbNzq3qwrOEKA==}
    engines: {node: '>=12'}

  chalk@2.4.2:
    resolution: {integrity: sha512-Mti+f9lpJNcwF4tWV8/OrTTtF1gZi+f8FqlyAdouralcFWFQWF2+NgCHShjkCb+IFBLq9buZwE1xckQU4peSuQ==}
    engines: {node: '>=4'}

  chalk@4.1.2:
    resolution: {integrity: sha512-oKnbhFyRIXpUuez8iBMmyEa4nbj4IOQyuhc/wy9kY7/WVPcwIO9VA668Pu8RkO7+0G76SLROeyw9CpQ061i4mA==}
    engines: {node: '>=10'}

  change-case@4.1.2:
    resolution: {integrity: sha512-bSxY2ws9OtviILG1EiY5K7NNxkqg/JnRnFxLtKQ96JaviiIxi7djMrSd0ECT9AC+lttClmYwKw53BWpOMblo7A==}

  char-regex@1.0.2:
    resolution: {integrity: sha512-kWWXztvZ5SBQV+eRgKFeh8q5sLuZY2+8WUIzlxWVTg+oGwY14qylx1KbKzHd8P6ZYkAg0xyIDU9JMHhyJMZ1jw==}
    engines: {node: '>=10'}

  chardet@0.7.0:
    resolution: {integrity: sha512-mT8iDcrh03qDGRRmoA2hmBJnxpllMR+0/0qlzjqZES6NdiWDcZkCNAk4rPFZ9Q85r27unkiNNg8ZOiwZXBHwcA==}

  check-error@2.1.1:
    resolution: {integrity: sha512-OAlb+T7V4Op9OwdkjmguYRqncdlx5JiofwOAUkmTF+jNdHwzTaTs4sRAGpzLF3oOz5xAyDGrPgeIDFQmDOTiJw==}
    engines: {node: '>= 16'}

  chokidar@3.6.0:
    resolution: {integrity: sha512-7VT13fmjotKpGipCW9JEQAusEPE+Ei8nl6/g4FBAmIm0GOOLMua9NDDo/DWp0ZAxCr3cPq5ZpBqmPAQgDda2Pw==}
    engines: {node: '>= 8.10.0'}

  chownr@2.0.0:
    resolution: {integrity: sha512-bIomtDF5KGpdogkLd9VspvFzk9KfpyyGlS8YFVZl7TGPBHL5snIOnxeshwVgPteQ9b4Eydl+pVbIyE1DcvCWgQ==}
    engines: {node: '>=10'}

  chownr@3.0.0:
    resolution: {integrity: sha512-+IxzY9BZOQd/XuYPRmrvEVjF/nqj5kgT4kEq7VofrDoM1MxoRjEWkrCC3EtLi59TVawxTAn+orJwFQcrqEN1+g==}
    engines: {node: '>=18'}

  ci-info@3.9.0:
    resolution: {integrity: sha512-NIxF55hv4nSqQswkAeiOi1r83xy8JldOFDTWiug55KBu9Jnblncd2U6ViHmYgHf01TPZS77NJBhBMKdWj9HQMQ==}
    engines: {node: '>=8'}

  cjs-module-lexer@1.4.1:
    resolution: {integrity: sha512-cuSVIHi9/9E/+821Qjdvngor+xpnlwnuwIyZOaLmHBVdXL+gP+I6QQB9VkO7RI77YIcTV+S1W9AreJ5eN63JBA==}

  clean-stack@3.0.1:
    resolution: {integrity: sha512-lR9wNiMRcVQjSB3a7xXGLuz4cr4wJuuXlaAEbRutGowQTmlp7R72/DOgN21e8jdwblMWl9UOJMJXarX94pzKdg==}
    engines: {node: '>=10'}

  cli-spinners@2.9.2:
    resolution: {integrity: sha512-ywqV+5MmyL4E7ybXgKys4DugZbX0FC6LnwrhjuykIjnK9k8OQacQ7axGKnjDXWNhns0xot3bZI5h55H8yo9cJg==}
    engines: {node: '>=6'}

  cli-width@4.1.0:
    resolution: {integrity: sha512-ouuZd4/dm2Sw5Gmqy6bGyNNNe1qt9RpmxveLSO7KcgsTnU7RXfsw+/bukWGo1abgBiMAic068rclZsO4IWmmxQ==}
    engines: {node: '>= 12'}

  cliui@8.0.1:
    resolution: {integrity: sha512-BSeNnyus75C4//NQ9gQt1/csTXyo/8Sb+afLAkzAptFuMsod9HFokGNudZpi/oQV73hnVK+sR+5PVRMd+Dr7YQ==}
    engines: {node: '>=12'}

  co@4.6.0:
    resolution: {integrity: sha512-QVb0dM5HvG+uaxitm8wONl7jltx8dqhfU33DcqtOZcLSVIKSDDLDi7+0LbAKiyI8hD9u42m2YxXSkMGWThaecQ==}
    engines: {iojs: '>= 1.0.0', node: '>= 0.12.0'}

  collect-v8-coverage@1.0.2:
    resolution: {integrity: sha512-lHl4d5/ONEbLlJvaJNtsF/Lz+WvB07u2ycqTYbdrq7UypDXailES4valYb2eWiJFxZlVmpGekfqoxQhzyFdT4Q==}

  color-convert@1.9.3:
    resolution: {integrity: sha512-QfAUtd+vFdAtFQcC8CCyYt1fYWxSqAiK2cSD6zDB8N3cpsEBAvRxp9zOGg6G/SHHJYAT88/az/IuDGALsNVbGg==}

  color-convert@2.0.1:
    resolution: {integrity: sha512-RRECPsj7iu/xb5oKYcsFHSppFNnsj/52OVTRKb4zP5onXwVF3zVmmToNcOfGC+CRDpfK/U584fMg38ZHCaElKQ==}
    engines: {node: '>=7.0.0'}

  color-name@1.1.3:
    resolution: {integrity: sha512-72fSenhMw2HZMTVHeCA9KCmpEIbzWiQsjN+BHcBbS9vr1mtt+vJjPdksIBNUmKAW8TFUDPJK5SUU3QhE9NEXDw==}

  color-name@1.1.4:
    resolution: {integrity: sha512-dOy+3AuW3a2wNbZHIuMZpTcgjGuLU/uBL/ubcZF9OXbDo8ff4O8yVp5Bf0efS8uEoYo5q4Fx7dY9OgQGXgAsQA==}

  color-string@1.9.1:
    resolution: {integrity: sha512-shrVawQFojnZv6xM40anx4CkoDP+fZsw/ZerEMsW/pyzsRbElpsL/DBVW7q3ExxwusdNXI3lXpuhEZkzs8p5Eg==}

  color-support@1.1.3:
    resolution: {integrity: sha512-qiBjkpbMLO/HL68y+lh4q0/O1MZFj2RX6X/KmMa3+gJD3z+WwI1ZzDHysvqHGS3mP6mznPckpXmw1nI9cJjyRg==}
    hasBin: true

  color@3.2.1:
    resolution: {integrity: sha512-aBl7dZI9ENN6fUGC7mWpMTPNHmWUSNan9tuWN6ahh5ZLNk9baLJOnSMlrQkHcrfFgz2/RigjUVAjdx36VcemKA==}

  colorspace@1.1.4:
    resolution: {integrity: sha512-BgvKJiuVu1igBUF2kEjRCZXol6wiiGbY5ipL/oVPwm0BL9sIpMIzM8IK7vwuxIIzOXMV3Ey5w+vxhm0rR/TN8w==}

  combined-stream@1.0.8:
    resolution: {integrity: sha512-FQN4MRfuJeHf7cBbBMJFXhKSDq+2kAArBlmRBvcvFE5BB1HZKXtSFASDhdlz9zOYwxh8lDdnvmMOe/+5cdoEdg==}
    engines: {node: '>= 0.8'}

  command-exists@1.2.9:
    resolution: {integrity: sha512-LTQ/SGc+s0Xc0Fu5WaKnR0YiygZkm9eKFvyS+fRsU7/ZWFF8ykFM6Pc9aCVf1+xasOOZpO3BAVgVrKvsqKHV7w==}

  commander@10.0.1:
    resolution: {integrity: sha512-y4Mg2tXshplEbSGzx7amzPwKKOCGuoSRP/CjEdwwk0FOGlUbq6lKuoyDZTNZkmxHdJtp54hdfY/JUrdL7Xfdug==}
    engines: {node: '>=14'}

  commander@4.1.1:
    resolution: {integrity: sha512-NOKm8xhkzAjzFx8B2v5OAHT+u5pRQc2UCa2Vq9jYL/31o2wi9mxBA7LIFs3sV5VSC49z6pEhfbMULvShKj26WA==}
    engines: {node: '>= 6'}

  commander@9.5.0:
    resolution: {integrity: sha512-KRs7WVDKg86PWiuAqhDrAQnTXZKraVcCc6vFdL14qrZ/DcWwuRo7VoiYXalXO7S5GKpqYiVEwCbgFDfxNHKJBQ==}
    engines: {node: ^12.20.0 || >=14}

  compare-versions@6.1.1:
    resolution: {integrity: sha512-4hm4VPpIecmlg59CHXnRDnqGplJFrbLG4aFEl5vl6cK1u76ws3LLvX7ikFnTDl5vo39sjWD6AaDPYodJp/NNHg==}

  computeds@0.0.1:
    resolution: {integrity: sha512-7CEBgcMjVmitjYo5q8JTJVra6X5mQ20uTThdK+0kR7UEaDrAWEQcRiBtWJzga4eRpP6afNwwLsX2SET2JhVB1Q==}

  concat-map@0.0.1:
    resolution: {integrity: sha512-/Srv4dswyQNBfohGpz9o6Yb3Gz3SrUDqBH5rTuhGR7ahtlbYKnVxw2bCFMRljaA7EXHaXZ8wsHdodFvbkhKmqg==}

  confbox@0.1.7:
    resolution: {integrity: sha512-uJcB/FKZtBMCJpK8MQji6bJHgu1tixKPxRLeGkNzBoOZzpnZUJm0jm2/sBDWcuBx1dYgxV4JU+g5hmNxCyAmdA==}

  config-chain@1.1.13:
    resolution: {integrity: sha512-qj+f8APARXHrM0hraqXYb2/bOVSV4PvJQlNZ/DVj0QrmNM2q2euizkeuVckQ57J+W0mRH6Hvi+k50M4Jul2VRQ==}

  consola@3.2.3:
    resolution: {integrity: sha512-I5qxpzLv+sJhTVEoLYNcTW+bThDCPsit0vLNKShZx6rLtpilNpmmeTPaeqJb9ZE9dV3DGaeby6Vuhrw38WjeyQ==}
    engines: {node: ^14.18.0 || >=16.10.0}

  console-control-strings@1.1.0:
    resolution: {integrity: sha512-ty/fTekppD2fIwRvnZAVdeOiGd1c7YXEixbgJTNzqcxJWKQnjJ/V1bNEEE6hygpM3WjwHFUVK6HTjWSzV4a8sQ==}

  constant-case@3.0.4:
    resolution: {integrity: sha512-I2hSBi7Vvs7BEuJDr5dDHfzb/Ruj3FyvFyh7KLilAjNQw3Be+xgqUBA2W6scVEcL0hL1dwPRtIqEPVUCKkSsyQ==}

  content-type@1.0.5:
    resolution: {integrity: sha512-nTjqfcBFEipKdXCv4YDQWCfmcLZKm81ldF0pAopTvyrFGVbcR6P/VAAd5G7N+0tTr8QqiU0tFadD6FK4NtJwOA==}
    engines: {node: '>= 0.6'}

  convert-source-map@2.0.0:
    resolution: {integrity: sha512-Kvp459HrV2FEJ1CAsi1Ku+MY3kasH19TFykTz2xWmMeq6bk2NU3XXvfJ+Q61m0xktWwt+1HSYf3JZsTms3aRJg==}

  create-jest@29.7.0:
    resolution: {integrity: sha512-Adz2bdH0Vq3F53KEMJOoftQFutWCukm6J24wbPWRO4k1kMY7gS7ds/uoJkNuV8wDCtWWnuwGcJwpWcih+zEW1Q==}
    engines: {node: ^14.15.0 || ^16.10.0 || >=18.0.0}
    hasBin: true

  create-require@1.1.1:
    resolution: {integrity: sha512-dcKFX3jn0MpIaXjisoRvexIJVEKzaq7z2rZKxf+MSr9TkdmHmsU4m2lcLojrj/FHl8mk5VxMmYA+ftRkP/3oKQ==}

  cross-spawn@5.1.0:
    resolution: {integrity: sha512-pTgQJ5KC0d2hcY8eyL1IzlBPYjTkyH72XRZPnLyKus2mBfNjQs3klqbJU2VILqZryAZUt9JOb3h/mWMy23/f5A==}

  cross-spawn@7.0.3:
    resolution: {integrity: sha512-iRDPJKUPVEND7dHPO8rkbOnPpyDygcDFtWjpeWNCgy8WP2rXcxXL8TskReQl6OrB2G7+UJrags1q15Fudc7G6w==}
    engines: {node: '>= 8'}

  cssesc@3.0.0:
    resolution: {integrity: sha512-/Tb/JcjK111nNScGob5MNtsntNM1aCNUDipB/TkwZFhyDrrE47SOx/18wF2bbjgc3ZzCSKW1T5nt5EbFoAz/Vg==}
    engines: {node: '>=4'}
    hasBin: true

  cssstyle@4.1.0:
    resolution: {integrity: sha512-h66W1URKpBS5YMI/V8PyXvTMFT8SupJ1IzoIV8IeBC/ji8WVmrO8dGlTi+2dh6whmdk6BiKJLD/ZBkhWbcg6nA==}
    engines: {node: '>=18'}

  csstype@3.1.3:
    resolution: {integrity: sha512-M1uQkMl8rQK/szD0LNhtqxIPLpimGm8sOBwU7lLnCpSbTyY3yeU1Vc7l4KT5zT4s/yOxHH5O7tIuuLOCnLADRw==}

  data-urls@5.0.0:
    resolution: {integrity: sha512-ZYP5VBHshaDAiVZxjbRVcFJpc+4xGgT0bK3vzy1HLN8jTO975HEbuYzZJcHoQEY5K1a0z8YayJkyVETa08eNTg==}
    engines: {node: '>=18'}

  de-indent@1.0.2:
    resolution: {integrity: sha512-e/1zu3xH5MQryN2zdVaF0OrdNLUbvWxzMbi+iNA6Bky7l1RoP8a2fIbRocyHclXt/arDrrR6lL3TqFD9pMQTsg==}

  debug@4.3.7:
    resolution: {integrity: sha512-Er2nc/H7RrMXZBFCEim6TCmMk02Z8vLC2Rbi1KEBggpo0fS6l0S1nnapwmIi3yW/+GOJap1Krg4w0Hg80oCqgQ==}
    engines: {node: '>=6.0'}
    peerDependencies:
      supports-color: '*'
    peerDependenciesMeta:
      supports-color:
        optional: true

  decimal.js@10.4.3:
    resolution: {integrity: sha512-VBBaLc1MgL5XpzgIP7ny5Z6Nx3UrRkIViUkPUdtl9aya5amy3De1gsUUSB1g3+3sExYNjCAsAznmukyxCb1GRA==}

  decompress-response@6.0.0:
    resolution: {integrity: sha512-aW35yZM6Bb/4oJlZncMH2LCoZtJXTRxES17vE3hoRiowU2kWHaJKFkSBDnDR+cm9J+9QhXmREyIfv0pji9ejCQ==}
    engines: {node: '>=10'}

  dedent@1.5.3:
    resolution: {integrity: sha512-NHQtfOOW68WD8lgypbLA5oT+Bt0xXJhiYvoR6SmmNXZfpzOGXwdKWmcwG8N7PwVVWV3eF/68nmD9BaJSsTBhyQ==}
    peerDependencies:
      babel-plugin-macros: ^3.1.0
    peerDependenciesMeta:
      babel-plugin-macros:
        optional: true

  deep-eql@5.0.2:
    resolution: {integrity: sha512-h5k/5U50IJJFpzfL6nO9jaaumfjO/f2NjK/oYB2Djzm4p9L+3T9qWpZqZ2hAbLPuuYq9wrU08WQyBTL5GbPk5Q==}
    engines: {node: '>=6'}

  deep-is@0.1.4:
    resolution: {integrity: sha512-oIPzksmTg4/MriiaYGO+okXDT7ztn/w3Eptv/+gSIdMdKsJo0u4CfYNFJPy+4SKMuCqGw2wxnA+URMg3t8a/bQ==}

  deepmerge@4.3.1:
    resolution: {integrity: sha512-3sUqbMEc77XqpdNO7FRyRog+eW3ph+GYCbj+rK+uYyRMuwsVy0rMiVtPn+QJlKFvWP/1PYpapqYn0Me2knFn+A==}
    engines: {node: '>=0.10.0'}

  defer-to-connect@2.0.1:
    resolution: {integrity: sha512-4tvttepXG1VaYGrRibk5EwJd1t4udunSOVMdLSAL6mId1ix438oPwPZMALY41FCijukO1L0twNcGsdzS7dHgDg==}
    engines: {node: '>=10'}

  delayed-stream@1.0.0:
    resolution: {integrity: sha512-ZySD7Nf91aLB0RxL4KGrKHBXl7Eds1DAmEdcoVawXnLD7SDhpNgtuII2aAkg7a7QS41jxPSZ17p4VdGnMHk3MQ==}
    engines: {node: '>=0.4.0'}

  delegates@1.0.0:
    resolution: {integrity: sha512-bd2L678uiWATM6m5Z1VzNCErI3jiGzt6HGY8OVICs40JQq/HALfbyNJmp0UDakEY4pMMaN0Ly5om/B1VI/+xfQ==}

  denque@2.1.0:
    resolution: {integrity: sha512-HVQE3AAb/pxF8fQAoiqpvg9i3evqug3hoiwakOyZAwJm+6vZehbkYXZ0l4JxS+I3QxM97v5aaRNhj8v5oBhekw==}
    engines: {node: '>=0.10'}

  detect-indent@6.1.0:
    resolution: {integrity: sha512-reYkTUJAZb9gUuZ2RvVCNhVHdg62RHnJ7WJl8ftMi4diZ6NWlciOzQN88pUhSELEwflJht4oQDv0F0BMlwaYtA==}
    engines: {node: '>=8'}

  detect-indent@7.0.1:
    resolution: {integrity: sha512-Mc7QhQ8s+cLrnUfU/Ji94vG/r8M26m8f++vyres4ZoojaRDpZ1eSIh/EpzLNwlWuvzSZ3UbDFspjFvTDXe6e/g==}
    engines: {node: '>=12.20'}

  detect-libc@2.0.3:
    resolution: {integrity: sha512-bwy0MGW55bG41VqxxypOsdSdGqLwXPI/focwgTYCFMbdUiBAxLg9CFzG08sz2aqzknwiX7Hkl0bQENjg8iLByw==}
    engines: {node: '>=8'}

  detect-newline@3.1.0:
    resolution: {integrity: sha512-TLz+x/vEXm/Y7P7wn1EJFNLxYpUD4TgMosxY6fAVJUnJMbupHBOncxyWUG9OpTaH9EBD7uFI5LfEgmMOc54DsA==}
    engines: {node: '>=8'}

  detect-newline@4.0.1:
    resolution: {integrity: sha512-qE3Veg1YXzGHQhlA6jzebZN2qVf6NX+A7m7qlhCGG30dJixrAQhYOsJjsnBjJkCSmuOPpCk30145fr8FV0bzog==}
    engines: {node: ^12.20.0 || ^14.13.1 || >=16.0.0}

  diff-sequences@29.6.3:
    resolution: {integrity: sha512-EjePK1srD3P08o2j4f0ExnylqRs5B9tJjcp9t1krH2qRi8CCdsYfwe9JgSLurFBWwq4uOlipzfk5fHNvwFKr8Q==}
    engines: {node: ^14.15.0 || ^16.10.0 || >=18.0.0}

  diff@4.0.2:
    resolution: {integrity: sha512-58lmxKSA4BNyLz+HHMUzlOEpg09FV+ev6ZMe3vJihgdxzgcwZ8VoEEPmALCZG9LmqfVoNMMKpttIYTVG6uDY7A==}
    engines: {node: '>=0.3.1'}

  dir-glob@3.0.1:
    resolution: {integrity: sha512-WkrWp9GR4KXfKGYzOLmTuGVi1UWFfws377n9cc55/tb6DuqyF6pcQ5AbiHEshaDpY9v6oaSr2XCDidGmMwdzIA==}
    engines: {node: '>=8'}

  doctrine@3.0.0:
    resolution: {integrity: sha512-yS+Q5i3hBf7GBkd4KG8a7eBNNWNGLTaEwwYWUijIYM7zrlYDM0BFXHjjPWlWZ1Rg7UaddZeIDmi9jF3HmqiQ2w==}
    engines: {node: '>=6.0.0'}

  dot-case@3.0.4:
    resolution: {integrity: sha512-Kv5nKlh6yRrdrGvxeJ2e5y2eRUpkUosIW4A2AS38zwSz27zu7ufDwQPi5Jhs3XAlGNetl3bmnGhQsMtkKJnj3w==}

  eastasianwidth@0.2.0:
    resolution: {integrity: sha512-I88TYZWc9XiYHRQ4/3c5rjjfgkjhLyW2luGIheGERbNQ6OY7yTybanSpDXZa8y7VUP9YmDcYa+eyq4ca7iLqWA==}

  editorconfig@1.0.4:
    resolution: {integrity: sha512-L9Qe08KWTlqYMVvMcTIvMAdl1cDUubzRNYL+WfA4bLDMHe4nemKkpmYzkznE1FwLKu0EEmy6obgQKzMJrg4x9Q==}
    engines: {node: '>=14'}
    hasBin: true

  ejs@3.1.10:
    resolution: {integrity: sha512-UeJmFfOrAQS8OJWPZ4qtgHyWExa088/MtK5UEyoJGFH67cDEXkZSviOiKRCZ4Xij0zxI3JECgYs3oKx+AizQBA==}
    engines: {node: '>=0.10.0'}
    hasBin: true

  electron-to-chromium@1.5.24:
    resolution: {integrity: sha512-0x0wLCmpdKFCi9ulhvYZebgcPmHTkFVUfU2wzDykadkslKwT4oAmDTHEKLnlrDsMGZe4B+ksn8quZfZjYsBetA==}

  emittery@0.13.1:
    resolution: {integrity: sha512-DeWwawk6r5yR9jFgnDKYt4sLS0LmHJJi3ZOnb5/JdbYwj3nW+FxQnHIjhBKz8YLC7oRNPVM9NQ47I3CVx34eqQ==}
    engines: {node: '>=12'}

  emoji-regex@8.0.0:
    resolution: {integrity: sha512-MSjYzcWNOA0ewAHpz0MxpYFvwg6yjy1NG3xteoqz644VCo/RPgnr1/GGt+ic3iJTzQ8Eu3TdM14SawnVUmGE6A==}

  emoji-regex@9.2.2:
    resolution: {integrity: sha512-L18DaJsXSUk2+42pv8mLs5jJT2hqFkFE4j21wOmgbUqsZ2hL72NsUU785g9RXgo3s0ZNgVl42TiHp3ZtOv/Vyg==}

  enabled@2.0.0:
    resolution: {integrity: sha512-AKrN98kuwOzMIdAizXGI86UFBoo26CL21UM763y1h/GMSJ4/OHU9k2YlsmBpyScFo/wbLzWQJBMCW4+IO3/+OQ==}

  end-of-stream@1.4.4:
    resolution: {integrity: sha512-+uw1inIHVPQoaVuHzRyXd21icM+cnt4CzD5rW+NC1wjOUSTOs+Te7FOv7AhN7vS9x/oIyhLP5PR1H+phQAHu5Q==}

  enquirer@2.4.1:
    resolution: {integrity: sha512-rRqJg/6gd538VHvR3PSrdRBb/1Vy2YfzHqzvbhGIQpDRKIa4FgV/54b5Q1xYSxOOwKvjXweS26E0Q+nAMwp2pQ==}
    engines: {node: '>=8.6'}

  entities@4.5.0:
    resolution: {integrity: sha512-V0hjH4dGPh9Ao5p0MoRY6BVqtwCjhz6vI5LT8AJ55H+4g9/4vbHx1I54fS0XuclLhDHArPQCiMjDxjaL8fPxhw==}
    engines: {node: '>=0.12'}

  error-ex@1.3.2:
    resolution: {integrity: sha512-7dFHNmqeFSEt2ZBsCriorKnn3Z2pj+fd9kmI6QoWw4//DL+icEBfc0U7qJCisqrTsKTjw4fNFy2pW9OqStD84g==}

  esbuild@0.21.5:
    resolution: {integrity: sha512-mg3OPMV4hXywwpoDxu3Qda5xCKQi+vCTZq8S9J/EpkhB2HzKXq4SNFZE3+NK93JYxc8VMSep+lOUSC/RVKaBqw==}
    engines: {node: '>=12'}
    hasBin: true

  esbuild@0.23.1:
    resolution: {integrity: sha512-VVNz/9Sa0bs5SELtn3f7qhJCDPCF5oMEl5cO9/SSinpE9hbPVvxbd572HH5AKiP7WD8INO53GgfDDhRjkylHEg==}
    engines: {node: '>=18'}
    hasBin: true

  escalade@3.2.0:
    resolution: {integrity: sha512-WUj2qlxaQtO4g6Pq5c29GTcWGDyd8itL8zTlipgECz3JesAiiOKotd8JU6otB3PACgG6xkJUyVhboMS+bje/jA==}
    engines: {node: '>=6'}

  escape-string-regexp@1.0.5:
    resolution: {integrity: sha512-vbRorB5FUQWvla16U8R/qgaFIya2qGzwDrNmCZuYKrbdSUMG6I1ZCGQRefkRVhuOkIGVne7BQ35DSfo1qvJqFg==}
    engines: {node: '>=0.8.0'}

  escape-string-regexp@2.0.0:
    resolution: {integrity: sha512-UpzcLCXolUWcNu5HtVMHYdXJjArjsF9C0aNnquZYY4uW/Vu0miy5YoWvbV345HauVvcAUnpRuhMMcqTcGOY2+w==}
    engines: {node: '>=8'}

  escape-string-regexp@4.0.0:
    resolution: {integrity: sha512-TtpcNJ3XAzx3Gq8sWRzJaVajRs0uVxA2YAkdb1jm2YkPz4G6egUFAyA3n5vtEIZefPk5Wa4UXbKuS5fKkJWdgA==}
    engines: {node: '>=10'}

  eslint-config-prettier@9.1.0:
    resolution: {integrity: sha512-NSWl5BFQWEPi1j4TjVNItzYV7dZXZ+wP6I6ZhrBGpChQhZRUaElihE9uRRkcbRnNb76UMKDF3r+WTmNcGPKsqw==}
    hasBin: true
    peerDependencies:
      eslint: '>=7.0.0'

  eslint-plugin-prettier@5.2.1:
    resolution: {integrity: sha512-gH3iR3g4JfF+yYPaJYkN7jEl9QbweL/YfkoRlNnuIEHEz1vHVlCmWOS+eGGiRuzHQXdJFCOTxRgvju9b8VUmrw==}
    engines: {node: ^14.18.0 || >=16.0.0}
    peerDependencies:
      '@types/eslint': '>=8.0.0'
      eslint: '>=8.0.0'
      eslint-config-prettier: '*'
      prettier: '>=3.0.0'
    peerDependenciesMeta:
      '@types/eslint':
        optional: true
      eslint-config-prettier:
        optional: true

  eslint-plugin-vue@9.28.0:
    resolution: {integrity: sha512-ShrihdjIhOTxs+MfWun6oJWuk+g/LAhN+CiuOl/jjkG3l0F2AuK5NMTaWqyvBgkFtpYmyks6P4603mLmhNJW8g==}
    engines: {node: ^14.17.0 || >=16.0.0}
    peerDependencies:
      eslint: ^6.2.0 || ^7.0.0 || ^8.0.0 || ^9.0.0

  eslint-scope@7.2.2:
    resolution: {integrity: sha512-dOt21O7lTMhDM+X9mB4GX+DZrZtCUJPL/wlcTqxyrx5IvO0IYtILdtrQGQp+8n5S0gwSVmOf9NQrjMOgfQZlIg==}
    engines: {node: ^12.22.0 || ^14.17.0 || >=16.0.0}

  eslint-visitor-keys@3.4.3:
    resolution: {integrity: sha512-wpc+LXeiyiisxPlEkUzU6svyS1frIO3Mgxj1fdy7Pm8Ygzguax2N3Fa/D/ag1WqbOprdI+uY6wMUl8/a2G+iag==}
    engines: {node: ^12.22.0 || ^14.17.0 || >=16.0.0}

  eslint@8.57.1:
    resolution: {integrity: sha512-ypowyDxpVSYpkXr9WPv2PAZCtNip1Mv5KTW0SCurXv/9iOpcrH9PaqUElksqEB6pChqHGDRCFTyrZlGhnLNGiA==}
    engines: {node: ^12.22.0 || ^14.17.0 || >=16.0.0}
    hasBin: true

  espree@9.6.1:
    resolution: {integrity: sha512-oruZaFkjorTpF32kDSI5/75ViwGeZginGGy2NoOSg3Q9bnwlnmDm4HLnkl0RE3n+njDXR037aY1+x58Z/zFdwQ==}
    engines: {node: ^12.22.0 || ^14.17.0 || >=16.0.0}

  esprima@4.0.1:
    resolution: {integrity: sha512-eGuFFw7Upda+g4p+QHvnW0RyTX/SVeJBDM/gCtMARO0cLuT2HcEKnTPvhjV6aGeqrCB/sbNop0Kszm0jsaWU4A==}
    engines: {node: '>=4'}
    hasBin: true

  esquery@1.6.0:
    resolution: {integrity: sha512-ca9pw9fomFcKPvFLXhBKUK90ZvGibiGOvRJNbjljY7s7uq/5YO4BOzcYtJqExdx99rF6aAcnRxHmcUHcz6sQsg==}
    engines: {node: '>=0.10'}

  esrecurse@4.3.0:
    resolution: {integrity: sha512-KmfKL3b6G+RXvP8N1vr3Tq1kL/oCFgn2NYXEtqP8/L3pKapUA4G8cFVaoF3SU323CD4XypR/ffioHmkti6/Tag==}
    engines: {node: '>=4.0'}

  estraverse@5.3.0:
    resolution: {integrity: sha512-MMdARuVEQziNTeJD8DgMqmhwR11BRQ/cBP+pLtYdSTnf3MIO8fFeiINEbX36ZdNlfU/7A9f3gUw49B3oQsvwBA==}
    engines: {node: '>=4.0'}

  estree-walker@2.0.2:
    resolution: {integrity: sha512-Rfkk/Mp/DL7JVje3u18FxFujQlTNR2q6QfMSMB7AvCBx91NGj/ba3kCfza0f6dVDbw7YlRf/nDrn7pQrCCyQ/w==}

  estree-walker@3.0.3:
    resolution: {integrity: sha512-7RUKfXgSMMkzt6ZuXmqapOurLGPPfgj6l9uRZ7lRGolvk0y2yocc35LdcxKC5PQZdn2DMqioAQ2NoWcrTKmm6g==}

  esutils@2.0.3:
    resolution: {integrity: sha512-kVscqXk4OCp68SZ0dkgEKVi6/8ij300KBWTJq32P/dYeWTSwK41WyTxalN1eRmA5Z9UU/LX9D7FWSmV9SAYx6g==}
    engines: {node: '>=0.10.0'}

  execa@5.1.1:
    resolution: {integrity: sha512-8uSpZZocAZRBAPIEINJj3Lo9HyGitllczc27Eh5YYojjMFMn8yHMDMaUHE2Jqfq05D/wucwI4JGURyXt1vchyg==}
    engines: {node: '>=10'}

  exit@0.1.2:
    resolution: {integrity: sha512-Zk/eNKV2zbjpKzrsQ+n1G6poVbErQxJ0LBOJXaKZ1EViLzH+hrLu9cdXI4zw9dBQJslwBEpbQ2P1oS7nDxs6jQ==}
    engines: {node: '>= 0.8.0'}

  expect@29.7.0:
    resolution: {integrity: sha512-2Zks0hf1VLFYI1kbh0I5jP3KHHyCHpkfyHBzsSXRFgl/Bg9mWYfMW8oD+PdMPlEwy5HNsR9JutYy6pMeOh61nw==}
    engines: {node: ^14.15.0 || ^16.10.0 || >=18.0.0}

  extendable-error@0.1.7:
    resolution: {integrity: sha512-UOiS2in6/Q0FK0R0q6UY9vYpQ21mr/Qn1KOnte7vsACuNJf514WvCCUHSRCPcgjPT2bAhNIJdlE6bVap1GKmeg==}

  external-editor@3.1.0:
    resolution: {integrity: sha512-hMQ4CX1p1izmuLYyZqLMO/qGNw10wSv9QDCPfzXfyFrOaCSSoRfqE1Kf1s5an66J5JZC62NewG+mK49jOCtQew==}
    engines: {node: '>=4'}

  fast-deep-equal@3.1.3:
    resolution: {integrity: sha512-f3qQ9oQy9j2AhBe/H9VC91wLmKBCCU/gDOnKNAYG5hswO7BLKj09Hc5HYNz9cGI++xlpDCIgDaitVs03ATR84Q==}

  fast-diff@1.3.0:
    resolution: {integrity: sha512-VxPP4NqbUjj6MaAOafWeUn2cXWLcCtljklUtZf0Ind4XQ+QPtmA0b18zZy0jIQx+ExRVCR/ZQpBmik5lXshNsw==}

  fast-fifo@1.3.2:
    resolution: {integrity: sha512-/d9sfos4yxzpwkDkuN7k2SqFKtYNmCTzgfEpz82x34IM9/zc8KGxQoXg1liNC/izpRM/MBdt44Nmx41ZWqk+FQ==}

  fast-glob@3.3.2:
    resolution: {integrity: sha512-oX2ruAFQwf/Orj8m737Y5adxDQO0LAB7/S5MnxCdTNDd4p6BsyIVsv9JQsATbTSq8KHRpLwIHbVlUNatxd+1Ow==}
    engines: {node: '>=8.6.0'}

  fast-json-stable-stringify@2.1.0:
    resolution: {integrity: sha512-lhd/wF+Lk98HZoTCtlVraHtfh5XYijIjalXck7saUtuanSDyLMxnHhSXEDJqHxD7msR8D0uCmqlkwjCV8xvwHw==}

  fast-levenshtein@2.0.6:
    resolution: {integrity: sha512-DCXu6Ifhqcks7TZKY3Hxp3y6qphY5SJZmrWMDrKcERSOXWQdMhU9Ig/PYrzyw/ul9jOIyh0N4M0tbC5hodg8dw==}

  fast-levenshtein@3.0.0:
    resolution: {integrity: sha512-hKKNajm46uNmTlhHSyZkmToAc56uZJwYq7yrciZjqOxnlfQwERDQJmHPUp7m1m9wx8vgOe8IaCKZ5Kv2k1DdCQ==}

  fast-xml-parser@4.4.1:
    resolution: {integrity: sha512-xkjOecfnKGkSsOwtZ5Pz7Us/T6mrbPQrq0nh+aCO5V9nk5NLWmasAHumTKjiPJPWANe+kAZ84Jc8ooJkzZ88Sw==}
    hasBin: true

  fastest-levenshtein@1.0.16:
    resolution: {integrity: sha512-eRnCtTTtGZFpQCwhJiUOuxPQWRXVKYDn0b2PeHfXL6/Zi53SLAzAHfVhVWK2AryC/WH05kGfxhFIPvTF0SXQzg==}
    engines: {node: '>= 4.9.1'}

  fastq@1.17.1:
    resolution: {integrity: sha512-sRVD3lWVIXWg6By68ZN7vho9a1pQcN/WBFaAAsDDFzlJjvoGx0P8z7V1t72grFJfJhu3YPZBuu25f7Kaw2jN1w==}

  fb-watchman@2.0.2:
    resolution: {integrity: sha512-p5161BqbuCaSnB8jIbzQHOlpgsPmK5rJVDfDKO91Axs5NC1uu3HRQm6wt9cd9/+GtQQIO53JdGXXoyDpTAsgYA==}

  fecha@4.2.3:
    resolution: {integrity: sha512-OP2IUU6HeYKJi3i0z4A19kHMQoLVs4Hc+DPqqxI2h/DPZHTm/vjsfC6P0b4jCMy14XizLBqvndQ+UilD7707Jw==}

  file-entry-cache@6.0.1:
    resolution: {integrity: sha512-7Gps/XWymbLk2QLYK4NzpMOrYjMhdIxXuIvy2QBsLE6ljuodKvdkWs/cpyJJ3CVIVpH0Oi1Hvg1ovbMzLdFBBg==}
    engines: {node: ^10.12.0 || >=12.0.0}

  filelist@1.0.4:
    resolution: {integrity: sha512-w1cEuf3S+DrLCQL7ET6kz+gmlJdbq9J7yXCSjK/OZCPA+qEN1WyF4ZAf0YYJa4/shHJra2t/d/r8SV4Ji+x+8Q==}

  fill-range@7.1.1:
    resolution: {integrity: sha512-YsGpe3WHLK8ZYi4tWDg2Jy3ebRz2rXowDxnld4bkQB00cc/1Zw9AWnC0i9ztDJitivtQvaI9KaLyKrc+hBW0yg==}
    engines: {node: '>=8'}

  find-up@4.1.0:
    resolution: {integrity: sha512-PpOwAdQ/YlXQ2vj8a3h8IipDuYRi3wceVQQGYWxNINccq40Anw7BlsEXCMbt1Zt+OLA6Fq9suIpIWD0OsnISlw==}
    engines: {node: '>=8'}

  find-up@5.0.0:
    resolution: {integrity: sha512-78/PXT1wlLLDgTzDs7sjq9hzz0vXD+zn+7wypEe4fXQxCmdmqfGsEPQxmiCSQI3ajFV91bVSsvNtrJRiW6nGng==}
    engines: {node: '>=10'}

  find-yarn-workspace-root@2.0.0:
    resolution: {integrity: sha512-1IMnbjt4KzsQfnhnzNd8wUEgXZ44IzZaZmnLYx7D5FZlaHt2gW20Cri8Q+E/t5tIj4+epTBub+2Zxu/vNILzqQ==}

  flat-cache@3.2.0:
    resolution: {integrity: sha512-CYcENa+FtcUKLmhhqyctpclsq7QF38pKjZHsGNiSQF5r4FtoKDWabFDl3hzaEQMvT1LHEysw5twgLvpYYb4vbw==}
    engines: {node: ^10.12.0 || >=12.0.0}

  flatted@3.3.1:
    resolution: {integrity: sha512-X8cqMLLie7KsNUDSdzeN8FYK9rEt4Dt67OsG/DNGnYTSDBG4uFAJFBnUeiV+zCVAvwFy56IjM9sH51jVaEhNxw==}

  fn.name@1.1.0:
    resolution: {integrity: sha512-GRnmB5gPyJpAhTQdSZTSp9uaPSvl09KoYcMQtsB9rQoOmzs9dH6ffeccH+Z+cv6P68Hu5bC6JjRh4Ah/mHSNRw==}

  foreground-child@3.3.0:
    resolution: {integrity: sha512-Ld2g8rrAyMYFXBhEqMz8ZAHBi4J4uS1i/CxGMDnjyFWddMXLVcDp051DZfu+t7+ab7Wv6SMqpWmyFIj5UbfFvg==}
    engines: {node: '>=14'}

  form-data-encoder@2.1.4:
    resolution: {integrity: sha512-yDYSgNMraqvnxiEXO4hi88+YZxaHC6QKzb5N84iRCTDeRO7ZALpir/lVmf/uXUhnwUr2O4HU8s/n6x+yNjQkHw==}
    engines: {node: '>= 14.17'}

  form-data@4.0.0:
    resolution: {integrity: sha512-ETEklSGi5t0QMZuiXoA/Q6vcnxcLQP5vdugSpuAyi6SVGi2clPPp+xgEhuMaHC+zGgn31Kd235W35f7Hykkaww==}
    engines: {node: '>= 6'}

  fs-extra@7.0.1:
    resolution: {integrity: sha512-YJDaCJZEnBmcbw13fvdAM9AwNOJwOzrE4pqMqBq5nFiEqXUqHwlK4B+3pUw6JNvfSPtX05xFHtYy/1ni01eGCw==}
    engines: {node: '>=6 <7 || >=8'}

  fs-extra@8.1.0:
    resolution: {integrity: sha512-yhlQgA6mnOJUKOsRUFsgJdQCvkKhcz8tlZG5HBQfReYZy46OwLcY+Zia0mtdHsOo9y/hP+CxMN0TU9QxoOtG4g==}
    engines: {node: '>=6 <7 || >=8'}

  fs-minipass@2.1.0:
    resolution: {integrity: sha512-V/JgOLFCS+R6Vcq0slCuaeWEdNC3ouDlJMNIsacH2VtALiu9mV4LPrHc5cDl8k5aw6J8jwgWWpiTo5RYhmIzvg==}
    engines: {node: '>= 8'}

  fs.realpath@1.0.0:
    resolution: {integrity: sha512-OO0pH2lK6a0hZnAdau5ItzHPI6pUlvI7jMVnxUQRtw4owF2wk8lOSabtGDCTP4Ggrg2MbGnWO9X8K1t4+fGMDw==}

  fsevents@2.3.3:
    resolution: {integrity: sha512-5xoDfX+fL7faATnagmWPpbFtwh/R77WmMMqqHGS65C3vvB0YHrgF+B1YmZ3441tMj5n63k0212XNoJwzlhffQw==}
    engines: {node: ^8.16.0 || ^10.6.0 || >=11.0.0}
    os: [darwin]

  function-bind@1.1.2:
    resolution: {integrity: sha512-7XHNxH7qX9xG5mIwxkhumTox/MIRNcOgDrxWsMt2pAr23WHp6MrRlN7FBSFpCpr+oVO0F744iUgR82nJMfG2SA==}

  gauge@3.0.2:
    resolution: {integrity: sha512-+5J6MS/5XksCuXq++uFRsnUd7Ovu1XenbeuIuNRJxYWjgQbPuFhT14lAvsWfqfAmnwluf1OwMjz39HjfLPci0Q==}
    engines: {node: '>=10'}

  gensync@1.0.0-beta.2:
    resolution: {integrity: sha512-3hN7NaskYvMDLQY55gnW3NQ+mesEAepTqlg+VEbj7zzqEMBVNhzcGYYeqFo/TlYz6eQiFcp1HcsCZO+nGgS8zg==}
    engines: {node: '>=6.9.0'}

  get-caller-file@2.0.5:
    resolution: {integrity: sha512-DyFP3BM/3YHTQOCUL/w0OZHR0lpKeGrxotcHWcqNEdnltqFwXVfhEBQ94eIo34AfQpo0rGki4cyIiftY06h2Fg==}
    engines: {node: 6.* || 8.* || >= 10.*}

  get-func-name@2.0.2:
    resolution: {integrity: sha512-8vXOvuE167CtIc3OyItco7N/dpRtBbYOsPsXCz7X/PMnlGjYjSGuZJgM1Y7mmew7BKf9BqvLX2tnOVy1BBUsxQ==}

  get-package-type@0.1.0:
    resolution: {integrity: sha512-pjzuKtY64GYfWizNAJ0fr9VqttZkNiK2iS430LtIHzjBEr6bX8Am2zm4sW4Ro5wjWW5cAlRL1qAMTcXbjNAO2Q==}
    engines: {node: '>=8.0.0'}

  get-stdin@9.0.0:
    resolution: {integrity: sha512-dVKBjfWisLAicarI2Sf+JuBE/DghV4UzNAVe9yhEJuzeREd3JhOTE9cUaJTeSa77fsbQUK3pcOpJfM59+VKZaA==}
    engines: {node: '>=12'}

  get-stream@6.0.1:
    resolution: {integrity: sha512-ts6Wi+2j3jQjqi70w5AlN8DFnkSwC+MqmxEzdEALB2qXZYV3X/b1CTfgPLGJNMeAWxdPfU8FO1ms3NUfaHCPYg==}
    engines: {node: '>=10'}

  get-tsconfig@4.8.1:
    resolution: {integrity: sha512-k9PN+cFBmaLWtVz29SkUoqU5O0slLuHJXt/2P+tMVFT+phsSGXGkp9t3rQIqdz0e+06EHNGs3oM6ZX1s2zHxRg==}

  git-hooks-list@3.1.0:
    resolution: {integrity: sha512-LF8VeHeR7v+wAbXqfgRlTSX/1BJR9Q1vEMR8JAz1cEg6GX07+zyj3sAdDvYjj/xnlIfVuGgj4qBei1K3hKH+PA==}

  github-slugger@2.0.0:
    resolution: {integrity: sha512-IaOQ9puYtjrkq7Y0Ygl9KDZnrf/aiUJYUpVf89y8kyaxbRG7Y1SrX/jaumrv81vc61+kiMempujsM3Yw7w5qcw==}

  glob-parent@5.1.2:
    resolution: {integrity: sha512-AOIgSQCepiJYwP3ARnGx+5VnTu2HBYdzbGP45eLw1vr3zB3vZLeyed1sC9hnbcOc9/SrMyM5RPQrkGz4aS9Zow==}
    engines: {node: '>= 6'}

  glob-parent@6.0.2:
    resolution: {integrity: sha512-XxwI8EOhVQgWp6iDL+3b0r86f4d6AX6zSU55HfB4ydCEuXLXc5FcYeOu+nnGftS4TEju/11rt4KJPTMgbfmv4A==}
    engines: {node: '>=10.13.0'}

  glob@10.4.5:
    resolution: {integrity: sha512-7Bv8RF0k6xjo7d4A/PxYLbUCfb6c+Vpd2/mB2yRDlew7Jb5hEXiCD9ibfO7wpk8i4sevK6DFny9h7EYbM3/sHg==}
    hasBin: true

  glob@7.2.3:
    resolution: {integrity: sha512-nFR0zLpU2YCaRxwoCJvL6UvCH2JFyFVIvwTLsIf21AuHlMskA1hhTdk+LlYJtOlYt9v6dvszD2BGRqBL+iQK9Q==}

  globals@11.12.0:
    resolution: {integrity: sha512-WOBp/EEGUiIsJSp7wcv/y6MO+lV9UoncWqxuFfm8eBwzWNgyfBd6Gz+IeKQ9jCmyhoH99g15M3T+QaVHFjizVA==}
    engines: {node: '>=4'}

  globals@13.24.0:
    resolution: {integrity: sha512-AhO5QUcj8llrbG09iWhPU2B204J1xnPeL8kQmVorSsy+Sjj1sk8gIyh6cUocGmH4L0UuhAJy+hJMRA4mgA4mFQ==}
    engines: {node: '>=8'}

  globby@11.1.0:
    resolution: {integrity: sha512-jhIXaOzy1sb8IyocaruWSn1TjmnBVs8Ayhcy83rmxNJ8q2uWKCAj3CnJY+KpGSXCueAPc0i05kVvVKtP1t9S3g==}
    engines: {node: '>=10'}

  globby@13.2.2:
    resolution: {integrity: sha512-Y1zNGV+pzQdh7H39l9zgB4PJqjRNqydvdYCDG4HFXM4XuvSaQQlEc91IU1yALL8gUTDomgBAfz3XJdmUS+oo0w==}
    engines: {node: ^12.20.0 || ^14.13.1 || >=16.0.0}

  got@13.0.0:
    resolution: {integrity: sha512-XfBk1CxOOScDcMr9O1yKkNaQyy865NbYs+F7dr4H0LZMVgCj2Le59k6PqbNHoL5ToeaEQUYh6c6yMfVcc6SJxA==}
    engines: {node: '>=16'}

  graceful-fs@4.2.10:
    resolution: {integrity: sha512-9ByhssR2fPVsNZj478qUUbKfmL0+t5BDVyjShtyZZLiK7ZDAArFFfopyOTj0M05wE2tJPisA4iTnnXl2YoPvOA==}

  graceful-fs@4.2.11:
    resolution: {integrity: sha512-RbJ5/jmFcNNCcDV5o9eTnBLJ/HszWV0P73bc+Ff4nS/rJj+YaS6IGyiOL0VoBYX+l1Wrl3k63h/KrH+nhJ0XvQ==}

  graphemer@1.4.0:
    resolution: {integrity: sha512-EtKwoO6kxCL9WO5xipiHTZlSzBm7WLT627TqC/uVRd0HKmq8NXyebnNYxDoBi7wt8eTWrUrKXCOVaFq9x1kgag==}

  happy-dom@14.12.3:
    resolution: {integrity: sha512-vsYlEs3E9gLwA1Hp+w3qzu+RUDFf4VTT8cyKqVICoZ2k7WM++Qyd2LwzyTi5bqMJFiIC/vNpTDYuxdreENRK/g==}
    engines: {node: '>=16.0.0'}

  has-flag@3.0.0:
    resolution: {integrity: sha512-sKJf1+ceQBr4SMkvQnBDNDtf4TXpVhVGateu0t918bl30FnbE2m4vNLX+VWe/dpjlb+HugGYzW7uQXH98HPEYw==}
    engines: {node: '>=4'}

  has-flag@4.0.0:
    resolution: {integrity: sha512-EykJT/Q1KjTWctppgIAgfSO0tKVuZUjhgMr17kqTumMl6Afv3EISleU7qZUzoXDFTAHTDC4NOoG/ZxU3EvlMPQ==}
    engines: {node: '>=8'}

  has-unicode@2.0.1:
    resolution: {integrity: sha512-8Rf9Y83NBReMnx0gFzA8JImQACstCYWUplepDa9xprwwtmgEZUF0h/i5xSA625zB/I37EtrswSST6OXxwaaIJQ==}

  hasown@2.0.2:
    resolution: {integrity: sha512-0hJU9SCPvmMzIBdZFqNPXWa6dqh7WdH0cII9y+CyS8rG3nL48Bclra9HmKhVVUHyPWNH5Y7xDwAB7bfgSjkUMQ==}
    engines: {node: '>= 0.4'}

  he@1.2.0:
    resolution: {integrity: sha512-F/1DnUGPopORZi0ni+CvrCgHQ5FyEAHRLSApuYWMmrbSwoN2Mn/7k+Gl38gJnR7yyDZk6WLXwiGod1JOWNDKGw==}
    hasBin: true

  header-case@2.0.4:
    resolution: {integrity: sha512-H/vuk5TEEVZwrR0lp2zed9OCo1uAILMlx0JEMgC26rzyJJ3N1v6XkwHHXJQdR2doSjcGPM6OKPYoJgf0plJ11Q==}

  hosted-git-info@7.0.2:
    resolution: {integrity: sha512-puUZAUKT5m8Zzvs72XWy3HtvVbTWljRE66cP60bxJzAqf2DgICo7lYTY2IHUmLnNpjYvw5bvmoHvPc0QO2a62w==}
    engines: {node: ^16.14.0 || >=18.0.0}

  html-encoding-sniffer@4.0.0:
    resolution: {integrity: sha512-Y22oTqIU4uuPgEemfz7NDJz6OeKf12Lsu+QC+s3BVpda64lTiMYCyGwg5ki4vFxkMwQdeZDl2adZoqUgdFuTgQ==}
    engines: {node: '>=18'}

  html-escaper@2.0.2:
    resolution: {integrity: sha512-H2iMtd0I4Mt5eYiapRdIDjp+XzelXQ0tFE4JS7YFwFevXXMmOp9myNrUvCg0D6ws8iqkRPBfKHgbwig1SmlLfg==}

  http-cache-semantics@4.1.1:
    resolution: {integrity: sha512-er295DKPVsV82j5kw1Gjt+ADA/XYHsajl82cGNQG2eyoPkvgUhX+nDIyelzhIWbbsXP39EHcI6l5tYs2FYqYXQ==}

  http-call@5.3.0:
    resolution: {integrity: sha512-ahwimsC23ICE4kPl9xTBjKB4inbRaeLyZeRunC/1Jy/Z6X8tv22MEAjK+KBOMSVLaqXPTTmd8638waVIKLGx2w==}
    engines: {node: '>=8.0.0'}

  http-proxy-agent@7.0.2:
    resolution: {integrity: sha512-T1gkAiYYDWYx3V5Bmyu7HcfcvL7mUrTWiM6yOfa3PIphViJ/gFPbvidQ+veqSOHci/PxBcDabeUNCzpOODJZig==}
    engines: {node: '>= 14'}

  http2-wrapper@2.2.1:
    resolution: {integrity: sha512-V5nVw1PAOgfI3Lmeaj2Exmeg7fenjhRUgz1lPSezy1CuhPYbgQtbQj4jZfEAEMlaL+vupsvhjqCyjzob0yxsmQ==}
    engines: {node: '>=10.19.0'}

  https-proxy-agent@5.0.1:
    resolution: {integrity: sha512-dFcAjpTQFgoLMzC2VwU+C/CbS7uRL0lWmxDITmqm7C+7F0Odmj6s9l6alZc6AELXhrnggM2CeWSXHGOdX2YtwA==}
    engines: {node: '>= 6'}

  https-proxy-agent@7.0.5:
    resolution: {integrity: sha512-1e4Wqeblerz+tMKPIq2EMGiiWW1dIjZOksyHWSUm1rmuvw/how9hBHZ38lAGj5ID4Ik6EdkOw7NmWPy6LAwalw==}
    engines: {node: '>= 14'}

  human-id@1.0.2:
    resolution: {integrity: sha512-UNopramDEhHJD+VR+ehk8rOslwSfByxPIZyJRfV739NDhN5LF1fa1MqnzKm2lGTQRjNrjK19Q5fhkgIfjlVUKw==}

  human-signals@2.1.0:
    resolution: {integrity: sha512-B4FFZ6q/T2jhhksgkbEW3HBvWIfDW85snkQgawt07S7J5QXTk6BkNV+0yAeZrM5QpMAdYlocGoljn0sJ/WQkFw==}
    engines: {node: '>=10.17.0'}

  husky@9.1.6:
    resolution: {integrity: sha512-sqbjZKK7kf44hfdE94EoX8MZNk0n7HeW37O4YrVGCF4wzgQjp+akPAkfUK5LZ6KuR/6sqeAVuXHji+RzQgOn5A==}
    engines: {node: '>=18'}
    hasBin: true

  iconv-lite@0.4.24:
    resolution: {integrity: sha512-v3MXnZAcvnywkTUEZomIActle7RXXeedOR31wwl7VlyoXO4Qi9arvSenNQWne1TcRwhCL1HwLI21bEqdpj8/rA==}
    engines: {node: '>=0.10.0'}

  iconv-lite@0.6.3:
    resolution: {integrity: sha512-4fCk79wshMdzMp2rH06qWrJE4iolqLhCUH+OiuIgU++RB0+94NlDL81atO7GX55uUKueo0txHNtvEyI6D7WdMw==}
    engines: {node: '>=0.10.0'}

  ignore@5.3.2:
    resolution: {integrity: sha512-hsBTNUqQTDwkWtcdYI2i06Y/nUBEsNEDJKjWdigLvegy8kDuJAS8uRlpkkcQpyEXL0Z/pjDy5HBmMjRCJ2gq+g==}
    engines: {node: '>= 4'}

  immutable@4.3.7:
    resolution: {integrity: sha512-1hqclzwYwjRDFLjcFxOM5AYkkG0rpFPpr1RLPMEuGczoS7YA8gLhy8SWXYRAA/XwfEHpfo3cw5JGioS32fnMRw==}

  import-fresh@3.3.0:
    resolution: {integrity: sha512-veYYhQa+D1QBKznvhUHxb8faxlrwUnxseDAbAp457E0wLNio2bOSKnjYDhMj+YiAq61xrMGhQk9iXVk5FzgQMw==}
    engines: {node: '>=6'}

  import-lazy@4.0.0:
    resolution: {integrity: sha512-rKtvo6a868b5Hu3heneU+L4yEQ4jYKLtjpnPeUdK7h0yzXGmyBTypknlkCvHFBqfX9YlorEiMM6Dnq/5atfHkw==}
    engines: {node: '>=8'}

  import-local@3.2.0:
    resolution: {integrity: sha512-2SPlun1JUPWoM6t3F0dw0FkCF/jWY8kttcY4f599GLTSjh2OCuuhdTkJQsEcZzBqbXZGKMK2OqW1oZsjtf/gQA==}
    engines: {node: '>=8'}
    hasBin: true

  imurmurhash@0.1.4:
    resolution: {integrity: sha512-JmXMZ6wuvDmLiHEml9ykzqO6lwFbof0GG4IkcGaENdCRDDmMVnny7s5HsIgHCbaq0w2MyPhDqkhTUgS2LU2PHA==}
    engines: {node: '>=0.8.19'}

  indent-string@4.0.0:
    resolution: {integrity: sha512-EdDDZu4A2OyIK7Lr/2zG+w5jmbuk1DVBnEwREQvBzspBJkCEbRa8GxU1lghYcaGJCnRWibjDXlq779X1/y5xwg==}
    engines: {node: '>=8'}

  inflight@1.0.6:
    resolution: {integrity: sha512-k92I/b08q4wvFscXCLvqfsHCrjrF7yiXsQuIVvVE7N82W3+aqpzuUdBbfhWcy/FZR3/4IgflMgKLOsvPDrGCJA==}

  inherits@2.0.4:
    resolution: {integrity: sha512-k/vGaX4/Yla3WzyMCvTQOXYeIHvqOKtnqBduzTHpzpQZzAskKMhZ2K+EnBiSM9zGSoIFeMpXKxa4dYeZIQqewQ==}

  ini@1.3.8:
    resolution: {integrity: sha512-JV/yugV2uzW5iMRSiZAyDtQd+nxtUnjeLt0acNdw98kKLrvuRVyB80tsREOE7yvGVgalhZ6RNXCmEHkUKBKxew==}

  is-arrayish@0.2.1:
    resolution: {integrity: sha512-zz06S8t0ozoDXMG+ube26zeCTNXcKIPJZJi8hBrF4idCLms4CG9QtK7qBl1boi5ODzFpjswb5JPmHCbMpjaYzg==}

  is-arrayish@0.3.2:
    resolution: {integrity: sha512-eVRqCvVlZbuw3GrM63ovNSNAeA1K16kaR/LRY/92w0zxQ5/1YzwblUX652i4Xs9RwAGjW9d9y6X88t8OaAJfWQ==}

  is-binary-path@2.1.0:
    resolution: {integrity: sha512-ZMERYes6pDydyuGidse7OsHxtbI7WVeUEozgR/g7rd0xUimYNlvZRE/K2MgZTjWy725IfelLeVcEM97mmtRGXw==}
    engines: {node: '>=8'}

  is-core-module@2.15.1:
    resolution: {integrity: sha512-z0vtXSwucUJtANQWldhbtbt7BnL0vxiFjIdDLAatwhDYty2bad6s+rijD6Ri4YuYJubLzIJLUidCh09e1djEVQ==}
    engines: {node: '>= 0.4'}

  is-docker@2.2.1:
    resolution: {integrity: sha512-F+i2BKsFrH66iaUFc0woD8sLy8getkwTwtOBjvs56Cx4CgJDeKQeqfz8wAYiSb8JOprWhHH5p77PbmYCvvUuXQ==}
    engines: {node: '>=8'}
    hasBin: true

  is-extglob@2.1.1:
    resolution: {integrity: sha512-SbKbANkN603Vi4jEZv49LeVJMn4yGwsbzZworEoyEiutsN3nJYdbO36zfhGJ6QEDpOZIFkDtnq5JRxmvl3jsoQ==}
    engines: {node: '>=0.10.0'}

  is-fullwidth-code-point@3.0.0:
    resolution: {integrity: sha512-zymm5+u+sCsSWyD9qNaejV3DFvhCKclKdizYaJUuHA83RLjb7nSuGnddCHGv0hk+KY7BMAlsWeK4Ueg6EV6XQg==}
    engines: {node: '>=8'}

  is-generator-fn@2.1.0:
    resolution: {integrity: sha512-cTIB4yPYL/Grw0EaSzASzg6bBy9gqCofvWN8okThAYIxKJZC+udlRAmGbM0XLeniEJSs8uEgHPGuHSe1XsOLSQ==}
    engines: {node: '>=6'}

  is-glob@4.0.3:
    resolution: {integrity: sha512-xelSayHH36ZgE7ZWhli7pW34hNbNl8Ojv5KVmkJD4hBdD3th8Tfk9vYasLM+mXWOZhFkgZfxhLSnrwRr4elSSg==}
    engines: {node: '>=0.10.0'}

  is-module@1.0.0:
    resolution: {integrity: sha512-51ypPSPCoTEIN9dy5Oy+h4pShgJmPCygKfyRCISBI+JoWT/2oJvK8QPxmwv7b/p239jXrm9M1mlQbyKJ5A152g==}

  is-number@7.0.0:
    resolution: {integrity: sha512-41Cifkg6e8TylSpdtTpeLVMqvSBEVzTttHvERD741+pnZ8ANv0004MRL43QKPDlK9cGvNp6NZWZUBlbGXYxxng==}
    engines: {node: '>=0.12.0'}

  is-path-inside@3.0.3:
    resolution: {integrity: sha512-Fd4gABb+ycGAmKou8eMftCupSir5lRxqf4aD/vd0cD2qc4HL07OjCeuHMr8Ro4CoMaeCKDB0/ECBOVWjTwUvPQ==}
    engines: {node: '>=8'}

  is-plain-obj@4.1.0:
    resolution: {integrity: sha512-+Pgi+vMuUNkJyExiMBt5IlFoMyKnr5zhJ4Uspz58WOhBF5QoIZkFyNHIbBAtHwzVAgk5RtndVNsDRN61/mmDqg==}
    engines: {node: '>=12'}

  is-potential-custom-element-name@1.0.1:
    resolution: {integrity: sha512-bCYeRA2rVibKZd+s2625gGnGF/t7DSqDs4dP7CrLA1m7jKWz6pps0LpYLJN8Q64HtmPKJ1hrN3nzPNKFEKOUiQ==}

  is-retry-allowed@1.2.0:
    resolution: {integrity: sha512-RUbUeKwvm3XG2VYamhJL1xFktgjvPzL0Hq8C+6yrWIswDy3BIXGqCxhxkc30N9jqK311gVU137K8Ei55/zVJRg==}
    engines: {node: '>=0.10.0'}

  is-stream@2.0.1:
    resolution: {integrity: sha512-hFoiJiTl63nn+kstHGBtewWSKnQLpyb155KHheA1l39uvtO9nWIop1p3udqPcUd/xbF1VLMO4n7OI6p7RbngDg==}
    engines: {node: '>=8'}

  is-subdir@1.2.0:
    resolution: {integrity: sha512-2AT6j+gXe/1ueqbW6fLZJiIw3F8iXGJtt0yDrZaBhAZEG1raiTxKWU+IPqMCzQAXOUCKdA4UDMgacKH25XG2Cw==}
    engines: {node: '>=4'}

  is-windows@1.0.2:
    resolution: {integrity: sha512-eXK1UInq2bPmjyX6e3VHIzMLobc4J94i4AWn+Hpq3OU5KkrRC96OAcR3PRJ/pGu6m8TRnBHP9dkXQVsT/COVIA==}
    engines: {node: '>=0.10.0'}

  is-wsl@2.2.0:
    resolution: {integrity: sha512-fKzAra0rGJUUBwGBgNkHZuToZcn+TtXHpeCgmkMJMMYx1sQDYaCSyjJBSCa2nH1DGm7s3n1oBnohoVTBaN7Lww==}
    engines: {node: '>=8'}

  isexe@2.0.0:
    resolution: {integrity: sha512-RHxMLp9lnKHGHRng9QFhRCMbYAcVpn69smSGcq3f36xjgVVWThj4qqLbTLlq7Ssj8B+fIQ1EuCEGI2lKsyQeIw==}

  istanbul-lib-coverage@3.2.2:
    resolution: {integrity: sha512-O8dpsF+r0WV/8MNRKfnmrtCWhuKjxrq2w+jpzBL5UZKTi2LeVWnWOmWRxFlesJONmc+wLAGvKQZEOanko0LFTg==}
    engines: {node: '>=8'}

  istanbul-lib-instrument@5.2.1:
    resolution: {integrity: sha512-pzqtp31nLv/XFOzXGuvhCb8qhjmTVo5vjVk19XE4CRlSWz0KoeJ3bw9XsA7nOp9YBf4qHjwBxkDzKcME/J29Yg==}
    engines: {node: '>=8'}

  istanbul-lib-instrument@6.0.3:
    resolution: {integrity: sha512-Vtgk7L/R2JHyyGW07spoFlB8/lpjiOLTjMdms6AFMraYt3BaJauod/NGrfnVG/y4Ix1JEuMRPDPEj2ua+zz1/Q==}
    engines: {node: '>=10'}

  istanbul-lib-report@3.0.1:
    resolution: {integrity: sha512-GCfE1mtsHGOELCU8e/Z7YWzpmybrx/+dSTfLrvY8qRmaY6zXTKWn6WQIjaAFw069icm6GVMNkgu0NzI4iPZUNw==}
    engines: {node: '>=10'}

  istanbul-lib-source-maps@4.0.1:
    resolution: {integrity: sha512-n3s8EwkdFIJCG3BPKBYvskgXGoy88ARzvegkitk60NxRdwltLOTaH7CUiMRXvwYorl0Q712iEjcWB+fK/MrWVw==}
    engines: {node: '>=10'}

  istanbul-reports@3.1.7:
    resolution: {integrity: sha512-BewmUXImeuRk2YY0PVbxgKAysvhRPUQE0h5QRM++nVWyubKGV0l8qQ5op8+B2DOmwSe63Jivj0BjkPQVf8fP5g==}
    engines: {node: '>=8'}

  jackspeak@3.4.3:
    resolution: {integrity: sha512-OGlZQpz2yfahA/Rd1Y8Cd9SIEsqvXkLVoSw/cgwhnhFMDbsQFeZYoJJ7bIZBS9BcamUW96asq/npPWugM+RQBw==}

  jake@10.9.2:
    resolution: {integrity: sha512-2P4SQ0HrLQ+fw6llpLnOaGAvN2Zu6778SJMrCUwns4fOoG9ayrTiZk3VV8sCPkVZF8ab0zksVpS8FDY5pRCNBA==}
    engines: {node: '>=10'}
    hasBin: true

  jest-changed-files@29.7.0:
    resolution: {integrity: sha512-fEArFiwf1BpQ+4bXSprcDc3/x4HSzL4al2tozwVpDFpsxALjLYdyiIK4e5Vz66GQJIbXJ82+35PtysofptNX2w==}
    engines: {node: ^14.15.0 || ^16.10.0 || >=18.0.0}

  jest-circus@29.7.0:
    resolution: {integrity: sha512-3E1nCMgipcTkCocFwM90XXQab9bS+GMsjdpmPrlelaxwD93Ad8iVEjX/vvHPdLPnFf+L40u+5+iutRdA1N9myw==}
    engines: {node: ^14.15.0 || ^16.10.0 || >=18.0.0}

  jest-cli@29.7.0:
    resolution: {integrity: sha512-OVVobw2IubN/GSYsxETi+gOe7Ka59EFMR/twOU3Jb2GnKKeMGJB5SGUUrEz3SFVmJASUdZUzy83sLNNQ2gZslg==}
    engines: {node: ^14.15.0 || ^16.10.0 || >=18.0.0}
    hasBin: true
    peerDependencies:
      node-notifier: ^8.0.1 || ^9.0.0 || ^10.0.0
    peerDependenciesMeta:
      node-notifier:
        optional: true

  jest-config@29.7.0:
    resolution: {integrity: sha512-uXbpfeQ7R6TZBqI3/TxCU4q4ttk3u0PJeC+E0zbfSoSjq6bJ7buBPxzQPL0ifrkY4DNu4JUdk0ImlBUYi840eQ==}
    engines: {node: ^14.15.0 || ^16.10.0 || >=18.0.0}
    peerDependencies:
      '@types/node': '*'
      ts-node: '>=9.0.0'
    peerDependenciesMeta:
      '@types/node':
        optional: true
      ts-node:
        optional: true

  jest-diff@29.7.0:
    resolution: {integrity: sha512-LMIgiIrhigmPrs03JHpxUh2yISK3vLFPkAodPeo0+BuF7wA2FoQbkEg1u8gBYBThncu7e1oEDUfIXVuTqLRUjw==}
    engines: {node: ^14.15.0 || ^16.10.0 || >=18.0.0}

  jest-docblock@29.7.0:
    resolution: {integrity: sha512-q617Auw3A612guyaFgsbFeYpNP5t2aoUNLwBUbc/0kD1R4t9ixDbyFTHd1nok4epoVFpr7PmeWHrhvuV3XaJ4g==}
    engines: {node: ^14.15.0 || ^16.10.0 || >=18.0.0}

  jest-each@29.7.0:
    resolution: {integrity: sha512-gns+Er14+ZrEoC5fhOfYCY1LOHHr0TI+rQUHZS8Ttw2l7gl+80eHc/gFf2Ktkw0+SIACDTeWvpFcv3B04VembQ==}
    engines: {node: ^14.15.0 || ^16.10.0 || >=18.0.0}

  jest-environment-node@29.7.0:
    resolution: {integrity: sha512-DOSwCRqXirTOyheM+4d5YZOrWcdu0LNZ87ewUoywbcb2XR4wKgqiG8vNeYwhjFMbEkfju7wx2GYH0P2gevGvFw==}
    engines: {node: ^14.15.0 || ^16.10.0 || >=18.0.0}

  jest-get-type@29.6.3:
    resolution: {integrity: sha512-zrteXnqYxfQh7l5FHyL38jL39di8H8rHoecLH3JNxH3BwOrBsNeabdap5e0I23lD4HHI8W5VFBZqG4Eaq5LNcw==}
    engines: {node: ^14.15.0 || ^16.10.0 || >=18.0.0}

  jest-haste-map@29.7.0:
    resolution: {integrity: sha512-fP8u2pyfqx0K1rGn1R9pyE0/KTn+G7PxktWidOBTqFPLYX0b9ksaMFkhK5vrS3DVun09pckLdlx90QthlW7AmA==}
    engines: {node: ^14.15.0 || ^16.10.0 || >=18.0.0}

  jest-leak-detector@29.7.0:
    resolution: {integrity: sha512-kYA8IJcSYtST2BY9I+SMC32nDpBT3J2NvWJx8+JCuCdl/CR1I4EKUJROiP8XtCcxqgTTBGJNdbB1A8XRKbTetw==}
    engines: {node: ^14.15.0 || ^16.10.0 || >=18.0.0}

  jest-matcher-utils@29.7.0:
    resolution: {integrity: sha512-sBkD+Xi9DtcChsI3L3u0+N0opgPYnCRPtGcQYrgXmR+hmt/fYfWAL0xRXYU8eWOdfuLgBe0YCW3AFtnRLagq/g==}
    engines: {node: ^14.15.0 || ^16.10.0 || >=18.0.0}

  jest-message-util@29.7.0:
    resolution: {integrity: sha512-GBEV4GRADeP+qtB2+6u61stea8mGcOT4mCtrYISZwfu9/ISHFJ/5zOMXYbpBE9RsS5+Gb63DW4FgmnKJ79Kf6w==}
    engines: {node: ^14.15.0 || ^16.10.0 || >=18.0.0}

  jest-mock@29.7.0:
    resolution: {integrity: sha512-ITOMZn+UkYS4ZFh83xYAOzWStloNzJFO2s8DWrE4lhtGD+AorgnbkiKERe4wQVBydIGPx059g6riW5Btp6Llnw==}
    engines: {node: ^14.15.0 || ^16.10.0 || >=18.0.0}

  jest-pnp-resolver@1.2.3:
    resolution: {integrity: sha512-+3NpwQEnRoIBtx4fyhblQDPgJI0H1IEIkX7ShLUjPGA7TtUTvI1oiKi3SR4oBR0hQhQR80l4WAe5RrXBwWMA8w==}
    engines: {node: '>=6'}
    peerDependencies:
      jest-resolve: '*'
    peerDependenciesMeta:
      jest-resolve:
        optional: true

  jest-regex-util@29.6.3:
    resolution: {integrity: sha512-KJJBsRCyyLNWCNBOvZyRDnAIfUiRJ8v+hOBQYGn8gDyF3UegwiP4gwRR3/SDa42g1YbVycTidUF3rKjyLFDWbg==}
    engines: {node: ^14.15.0 || ^16.10.0 || >=18.0.0}

  jest-resolve-dependencies@29.7.0:
    resolution: {integrity: sha512-un0zD/6qxJ+S0et7WxeI3H5XSe9lTBBR7bOHCHXkKR6luG5mwDDlIzVQ0V5cZCuoTgEdcdwzTghYkTWfubi+nA==}
    engines: {node: ^14.15.0 || ^16.10.0 || >=18.0.0}

  jest-resolve@29.7.0:
    resolution: {integrity: sha512-IOVhZSrg+UvVAshDSDtHyFCCBUl/Q3AAJv8iZ6ZjnZ74xzvwuzLXid9IIIPgTnY62SJjfuupMKZsZQRsCvxEgA==}
    engines: {node: ^14.15.0 || ^16.10.0 || >=18.0.0}

  jest-runner@29.7.0:
    resolution: {integrity: sha512-fsc4N6cPCAahybGBfTRcq5wFR6fpLznMg47sY5aDpsoejOcVYFb07AHuSnR0liMcPTgBsA3ZJL6kFOjPdoNipQ==}
    engines: {node: ^14.15.0 || ^16.10.0 || >=18.0.0}

  jest-runtime@29.7.0:
    resolution: {integrity: sha512-gUnLjgwdGqW7B4LvOIkbKs9WGbn+QLqRQQ9juC6HndeDiezIwhDP+mhMwHWCEcfQ5RUXa6OPnFF8BJh5xegwwQ==}
    engines: {node: ^14.15.0 || ^16.10.0 || >=18.0.0}

  jest-snapshot@29.7.0:
    resolution: {integrity: sha512-Rm0BMWtxBcioHr1/OX5YCP8Uov4riHvKPknOGs804Zg9JGZgmIBkbtlxJC/7Z4msKYVbIJtfU+tKb8xlYNfdkw==}
    engines: {node: ^14.15.0 || ^16.10.0 || >=18.0.0}

  jest-util@29.7.0:
    resolution: {integrity: sha512-z6EbKajIpqGKU56y5KBUgy1dt1ihhQJgWzUlZHArA/+X2ad7Cb5iF+AK1EWVL/Bo7Rz9uurpqw6SiBCefUbCGA==}
    engines: {node: ^14.15.0 || ^16.10.0 || >=18.0.0}

  jest-validate@29.7.0:
    resolution: {integrity: sha512-ZB7wHqaRGVw/9hST/OuFUReG7M8vKeq0/J2egIGLdvjHCmYqGARhzXmtgi+gVeZ5uXFF219aOc3Ls2yLg27tkw==}
    engines: {node: ^14.15.0 || ^16.10.0 || >=18.0.0}

  jest-watcher@29.7.0:
    resolution: {integrity: sha512-49Fg7WXkU3Vl2h6LbLtMQ/HyB6rXSIX7SqvBLQmssRBGN9I0PNvPmAmCWSOY6SOvrjhI/F7/bGAv9RtnsPA03g==}
    engines: {node: ^14.15.0 || ^16.10.0 || >=18.0.0}

  jest-worker@29.7.0:
    resolution: {integrity: sha512-eIz2msL/EzL9UFTFFx7jBTkeZfku0yUAyZZZmJ93H2TYEiroIx2PQjEXcwYtYl8zXCxb+PAmA2hLIt/6ZEkPHw==}
    engines: {node: ^14.15.0 || ^16.10.0 || >=18.0.0}

  jest@29.7.0:
    resolution: {integrity: sha512-NIy3oAFp9shda19hy4HK0HRTWKtPJmGdnvywu01nOqNC2vZg+Z+fvJDxpMQA88eb2I9EcafcdjYgsDthnYTvGw==}
    engines: {node: ^14.15.0 || ^16.10.0 || >=18.0.0}
    hasBin: true
    peerDependencies:
      node-notifier: ^8.0.1 || ^9.0.0 || ^10.0.0
    peerDependenciesMeta:
      node-notifier:
        optional: true

  jju@1.4.0:
    resolution: {integrity: sha512-8wb9Yw966OSxApiCt0K3yNJL8pnNeIv+OEq2YMidz4FKP6nonSRoOXc80iXY4JaN2FC11B9qsNmDsm+ZOfMROA==}

  joycon@3.1.1:
    resolution: {integrity: sha512-34wB/Y7MW7bzjKRjUKTa46I2Z7eV62Rkhva+KkopW7Qvv/OSWBqvkSY7vusOPrNuZcUG3tApvdVgNB8POj3SPw==}
    engines: {node: '>=10'}

  js-beautify@1.15.1:
    resolution: {integrity: sha512-ESjNzSlt/sWE8sciZH8kBF8BPlwXPwhR6pWKAw8bw4Bwj+iZcnKW6ONWUutJ7eObuBZQpiIb8S7OYspWrKt7rA==}
    engines: {node: '>=14'}
    hasBin: true

  js-cookie@3.0.5:
    resolution: {integrity: sha512-cEiJEAEoIbWfCZYKWhVwFuvPX1gETRYPw6LlaTKoxD3s2AkXzkCjnp6h0V77ozyqj0jakteJ4YqDJT830+lVGw==}
    engines: {node: '>=14'}

  js-tokens@4.0.0:
    resolution: {integrity: sha512-RdJUflcE3cUzKiMqQgsCu06FPu9UdIJO0beYbPhHN4k6apgJtifcoCtT9bcxOpYBtpD2kCM6Sbzg4CausW/PKQ==}

  js-yaml@3.14.1:
    resolution: {integrity: sha512-okMH7OXXJ7YrN9Ok3/SXrnu4iX9yOk+25nqX4imS2npuvTYDmo/QEZoqwZkYaIDk3jVvBOTOIEgEhaLOynBS9g==}
    hasBin: true

  js-yaml@4.1.0:
    resolution: {integrity: sha512-wpxZs9NoxZaJESJGIZTyDEaYpl0FKSA+FB9aJiyemKhMwkxQg63h4T1KJgUGHpTqPDNRcmmYLugrRjJlBtWvRA==}
    hasBin: true

  jsdom@24.1.3:
    resolution: {integrity: sha512-MyL55p3Ut3cXbeBEG7Hcv0mVM8pp8PBNWxRqchZnSfAiES1v1mRnMeFfaHWIPULpwsYfvO+ZmMZz5tGCnjzDUQ==}
    engines: {node: '>=18'}
    peerDependencies:
      canvas: ^2.11.2
    peerDependenciesMeta:
      canvas:
        optional: true

  jsesc@2.5.2:
    resolution: {integrity: sha512-OYu7XEzjkCQ3C5Ps3QIZsQfNpqoJyZZA99wd9aWd05NCtC5pWOkShK2mkL6HXQR6/Cy2lbNdPlZBpuQHXE63gA==}
    engines: {node: '>=4'}
    hasBin: true

  json-buffer@3.0.1:
    resolution: {integrity: sha512-4bV5BfR2mqfQTJm+V5tPPdf+ZpuhiIvTuAB5g8kcrXOZpTT/QwwVRWBywX1ozr6lEuPdbHxwaJlm9G6mI2sfSQ==}

  json-parse-better-errors@1.0.2:
    resolution: {integrity: sha512-mrqyZKfX5EhL7hvqcV6WG1yYjnjeuYDzDhhcAAUrq8Po85NBQBJP+ZDUT75qZQ98IkUoBqdkExkukOU7Ts2wrw==}

  json-parse-even-better-errors@2.3.1:
    resolution: {integrity: sha512-xyFwyhro/JEof6Ghe2iz2NcXoj2sloNsWr/XsERDK/oiPCfaNhl5ONfp+jQdAZRQQ0IJWNzH9zIZF7li91kh2w==}

  json-schema-traverse@0.4.1:
    resolution: {integrity: sha512-xbbCH5dCYU5T8LcEhhuh7HJ88HXuW3qsI3Y0zOZFKfZEHcpWiHU/Jxzk629Brsab/mMiHQti9wMP+845RPe3Vg==}

  json-schema-traverse@1.0.0:
    resolution: {integrity: sha512-NM8/P9n3XjXhIZn1lLhkFaACTOURQXjWhV4BA/RnOv8xvgqtqpAX9IO4mRQxSx1Rlo4tqzeqb0sOlruaOy3dug==}

  json-stable-stringify-without-jsonify@1.0.1:
    resolution: {integrity: sha512-Bdboy+l7tA3OGW6FjyFHWkP5LuByj1Tk33Ljyq0axyzdk9//JSi2u3fP1QSmd1KNwq6VOKYGlAu87CisVir6Pw==}

  json5@2.2.3:
    resolution: {integrity: sha512-XmOWe7eyHYH14cLdVPoyg+GOH3rYX++KpzrylJwSW98t3Nk+U8XOl8FWKOgwtzdb8lXGf6zYwDUzeHMWfxasyg==}
    engines: {node: '>=6'}
    hasBin: true

  jsonfile@4.0.0:
    resolution: {integrity: sha512-m6F1R3z8jjlf2imQHS2Qez5sjKWQzbuuhuJ/FKYFRZvPE3PuHcSMVZzfsLhGVOkfd20obL5SWEBew5ShlquNxg==}

  keyv@4.5.4:
    resolution: {integrity: sha512-oxVHkHR/EJf2CNXnWxRLW6mg7JyCCUcG0DtEGmL2ctUo1PNTin1PUil+r/+4r5MpVgC/fn1kjsx7mjSujKqIpw==}

  kleur@3.0.3:
    resolution: {integrity: sha512-eTIzlVOSUR+JxdDFepEYcBMtZ9Qqdef+rnzWdRZuMbOywu5tO2w2N7rqjoANZ5k9vywhL6Br1VRjUIgTQx4E8w==}
    engines: {node: '>=6'}

  kolorist@1.8.0:
    resolution: {integrity: sha512-Y+60/zizpJ3HRH8DCss+q95yr6145JXZo46OTpFvDZWLfRCE4qChOyk1b26nMaNpfHHgxagk9dXT5OP0Tfe+dQ==}

  kuler@2.0.0:
    resolution: {integrity: sha512-Xq9nH7KlWZmXAtodXDDRE7vs6DU1gTU8zYDHDiWLSip45Egwq3plLHzPn27NgvzL2r1LMPC1vdqh98sQxtqj4A==}

  leven@3.1.0:
    resolution: {integrity: sha512-qsda+H8jTaUaN/x5vzW2rzc+8Rw4TAQ/4KjB46IwK5VH+IlVeeeje/EoZRpiXvIqjFgK84QffqPztGI3VBLG1A==}
    engines: {node: '>=6'}

  levn@0.4.1:
    resolution: {integrity: sha512-+bT2uH4E5LGE7h/n3evcS/sQlJXCpIp6ym8OWJ5eV6+67Dsql/LaaT7qJBAt2rzfoa/5QBGBhxDix1dMt2kQKQ==}
    engines: {node: '>= 0.8.0'}

  lilconfig@3.1.2:
    resolution: {integrity: sha512-eop+wDAvpItUys0FWkHIKeC9ybYrTGbU41U5K7+bttZZeohvnY7M9dZ5kB21GNWiFT2q1OoPTvncPCgSOVO5ow==}
    engines: {node: '>=14'}

  lines-and-columns@1.2.4:
    resolution: {integrity: sha512-7ylylesZQ/PV29jhEDl3Ufjo6ZX7gCqJr5F7PKrqc93v7fzSymt1BpwEU8nAUXs8qzzvqhbjhK5QZg6Mt/HkBg==}

  load-tsconfig@0.2.5:
    resolution: {integrity: sha512-IXO6OCs9yg8tMKzfPZ1YmheJbZCiEsnBdcB03l0OcfK9prKnJb96siuHCr5Fl37/yo9DnKU+TLpxzTUspw9shg==}
    engines: {node: ^12.20.0 || ^14.13.1 || >=16.0.0}

  local-pkg@0.5.0:
    resolution: {integrity: sha512-ok6z3qlYyCDS4ZEU27HaU6x/xZa9Whf8jD4ptH5UZTQYZVYeb9bnZ3ojVhiJNLiXK1Hfc0GNbLXcmZ5plLDDBg==}
    engines: {node: '>=14'}

  locate-path@5.0.0:
    resolution: {integrity: sha512-t7hw9pI+WvuwNJXwk5zVHpyhIqzg2qTlklJOf0mVxGSbe3Fp2VieZcduNYjaLDoy6p9uGpQEGWG87WpMKlNq8g==}
    engines: {node: '>=8'}

  locate-path@6.0.0:
    resolution: {integrity: sha512-iPZK6eYjbxRu3uB4/WZ3EsEIMJFMqAoopl3R+zuq0UjcAm/MO6KCweDgPfP3elTztoKP3KtnVHxTn2NHBSDVUw==}
    engines: {node: '>=10'}

  lodash.camelcase@4.3.0:
    resolution: {integrity: sha512-TwuEnCnxbc3rAvhf/LbG7tJUDzhqXyFnv3dtzLOPgCG/hODL7WFnsbwktkD7yUV0RrreP/l1PALq/YSg6VvjlA==}

  lodash.memoize@4.1.2:
    resolution: {integrity: sha512-t7j+NzmgnQzTAYXcsHYLgimltOV1MXHtlOWf6GjL9Kj8GK5FInw5JotxvbOs+IvV1/Dzo04/fCGfLVs7aXb4Ag==}

  lodash.merge@4.6.2:
    resolution: {integrity: sha512-0KpjqXRVvrYyCsX1swR/XTK0va6VQkQM6MNo7PqW77ByjAhoARA8EfrP1N4+KlKj8YS0ZUCtRT/YUuhyYDujIQ==}

  lodash.sortby@4.7.0:
    resolution: {integrity: sha512-HDWXG8isMntAyRF5vZ7xKuEvOhT4AhlRt/3czTSjvGUxjYCBVRQY48ViDHyfYz9VIoBkW4TMGQNapx+l3RUwdA==}

  lodash.startcase@4.4.0:
    resolution: {integrity: sha512-+WKqsK294HMSc2jEbNgpHpd0JfIBhp7rEV4aqXWqFr6AlXov+SlcgB1Fv01y2kGe3Gc8nMW7VA0SrGuSkRfIEg==}

  lodash@4.17.21:
    resolution: {integrity: sha512-v2kDEe57lecTulaDIuNTPy3Ry4gLGJ6Z1O3vE1krgXZNrsQ+LFTGHVxVjcXPs17LhbZVGedAJv8XZ1tvj5FvSg==}

  logform@2.6.1:
    resolution: {integrity: sha512-CdaO738xRapbKIMVn2m4F6KTj4j7ooJ8POVnebSgKo3KBz5axNXRAL7ZdRjIV6NOr2Uf4vjtRkxrFETOioCqSA==}
    engines: {node: '>= 12.0.0'}

  long@5.2.3:
    resolution: {integrity: sha512-lcHwpNoggQTObv5apGNCTdJrO69eHOZMi4BNC+rTLER8iHAqGrUVeLh/irVIM7zTw2bOXA8T6uNPeujwOLg/2Q==}

  loupe@3.1.1:
    resolution: {integrity: sha512-edNu/8D5MKVfGVFRhFf8aAxiTM6Wumfz5XsaatSxlD3w4R1d/WEKUTydCdPGbl9K7QG/Ca3GnDV2sIKIpXRQcw==}

  lower-case@2.0.2:
    resolution: {integrity: sha512-7fm3l3NAF9WfN6W3JOmf5drwpVqX78JtoGJ3A6W0a6ZnldM41w2fV5D490psKFTpMds8TJse/eHLFFsNHHjHgg==}

  lowercase-keys@3.0.0:
    resolution: {integrity: sha512-ozCC6gdQ+glXOQsveKD0YsDy8DSQFjDTz4zyzEHNV5+JP5D62LmfDZ6o1cycFx9ouG940M5dE8C8CTewdj2YWQ==}
    engines: {node: ^12.20.0 || ^14.13.1 || >=16.0.0}

  lru-cache@10.4.3:
    resolution: {integrity: sha512-JNAzZcXrCt42VGLuYz0zfAzDfAvJWW6AfYlDBQyDV5DClI2m5sAmK+OIO7s59XfsRsWHp02jAJrRadPRGTt6SQ==}

  lru-cache@4.1.5:
    resolution: {integrity: sha512-sWZlbEP2OsHNkXrMl5GYk/jKk70MBng6UU4YI/qGDYbgf6YbP4EvmqISbXCoJiRKs+1bSpFHVgQxvJ17F2li5g==}

  lru-cache@5.1.1:
    resolution: {integrity: sha512-KpNARQA3Iwv+jTA0utUVVbrh+Jlrr1Fv0e56GGzAFOXN7dk/FviaDW8LHmK52DlcH4WP2n6gI8vN1aesBFgo9w==}

  lru-cache@6.0.0:
    resolution: {integrity: sha512-Jo6dJ04CmSjuznwJSS3pUeWmd/H0ffTlkXXgwZi+eq1UCmqQwCh+eLsYOYCwY991i2Fah4h1BEMCx4qThGbsiA==}
    engines: {node: '>=10'}

  magic-string@0.30.11:
    resolution: {integrity: sha512-+Wri9p0QHMy+545hKww7YAu5NyzF8iomPL/RQazugQ9+Ez4Ic3mERMd8ZTX5rfK944j+560ZJi8iAwgak1Ac7A==}

  make-dir@3.1.0:
    resolution: {integrity: sha512-g3FeP20LNwhALb/6Cz6Dd4F2ngze0jz7tbzrD2wAV+o9FeNHe4rL+yK2md0J/fiSf1sa1ADhXqi5+oVwOM/eGw==}
    engines: {node: '>=8'}

  make-dir@4.0.0:
    resolution: {integrity: sha512-hXdUTZYIVOt1Ex//jAQi+wTZZpUpwBj/0QsOzqegb3rGMMeJiSEu5xLHnYfBrRV4RH2+OCSOO95Is/7x1WJ4bw==}
    engines: {node: '>=10'}

  make-error@1.3.6:
    resolution: {integrity: sha512-s8UhlNe7vPKomQhC1qFelMokr/Sc3AgNbso3n74mVPA5LTZwkB9NlXf4XPamLxJE8h0gh73rM94xvwRT2CVInw==}

  makeerror@1.0.12:
    resolution: {integrity: sha512-JmqCvUhmt43madlpFzG4BQzG2Z3m6tvQDNKdClZnO3VbIudJYmxsT0FNJMeiB2+JTSlTQTSbU8QdesVmwJcmLg==}

  merge-stream@2.0.0:
    resolution: {integrity: sha512-abv/qOcuPfk3URPfDzmZU1LKmuw8kT+0nIHvKrKgFrwifol/doWcdA4ZqsWQ8ENrFKkd67Mfpo/LovbIUsbt3w==}

  merge2@1.4.1:
    resolution: {integrity: sha512-8q7VEgMJW4J8tcfVPy8g09NcQwZdbwFEqhe/WZkoIzjn/3TGDwtOCYtXGxA3O8tPzpczCCDgv+P2P5y00ZJOOg==}
    engines: {node: '>= 8'}

  micromatch@4.0.8:
    resolution: {integrity: sha512-PXwfBhYu0hBCPw8Dn0E+WDYb7af3dSLVWKi3HGv84IdF4TyFoC0ysxFd0Goxw7nSv4T/PzEJQxsYsEiFCKo2BA==}
    engines: {node: '>=8.6'}

  mime-db@1.52.0:
    resolution: {integrity: sha512-sPU4uV7dYlvtWJxwwxHD0PuihVNiE7TyAbQ5SWxDCB9mUYvOgroQOwYQQOKPJ8CIbE+1ETVlOoK1UC2nU3gYvg==}
    engines: {node: '>= 0.6'}

  mime-types@2.1.35:
    resolution: {integrity: sha512-ZDY+bPm5zTTF+YpCrAU9nK0UgICYPT0QtT1NZWFv4s++TNkcgVaT0g6+4R2uI4MjQjzysHB1zxuWL50hzaeXiw==}
    engines: {node: '>= 0.6'}

  mimic-fn@2.1.0:
    resolution: {integrity: sha512-OqbOk5oEQeAZ8WXWydlu9HJjz9WVdEIvamMCcXmuqUYjTknH/sqsWvhQ3vgwKFRR1HpjvNBKQ37nbJgYzGqGcg==}
    engines: {node: '>=6'}

  mimic-response@3.1.0:
    resolution: {integrity: sha512-z0yWI+4FDrrweS8Zmt4Ej5HdJmky15+L2e6Wgn3+iK5fWzb6T3fhNFq2+MeTRb064c6Wr4N/wv0DzQTjNzHNGQ==}
    engines: {node: '>=10'}

  mimic-response@4.0.0:
    resolution: {integrity: sha512-e5ISH9xMYU0DzrT+jl8q2ze9D6eWBto+I8CNpe+VI+K2J/F/k3PdkdTdz4wvGVH4NTpo+NRYTVIuMQEMMcsLqg==}
    engines: {node: ^12.20.0 || ^14.13.1 || >=16.0.0}

  minimatch@3.0.8:
    resolution: {integrity: sha512-6FsRAQsxQ61mw+qP1ZzbL9Bc78x2p5OqNgNpnoAFLTrX8n5Kxph0CsnhmKKNXTWjXqU5L0pGPR7hYk+XWZr60Q==}

  minimatch@3.1.2:
    resolution: {integrity: sha512-J7p63hRiAjw1NDEww1W7i37+ByIrOWO5XQQAzZ3VOcL0PNybwpfmV/N05zFAzwQ9USyEcX6t3UO+K5aqBQOIHw==}

  minimatch@5.1.6:
    resolution: {integrity: sha512-lKwV/1brpG6mBUFHtb7NUmtABCb2WZZmm2wNiOA5hAb8VdCS4B3dtMWyvcoViccwAW/COERjXLt0zP1zXUN26g==}
    engines: {node: '>=10'}

  minimatch@9.0.1:
    resolution: {integrity: sha512-0jWhJpD/MdhPXwPuiRkCbfYfSKp2qnn2eOc279qI7f+osl/l+prKSrvhg157zSYvx/1nmgn2NqdT6k2Z7zSH9w==}
    engines: {node: '>=16 || 14 >=14.17'}

  minimatch@9.0.5:
    resolution: {integrity: sha512-G6T0ZX48xgozx7587koeX9Ys2NYy6Gmv//P89sEte9V9whIapMNF4idKxnW2QtCcLiTWlb/wfCabAtAFWhhBow==}
    engines: {node: '>=16 || 14 >=14.17'}

  minipass@3.3.6:
    resolution: {integrity: sha512-DxiNidxSEK+tHG6zOIklvNOwm3hvCrbUrdtzY74U6HKTJxvIDfOUL5W5P2Ghd3DTkhhKPYGqeNUIh5qcM4YBfw==}
    engines: {node: '>=8'}

  minipass@5.0.0:
    resolution: {integrity: sha512-3FnjYuehv9k6ovOEbyOswadCDPX1piCfhV8ncmYtHOjuPwylVWsghTLo7rabjC3Rx5xD4HDx8Wm1xnMF7S5qFQ==}
    engines: {node: '>=8'}

  minipass@7.1.2:
    resolution: {integrity: sha512-qOOzS1cBTWYF4BH8fVePDBOO9iptMnGUEZwNc/cMWnTV2nVLZ7VoNWEPHkYczZA0pdoA7dl6e7FL659nX9S2aw==}
    engines: {node: '>=16 || 14 >=14.17'}

  minizlib@2.1.2:
    resolution: {integrity: sha512-bAxsR8BVfj60DWXHE3u30oHzfl4G7khkSuPW+qvpd7jFRHm7dLxOjUk1EHACJ/hxLY8phGJ0YhYHZo7jil7Qdg==}
    engines: {node: '>= 8'}

  minizlib@3.0.1:
    resolution: {integrity: sha512-umcy022ILvb5/3Djuu8LWeqUa8D68JaBzlttKeMWen48SjabqS3iY5w/vzeMzMUNhLDifyhbOwKDSznB1vvrwg==}
    engines: {node: '>= 18'}

  mkdirp@1.0.4:
    resolution: {integrity: sha512-vVqVZQyf3WLx2Shd0qJ9xuvqgAyKPLAiqITEtqW0oIUjzo3PePDd6fW9iFz30ef7Ysp/oiWqbhszeGWW2T6Gzw==}
    engines: {node: '>=10'}
    hasBin: true

  mkdirp@3.0.1:
    resolution: {integrity: sha512-+NsyUUAZDmo6YVHzL/stxSu3t9YS1iljliy3BSDrXJ/dkn1KYdmtZODGGjLcc9XLgVVpH4KshHB8XmZgMhaBXg==}
    engines: {node: '>=10'}
    hasBin: true

  mlly@1.7.1:
    resolution: {integrity: sha512-rrVRZRELyQzrIUAVMHxP97kv+G786pHmOKzuFII8zDYahFBS7qnHh2AlYSl1GAHhaMPCz6/oHjVMcfFYgFYHgA==}

  mri@1.2.0:
    resolution: {integrity: sha512-tzzskb3bG8LvYGFF/mDTpq3jpI6Q9wc3LEmBaghu+DdCssd1FakN7Bc0hVNmEyGq1bq3RgfkCb3cmQLpNPOroA==}
    engines: {node: '>=4'}

  ms@2.1.3:
    resolution: {integrity: sha512-6FlzubTLZG3J2a/NVCAleEhjzq5oxgHyaCU9yYXvcLsvoVaHJq/s5xXI6/XXP6tz7R9xAOtHnSO/tXtF3WRTlA==}

  muggle-string@0.4.1:
    resolution: {integrity: sha512-VNTrAak/KhO2i8dqqnqnAHOa3cYBwXEZe9h+D5h/1ZqFSTEFHdM65lR7RoIqq3tBBYavsOXV84NoHXZ0AkPyqQ==}

  mute-stream@1.0.0:
    resolution: {integrity: sha512-avsJQhyd+680gKXyG/sQc0nXaC6rBkPOfyHYcFb9+hdkqQkR9bdnkJ0AMZhke0oesPqIO+mFFJ+IdBc7mst4IA==}
    engines: {node: ^14.17.0 || ^16.13.0 || >=18.0.0}

  mylas@2.1.13:
    resolution: {integrity: sha512-+MrqnJRtxdF+xngFfUUkIMQrUUL0KsxbADUkn23Z/4ibGg192Q+z+CQyiYwvWTsYjJygmMR8+w3ZDa98Zh6ESg==}
    engines: {node: '>=12.0.0'}

  mz@2.7.0:
    resolution: {integrity: sha512-z81GNO7nnYMEhrGh9LeymoE4+Yr0Wn5McHIZMK5cfQCl+NDX08sCZgUc9/6MHni9IWuFLm1Z3HTCXu2z9fN62Q==}

  nanoid@3.3.7:
    resolution: {integrity: sha512-eSRppjcPIatRIMC1U6UngP8XFcz8MQWGQdt1MTBQ7NaAmvXDfvNxbvWV3x2y6CdEUciCSsDHDQZbhYaB8QEo2g==}
    engines: {node: ^10 || ^12 || ^13.7 || ^14 || >=15.0.1}
    hasBin: true

  natural-compare@1.4.0:
    resolution: {integrity: sha512-OWND8ei3VtNC9h7V60qff3SVobHr996CTwgxubgyQYEpg290h9J0buyECNNJexkFm5sOajh5G116RYA1c8ZMSw==}

  no-case@3.0.4:
    resolution: {integrity: sha512-fgAN3jGAh+RoxUGZHTSOLJIqUc2wmoBwGR4tbpNAKmmovFoWq0OdRkb0VkldReO2a2iBT/OEulG9XSUc10r3zg==}

  node-fetch@2.7.0:
    resolution: {integrity: sha512-c4FRfUm/dbcWZ7U+1Wq0AwCyFL+3nt2bEw05wfxSz+DWpWsitgmSgYmy2dQdWyKC1694ELPqMs/YzUSNozLt8A==}
    engines: {node: 4.x || >=6.0.0}
    peerDependencies:
      encoding: ^0.1.0
    peerDependenciesMeta:
      encoding:
        optional: true

  node-int64@0.4.0:
    resolution: {integrity: sha512-O5lz91xSOeoXP6DulyHfllpq+Eg00MWitZIbtPfoSEvqIHdl5gfcY6hYzDWnj0qD5tz52PI08u9qUvSVeUBeHw==}

  node-releases@2.0.18:
    resolution: {integrity: sha512-d9VeXT4SJ7ZeOqGX6R5EM022wpL+eWPooLI+5UpWn2jCT1aosUQEhQP214x33Wkwx3JQMvIm+tIoVOdodFS40g==}

  nopt@5.0.0:
    resolution: {integrity: sha512-Tbj67rffqceeLpcRXrT7vKAN8CwfPeIBgM7E6iBkmKLV7bEMwpGgYLGv0jACUsECaa/vuxP0IjEont6umdMgtQ==}
    engines: {node: '>=6'}
    hasBin: true

  nopt@7.2.1:
    resolution: {integrity: sha512-taM24ViiimT/XntxbPyJQzCG+p4EKOpgD3mxFwW38mGjVUrfERQOeY4EDHjdnptttfHuHQXFx+lTP08Q+mLa/w==}
    engines: {node: ^14.17.0 || ^16.13.0 || >=18.0.0}
    hasBin: true

  normalize-package-data@6.0.2:
    resolution: {integrity: sha512-V6gygoYb/5EmNI+MEGrWkC+e6+Rr7mTmfHrxDbLzxQogBkgzo76rkok0Am6thgSF7Mv2nLOajAJj5vDJZEFn7g==}
    engines: {node: ^16.14.0 || >=18.0.0}

  normalize-path@3.0.0:
    resolution: {integrity: sha512-6eZs5Ls3WtCisHWp9S2GUy8dqkpGi4BVSz3GaqiE6ezub0512ESztXUwUB6C6IKbQkY2Pnb/mD4WYojCRwcwLA==}
    engines: {node: '>=0.10.0'}

  normalize-url@8.0.1:
    resolution: {integrity: sha512-IO9QvjUMWxPQQhs60oOu10CRkWCiZzSUkzbXGGV9pviYl1fXYcvkzQ5jV9z8Y6un8ARoVRl4EtC6v6jNqbaJ/w==}
    engines: {node: '>=14.16'}

  npm-run-path@4.0.1:
    resolution: {integrity: sha512-S48WzZW777zhNIrn7gxOlISNAqi9ZC/uQFnRdbeIHhZhCA6UqpkOT8T1G7BvfdgP4Er8gF4sUbaS0i7QvIfCWw==}
    engines: {node: '>=8'}

  npmlog@5.0.1:
    resolution: {integrity: sha512-AqZtDUWOMKs1G/8lwylVjrdYgqA4d9nu8hc+0gzRxlDb1I10+FHBGMXs6aiQHFdCUUlqH99MUMuLfzWDNDtfxw==}

  nth-check@2.1.1:
    resolution: {integrity: sha512-lqjrjmaOoAnWfMmBPL+XNnynZh2+swxiX3WUE0s4yEHI6m+AwrK2UZOimIRl3X/4QctVqS8AiZjFqyOGrMXb/w==}

  nwsapi@2.2.12:
    resolution: {integrity: sha512-qXDmcVlZV4XRtKFzddidpfVP4oMSGhga+xdMc25mv8kaLUHtgzCDhUxkrN8exkGdTlLNaXj7CV3GtON7zuGZ+w==}

  object-assign@4.1.1:
    resolution: {integrity: sha512-rJgTQnkUnH1sFw8yT6VSU3zD3sWmu6sZhIseY8VX+GRu3P6F7Fu+JNDoXfklElbLJSnc3FUQHVe4cU5hj+BcUg==}
    engines: {node: '>=0.10.0'}

  oclif@4.14.35:
    resolution: {integrity: sha512-PWiBL6+fQZNiFPkdrorDINFfpOTdI5Je9UZD/RwaeP2LvQdggqpBUXx5qlrtxPcHZXNuTQrn4pFfIbDIOPCjsg==}
    engines: {node: '>=18.0.0'}
    hasBin: true

  once@1.4.0:
    resolution: {integrity: sha512-lNaJgI+2Q5URQBkccEKHTQOPaXdUxnZZElQTZY0MFUAuaEqe1E+Nyvgdz/aIyNi6Z9MzO5dv1H8n58/GELp3+w==}

  one-time@1.0.0:
    resolution: {integrity: sha512-5DXOiRKwuSEcQ/l0kGCF6Q3jcADFv5tSmRaJck/OqkVFcOzutB134KRSfF0xDrL39MNnqxbHBbUUcjZIhTgb2g==}

  onetime@5.1.2:
    resolution: {integrity: sha512-kbpaSSGJTWdAY5KPVeMOKXSrPtr8C8C7wodJbcsd51jRnmD+GZu8Y0VoU6Dm5Z4vWr0Ig/1NKuWRKf7j5aaYSg==}
    engines: {node: '>=6'}

  optionator@0.9.4:
    resolution: {integrity: sha512-6IpQ7mKUxRcZNLIObR0hz7lxsapSSIYNZJwXPGeF0mTVqGKFIXj1DQcMoT22S3ROcLyY/rz0PWaWZ9ayWmad9g==}
    engines: {node: '>= 0.8.0'}

  os-tmpdir@1.0.2:
    resolution: {integrity: sha512-D2FR03Vir7FIu45XBY20mTb+/ZSWB00sjU9jdQXt83gDrI4Ztz5Fs7/yy74g2N5SVQY4xY1qDr4rNddwYRVX0g==}
    engines: {node: '>=0.10.0'}

  outdent@0.5.0:
    resolution: {integrity: sha512-/jHxFIzoMXdqPzTaCpFzAAWhpkSjZPF4Vsn6jAfNpmbH/ymsmd7Qc6VE9BGn0L6YMj6uwpQLxCECpus4ukKS9Q==}

  p-cancelable@3.0.0:
    resolution: {integrity: sha512-mlVgR3PGuzlo0MmTdk4cXqXWlwQDLnONTAg6sm62XkMJEiRxN3GL3SffkYvqwonbkJBcrI7Uvv5Zh9yjvn2iUw==}
    engines: {node: '>=12.20'}

  p-filter@2.1.0:
    resolution: {integrity: sha512-ZBxxZ5sL2HghephhpGAQdoskxplTwr7ICaehZwLIlfL6acuVgZPm8yBNuRAFBGEqtD/hmUeq9eqLg2ys9Xr/yw==}
    engines: {node: '>=8'}

  p-limit@2.3.0:
    resolution: {integrity: sha512-//88mFWSJx8lxCzwdAABTJL2MyWB12+eIY7MDL2SqLmAkeKU9qxRvWuSyTjm3FUmpBEMuFfckAIqEaVGUDxb6w==}
    engines: {node: '>=6'}

  p-limit@3.1.0:
    resolution: {integrity: sha512-TYOanM3wGwNGsZN2cVTYPArw454xnXj5qmWF1bEoAc4+cU/ol7GVh7odevjp1FNHduHc3KZMcFduxU5Xc6uJRQ==}
    engines: {node: '>=10'}

  p-locate@4.1.0:
    resolution: {integrity: sha512-R79ZZ/0wAxKGu3oYMlz8jy/kbhsNrS7SKZ7PxEHBgJ5+F2mtFW2fK2cOtBh1cHYkQsbzFV7I+EoRKe6Yt0oK7A==}
    engines: {node: '>=8'}

  p-locate@5.0.0:
    resolution: {integrity: sha512-LaNjtRWUBY++zB5nE/NwcaoMylSPk+S+ZHNB1TzdbMJMny6dynpAGt7X/tl/QYq3TIeE6nxHppbo2LGymrG5Pw==}
    engines: {node: '>=10'}

  p-map@2.1.0:
    resolution: {integrity: sha512-y3b8Kpd8OAN444hxfBbFfj1FY/RjtTd8tzYwhUqNYXx0fXx2iX4maP4Qr6qhIKbQXI02wTLAda4fYUbDagTUFw==}
    engines: {node: '>=6'}

  p-try@2.2.0:
    resolution: {integrity: sha512-R4nPAVTAU0B9D35/Gk3uJf/7XYbQcyohSKdvAxIRSNghFl4e71hVoGnBNQz9cWaXxO2I10KTC+3jMdvvoKw6dQ==}
    engines: {node: '>=6'}

  package-json-from-dist@1.0.0:
    resolution: {integrity: sha512-dATvCeZN/8wQsGywez1mzHtTlP22H8OEfPrVMLNr4/eGa+ijtLn/6M5f0dY8UKNrC2O9UCU6SSoG3qRKnt7STw==}

  package-manager-detector@0.2.0:
    resolution: {integrity: sha512-E385OSk9qDcXhcM9LNSe4sdhx8a9mAPrZ4sMLW+tmxl5ZuGtPUcdFu+MPP2jbgiWAZ6Pfe5soGFMd+0Db5Vrog==}

  param-case@3.0.4:
    resolution: {integrity: sha512-RXlj7zCYokReqWpOPH9oYivUzLYZ5vAPIfEmCTNViosC78F8F0H9y7T7gG2M39ymgutxF5gcFEsyZQSph9Bp3A==}

  parent-module@1.0.1:
    resolution: {integrity: sha512-GQ2EWRpQV8/o+Aw8YqtfZZPfNRWZYkbidE9k5rpl/hC3vtHHBfGm2Ifi6qWV+coDGkrUKZAxE3Lot5kcsRlh+g==}
    engines: {node: '>=6'}

  parse-json@4.0.0:
    resolution: {integrity: sha512-aOIos8bujGN93/8Ox/jPLh7RwVnPEysynVFE+fQZyg6jKELEHwzgKdLRFHUgXJL6kylijVSBC4BvN9OmsB48Rw==}
    engines: {node: '>=4'}

  parse-json@5.2.0:
    resolution: {integrity: sha512-ayCKvm/phCGxOkYRSCM82iDwct8/EonSEgCSxWxD7ve6jHggsFl4fZVQBPRNgQoKiuV/odhFrGzQXZwbifC8Rg==}
    engines: {node: '>=8'}

  parse5@7.1.2:
    resolution: {integrity: sha512-Czj1WaSVpaoj0wbhMzLmWD69anp2WH7FXMB9n1Sy8/ZFF9jolSQVMu1Ij5WIyGmcBmhk7EOndpO4mIpihVqAXw==}

  pascal-case@3.1.2:
    resolution: {integrity: sha512-uWlGT3YSnK9x3BQJaOdcZwrnV6hPpd8jFH1/ucpiLRPh/2zCVJKS19E4GvYHvaCcACn3foXZ0cLB9Wrx1KGe5g==}

  path-browserify@1.0.1:
    resolution: {integrity: sha512-b7uo2UCUOYZcnF/3ID0lulOJi/bafxa1xPe7ZPsammBSpjSWQkjNxlt635YGS2MiR9GjvuXCtz2emr3jbsz98g==}

  path-case@3.0.4:
    resolution: {integrity: sha512-qO4qCFjXqVTrcbPt/hQfhTQ+VhFsqNKOPtytgNKkKxSoEp3XPUQ8ObFuePylOIok5gjn69ry8XiULxCwot3Wfg==}

  path-exists@4.0.0:
    resolution: {integrity: sha512-ak9Qy5Q7jYb2Wwcey5Fpvg2KoAc/ZIhLSLOSBmRmygPsGwkVVt0fZa0qrtMz+m6tJTAHfZQ8FnmB4MG4LWy7/w==}
    engines: {node: '>=8'}

  path-is-absolute@1.0.1:
    resolution: {integrity: sha512-AVbw3UJ2e9bq64vSaS9Am0fje1Pa8pbGqTTsmXfaIiMpnr5DlDhfJOuLj9Sf95ZPVDAUerDfEk88MPmPe7UCQg==}
    engines: {node: '>=0.10.0'}

  path-key@3.1.1:
    resolution: {integrity: sha512-ojmeN0qd+y0jszEtoY48r0Peq5dwMEkIlCOu6Q5f41lfkswXuKtYrhgoTpLnyIcHm24Uhqx+5Tqm2InSwLhE6Q==}
    engines: {node: '>=8'}

  path-parse@1.0.7:
    resolution: {integrity: sha512-LDJzPVEEEPR+y48z93A0Ed0yXb8pAByGWo/k5YYdYgpY2/2EsOsksJrq7lOHxryrVOn1ejG6oAp8ahvOIQD8sw==}

  path-scurry@1.11.1:
    resolution: {integrity: sha512-Xa4Nw17FS9ApQFJ9umLiJS4orGjm7ZzwUrwamcGQuHSzDyth9boKDaycYdDcZDuqYATXw4HFXgaqWTctW/v1HA==}
    engines: {node: '>=16 || 14 >=14.18'}

  path-type@4.0.0:
    resolution: {integrity: sha512-gDKb8aZMDeD/tZWs9P6+q0J9Mwkdl6xMV8TjnGP3qJVJ06bdMgkbBlLU8IdfOsIsFz2BW1rNVT3XuNEl8zPAvw==}
    engines: {node: '>=8'}

  pathe@1.1.2:
    resolution: {integrity: sha512-whLdWMYL2TwI08hn8/ZqAbrVemu0LNaNNJZX73O6qaIdCTfXutsLhMkjdENX0qhsQ9uIimo4/aQOmXkoon2nDQ==}

  pathval@2.0.0:
    resolution: {integrity: sha512-vE7JKRyES09KiunauX7nd2Q9/L7lhok4smP9RZTDeD4MVs72Dp2qNFVz39Nz5a0FVEW0BJR6C0DYrq6unoziZA==}
    engines: {node: '>= 14.16'}

  picocolors@1.1.0:
    resolution: {integrity: sha512-TQ92mBOW0l3LeMeyLV6mzy/kWr8lkd/hp3mTg7wYK7zJhuBStmGMBG0BdeDZS/dZx1IukaX6Bk11zcln25o1Aw==}

  picomatch@2.3.1:
    resolution: {integrity: sha512-JU3teHTNjmE2VCGFzuY8EXzCDVwEqB2a8fsIvwaStHhAWJEeVd1o1QD80CU6+ZdEXXSLbSsuLwJjkCBWqRQUVA==}
    engines: {node: '>=8.6'}

  pify@4.0.1:
    resolution: {integrity: sha512-uB80kBFb/tfd68bVleG9T5GGsGPjJrLAUpR5PZIrhBnIaRTQRjqdJSsIKkOP6OAIFbj7GOrcudc5pNjZ+geV2g==}
    engines: {node: '>=6'}

  pirates@4.0.6:
    resolution: {integrity: sha512-saLsH7WeYYPiD25LDuLRRY/i+6HaPYr6G1OUlN39otzkSTxKnubR9RTxS3/Kk50s1g2JTgFwWQDQyplC5/SHZg==}
    engines: {node: '>= 6'}

  pkg-dir@4.2.0:
    resolution: {integrity: sha512-HRDzbaKjC+AOWVXxAU/x54COGeIv9eb+6CkDSQoNTt4XyWoIJvuPsXizxu/Fr23EiekbtZwmh1IcIG/l/a10GQ==}
    engines: {node: '>=8'}

  pkg-types@1.2.0:
    resolution: {integrity: sha512-+ifYuSSqOQ8CqP4MbZA5hDpb97n3E8SVWdJe+Wms9kj745lmd3b7EZJiqvmLwAlmRfjrI7Hi5z3kdBJ93lFNPA==}

  plimit-lit@1.6.1:
    resolution: {integrity: sha512-B7+VDyb8Tl6oMJT9oSO2CW8XC/T4UcJGrwOVoNGwOQsQYhlpfajmrMj5xeejqaASq3V/EqThyOeATEOMuSEXiA==}
    engines: {node: '>=12'}

  postcss-load-config@6.0.1:
    resolution: {integrity: sha512-oPtTM4oerL+UXmx+93ytZVN82RrlY/wPUV8IeDxFrzIjXOLF1pN+EmKPLbubvKHT2HC20xXsCAH2Z+CKV6Oz/g==}
    engines: {node: '>= 18'}
    peerDependencies:
      jiti: '>=1.21.0'
      postcss: '>=8.0.9'
      tsx: ^4.8.1
      yaml: ^2.4.2
    peerDependenciesMeta:
      jiti:
        optional: true
      postcss:
        optional: true
      tsx:
        optional: true
      yaml:
        optional: true

  postcss-selector-parser@6.1.2:
    resolution: {integrity: sha512-Q8qQfPiZ+THO/3ZrOrO0cJJKfpYCagtMUkXbnEfmgUjwXg6z/WBeOyS9APBBPCTSiDV+s4SwQGu8yFsiMRIudg==}
    engines: {node: '>=4'}

  postcss@8.4.47:
    resolution: {integrity: sha512-56rxCq7G/XfB4EkXq9Egn5GCqugWvDFjafDOThIdMBsI15iqPqR5r15TfSr1YPYeEI19YeaXMCbY6u88Y76GLQ==}
    engines: {node: ^10 || ^12 || >=14}

  prelude-ls@1.2.1:
    resolution: {integrity: sha512-vkcDPrRZo1QZLbn5RLGPpg/WmIQ65qoWWhcGKf/b5eplkkarX0m9z8ppCat4mlOqUsWpyNuYgO3VRyrYHSzX5g==}
    engines: {node: '>= 0.8.0'}

  prettier-linter-helpers@1.0.0:
    resolution: {integrity: sha512-GbK2cP9nraSSUF9N2XwUwqfzlAFlMNYYl+ShE/V+H8a9uNl/oUqB1w2EL54Jh0OlyRSd8RfWYJ3coVS4TROP2w==}
    engines: {node: '>=6.0.0'}

  prettier@2.8.8:
    resolution: {integrity: sha512-tdN8qQGvNjw4CHbY+XXk0JgCXn9QiF21a55rBe5LJAU+kDyC4WQn4+awm2Xfk2lQMk5fKup9XgzTZtGkjBdP9Q==}
    engines: {node: '>=10.13.0'}
    hasBin: true

  prettier@3.3.3:
    resolution: {integrity: sha512-i2tDNA0O5IrMO757lfrdQZCc2jPNDVntV0m/+4whiDfWaTKfMNgR7Qz0NAeGz/nRqF4m5/6CLzbP4/liHt12Ew==}
    engines: {node: '>=14'}
    hasBin: true

  pretty-format@29.7.0:
    resolution: {integrity: sha512-Pdlw/oPxN+aXdmM9R00JVC9WVFoCLTKJvDVLgmJ+qAffBMxsV85l/Lu7sNx4zSzPyoL2euImuEwHhOXdEgNFZQ==}
    engines: {node: ^14.15.0 || ^16.10.0 || >=18.0.0}

  prompts@2.4.2:
    resolution: {integrity: sha512-NxNv/kLguCA7p3jE8oL2aEBsrJWgAakBpgmgK6lpPWV+WuOmY6r2/zbAVnP+T8bQlA0nzHXSJSJW0Hq7ylaD2Q==}
    engines: {node: '>= 6'}

  proto-list@1.2.4:
    resolution: {integrity: sha512-vtK/94akxsTMhe0/cbfpR+syPuszcuwhqVjJq26CuNDgFGj682oRBXOP5MJpv2r7JtE8MsiepGIqvvOTBwn2vA==}

  protobufjs@7.4.0:
    resolution: {integrity: sha512-mRUWCc3KUU4w1jU8sGxICXH/gNS94DvI1gxqDvBzhj1JpcsimQkYiOJfwsPUykUI5ZaspFbSgmBLER8IrQ3tqw==}
    engines: {node: '>=12.0.0'}

  pseudomap@1.0.2:
    resolution: {integrity: sha512-b/YwNhb8lk1Zz2+bXXpS/LK9OisiZZ1SNsSLxN1x2OXVEhW2Ckr/7mWE5vrC1ZTiJlD9g19jWszTmJsB+oEpFQ==}

  psl@1.9.0:
    resolution: {integrity: sha512-E/ZsdU4HLs/68gYzgGTkMicWTLPdAftJLfJFlLUAAKZGkStNU72sZjT66SnMDVOfOWY/YAoiD7Jxa9iHvngcag==}

  pump@3.0.2:
    resolution: {integrity: sha512-tUPXtzlGM8FE3P0ZL6DVs/3P58k9nk8/jZeQCurTJylQA8qFYzHFfhBJkuqyE0FifOsQ0uKWekiZ5g8wtr28cw==}

  punycode@2.3.1:
    resolution: {integrity: sha512-vYt7UD1U9Wg6138shLtLOvdAu+8DsC/ilFtEVHcH+wydcSpNE20AfSOduf6MkRFahL5FY7X1oU7nKVZFtfq8Fg==}
    engines: {node: '>=6'}

  pure-rand@6.1.0:
    resolution: {integrity: sha512-bVWawvoZoBYpp6yIoQtQXHZjmz35RSVHnUOTefl8Vcjr8snTPY1wnpSPMWekcFwbxI6gtmT7rSYPFvz71ldiOA==}

  querystringify@2.2.0:
    resolution: {integrity: sha512-FIqgj2EUvTa7R50u0rGsyTftzjYmv/a3hO345bZNrqabNqjtgiDMgmo4mkUjd+nzU5oF3dClKqFIPUKybUyqoQ==}

  queue-lit@1.5.2:
    resolution: {integrity: sha512-tLc36IOPeMAubu8BkW8YDBV+WyIgKlYU7zUNs0J5Vk9skSZ4JfGlPOqplP0aHdfv7HL0B2Pg6nwiq60Qc6M2Hw==}
    engines: {node: '>=12'}

  queue-microtask@1.2.3:
    resolution: {integrity: sha512-NuaNSa6flKT5JaSYQzJok04JzTL1CA6aGhv5rfLW3PgqA+M2ChpZQnAC8h8i4ZFkBS8X5RqkDBHA7r4hej3K9A==}

  queue-tick@1.0.1:
    resolution: {integrity: sha512-kJt5qhMxoszgU/62PLP1CJytzd2NKetjSRnyuj31fDd3Rlcz3fzlFdFLD1SItunPwyqEOkca6GbV612BWfaBag==}

  quick-lru@5.1.1:
    resolution: {integrity: sha512-WuyALRjWPDGtt/wzJiadO5AXY+8hZ80hVpe6MyivgraREW751X3SbhRvG3eLKOYN+8VEvqLcf3wdnt44Z4S4SA==}
    engines: {node: '>=10'}

  quickjs-emscripten-core@0.31.0:
    resolution: {integrity: sha512-oQz8p0SiKDBc1TC7ZBK2fr0GoSHZKA0jZIeXxsnCyCs4y32FStzCW4d1h6E1sE0uHDMbGITbk2zhNaytaoJwXQ==}

  quickjs-emscripten@0.31.0:
    resolution: {integrity: sha512-K7Yt78aRPLjPcqv3fIuLW1jW3pvwO21B9pmFOolsjM/57ZhdVXBr51GqJpalgBlkPu9foAvhEAuuQPnvIGvLvQ==}
    engines: {node: '>=16.0.0'}

  react-is@18.3.1:
    resolution: {integrity: sha512-/LLMVyas0ljjAtoYiPqYiL8VWXzUUdThrmU5+n20DZv+a+ClRoevUzw5JxU+Ieh5/c87ytoTBV9G1FiKfNJdmg==}

  read-yaml-file@1.1.0:
    resolution: {integrity: sha512-VIMnQi/Z4HT2Fxuwg5KrY174U1VdUIASQVWXXyqtNRtxSr9IYkn1rsI6Tb6HsrHCmB7gVpNwX6JxPTHcH6IoTA==}
    engines: {node: '>=6'}

  readable-stream@3.6.2:
    resolution: {integrity: sha512-9u/sniCrY3D5WdsERHzHE4G2YCXqoG5FTHUiCC4SIbr6XcLZBY05ya9EKjYek9O5xOAwjGq+1JdGBAS7Q9ScoA==}
    engines: {node: '>= 6'}

  readdirp@3.6.0:
    resolution: {integrity: sha512-hOS089on8RduqdbhvQ5Z37A0ESjsqz6qnRcffsMU3495FuTdqSm+7bhJ29JvIOsBDEEnan5DPu9t3To9VRlMzA==}
    engines: {node: '>=8.10.0'}

  regenerator-runtime@0.14.1:
    resolution: {integrity: sha512-dYnhHh0nJoMfnkZs6GmmhFknAGRrLznOu5nc9ML+EJxGvrx6H7teuevqVqCuPcPK//3eDrrjQhehXVx9cnkGdw==}

  registry-auth-token@5.0.2:
    resolution: {integrity: sha512-o/3ikDxtXaA59BmZuZrJZDJv8NMDGSj+6j6XaeBmHw8eY1i1qd9+6H+LjVvQXx3HN6aRCGa1cUdJ9RaJZUugnQ==}
    engines: {node: '>=14'}

  require-directory@2.1.1:
    resolution: {integrity: sha512-fGxEI7+wsG9xrvdjsrlmL22OMTTiHRwAMroiEeMgq8gzoLC/PQr7RsRDSTLUg/bZAZtF+TVIkHc6/4RIKrui+Q==}
    engines: {node: '>=0.10.0'}

  require-from-string@2.0.2:
    resolution: {integrity: sha512-Xf0nWe6RseziFMu+Ap9biiUbmplq6S9/p+7w7YXP/JBHhrUDDUhwa+vANyubuqfZWTveU//DYVGsDG7RKL/vEw==}
    engines: {node: '>=0.10.0'}

  requires-port@1.0.0:
    resolution: {integrity: sha512-KigOCHcocU3XODJxsu8i/j8T9tzT4adHiecwORRQ0ZZFcp7ahwXuRU1m+yuO90C5ZUyGeGfocHDI14M3L3yDAQ==}

  resize-observer-polyfill@1.5.1:
    resolution: {integrity: sha512-LwZrotdHOo12nQuZlHEmtuXdqGoOD0OhaxopaNFxWzInpEgaLWoVuAMbTzixuosCx2nEG58ngzW3vxdWoxIgdg==}

  resolve-alpn@1.2.1:
    resolution: {integrity: sha512-0a1F4l73/ZFZOakJnQ3FvkJ2+gSTQWz/r2KE5OdDY0TxPm5h4GkqkWWfM47T7HsbnOtcJVEF4epCVy6u7Q3K+g==}

  resolve-cwd@3.0.0:
    resolution: {integrity: sha512-OrZaX2Mb+rJCpH/6CpSqt9xFVpN++x01XnN2ie9g6P5/3xelLAkXWVADpdz1IHD/KFfEXyE6V0U01OQ3UO2rEg==}
    engines: {node: '>=8'}

  resolve-from@4.0.0:
    resolution: {integrity: sha512-pb/MYmXstAkysRFx8piNI1tGFNQIFA3vkE3Gq4EuA1dF6gHp/+vgZqsCGJapvy8N3Q+4o7FwvquPJcnZ7RYy4g==}
    engines: {node: '>=4'}

  resolve-from@5.0.0:
    resolution: {integrity: sha512-qYg9KP24dD5qka9J47d0aVky0N+b4fTU89LN9iDnjB5waksiC49rvMB0PrUJQGoTmH50XPiqOvAjDfaijGxYZw==}
    engines: {node: '>=8'}

  resolve-pkg-maps@1.0.0:
    resolution: {integrity: sha512-seS2Tj26TBVOC2NIc2rOe2y2ZO7efxITtLZcGSOnHHNOQ7CkiUBfw0Iw2ck6xkIhPwLhKNLS8BO+hEpngQlqzw==}

  resolve.exports@2.0.2:
    resolution: {integrity: sha512-X2UW6Nw3n/aMgDVy+0rSqgHlv39WZAlZrXCdnbyEiKm17DSqHX4MmQMaST3FbeWR5FTuRcUwYAziZajji0Y7mg==}
    engines: {node: '>=10'}

  resolve@1.22.8:
    resolution: {integrity: sha512-oKWePCxqpd6FlLvGV1VU0x7bkPmmCNolxzjMf4NczoDnQcIWrAF+cPtZn5i6n+RfD2d9i0tzpKnG6Yk168yIyw==}
    hasBin: true

  responselike@3.0.0:
    resolution: {integrity: sha512-40yHxbNcl2+rzXvZuVkrYohathsSJlMTXKryG5y8uciHv1+xDLHQpgjG64JUO9nrEq2jGLH6IZ8BcZyw3wrweg==}
    engines: {node: '>=14.16'}

  retry@0.13.1:
    resolution: {integrity: sha512-XQBQ3I8W1Cge0Seh+6gjj03LbmRFWuoszgK9ooCpwYIrhhoO80pfq4cUkU5DkknwfOfFteRwlZ56PYOGYyFWdg==}
    engines: {node: '>= 4'}

  reusify@1.0.4:
    resolution: {integrity: sha512-U9nH88a3fc/ekCF1l0/UP1IosiuIjyTh7hBvXVMHYgVcfGvt897Xguj2UOLDeI5BG2m7/uwyaLVT6fbtCwTyzw==}
    engines: {iojs: '>=1.0.0', node: '>=0.10.0'}

  rimraf@3.0.2:
    resolution: {integrity: sha512-JZkJMZkAGFFPP2YqXZXPbMlMBgsxzE8ILs4lMIX/2o0L9UBw9O/Y3o6wFw/i9YLapcUJWwqbi3kdxIPdC62TIA==}
    hasBin: true

  rimraf@5.0.10:
    resolution: {integrity: sha512-l0OE8wL34P4nJH/H2ffoaniAokM2qSmrtXHmlpvYr5AVVX8msAyW0l8NVJFDxlSK4u3Uh/f41cQheDVdnYijwQ==}
    hasBin: true

  rollup-plugin-node-externals@7.1.3:
    resolution: {integrity: sha512-RM+7tJAejAoRsCf93TptTSdqUhRA8S78DleihMiu54Kac+uLkd9VIegLPhGnaW3ehZTXh56+R301mFH6j2A7vw==}
    engines: {node: '>= 21 || ^20.6.0 || ^18.19.0'}
    peerDependencies:
      rollup: ^3.0.0 || ^4.0.0

  rollup@4.21.3:
    resolution: {integrity: sha512-7sqRtBNnEbcBtMeRVc6VRsJMmpI+JU1z9VTvW8D4gXIYQFz0aLcsE6rRkyghZkLfEgUZgVvOG7A5CVz/VW5GIA==}
    engines: {node: '>=18.0.0', npm: '>=8.0.0'}
    hasBin: true

  rrweb-cssom@0.7.1:
    resolution: {integrity: sha512-TrEMa7JGdVm0UThDJSx7ddw5nVm3UJS9o9CCIZ72B1vSyEZoziDqBYP3XIoi/12lKrJR8rE3jeFHMok2F/Mnsg==}

  run-parallel@1.2.0:
    resolution: {integrity: sha512-5l4VyZR86LZ/lDxZTR6jqL8AFE2S0IFLMP26AbjsLVADxHdhB/c0GUsH+y39UfCi3dzz8OlQuPmnaJOMoDHQBA==}

  safe-buffer@5.2.1:
    resolution: {integrity: sha512-rp3So07KcdmmKbGvgaNxQSJr7bGVSVk5S9Eq1F+ppbRo70+YeaDxkw5Dd8NPN+GD6bjnYm2VuPuCXmpuYvmCXQ==}

  safe-stable-stringify@2.5.0:
    resolution: {integrity: sha512-b3rppTKm9T+PsVCBEOUR46GWI7fdOs00VKZ1+9c1EWDaDMvjQc6tUwuFyIprgGgTcWoVHSKrU8H31ZHA2e0RHA==}
    engines: {node: '>=10'}

  safer-buffer@2.1.2:
    resolution: {integrity: sha512-YZo3K82SD7Riyi0E1EQPojLz7kpepnSQI9IyPbHHg1XXXevb5dJI7tpyN2ADxGcQbHG7vcyRHk0cbwqcQriUtg==}

  sass@1.77.2:
    resolution: {integrity: sha512-eb4GZt1C3avsX3heBNlrc7I09nyT00IUuo4eFhAbeXWU2fvA7oXI53SxODVAA+zgZCk9aunAZgO+losjR3fAwA==}
    engines: {node: '>=14.0.0'}
    hasBin: true

  saxes@6.0.0:
    resolution: {integrity: sha512-xAg7SOnEhrm5zI3puOOKyy1OMcMlIJZYNJY7xLBwSze0UjhPLnWfj2GF2EpT0jmzaJKIWKHLsaSSajf35bcYnA==}
    engines: {node: '>=v12.22.7'}

  semver@6.3.1:
    resolution: {integrity: sha512-BR7VvDCVHO+q2xBEWskxS6DJE1qRnb7DxzUrogb71CWoSficBxYsiAGd+Kl0mmq/MprG9yArRkyrQxTO6XjMzA==}
    hasBin: true

  semver@7.5.4:
    resolution: {integrity: sha512-1bCSESV6Pv+i21Hvpxp3Dx+pSD8lIPt8uVjRrxAUt/nbswYc+tK6Y2btiULjd4+fnq15PX+nqQDC7Oft7WkwcA==}
    engines: {node: '>=10'}
    hasBin: true

  semver@7.6.3:
    resolution: {integrity: sha512-oVekP1cKtI+CTDvHWYFUcMtsK/00wmAEfyqKfNdARm8u1wNVhSgaX7A8d4UuIlUI5e84iEwOhs7ZPYRmzU9U6A==}
    engines: {node: '>=10'}
    hasBin: true

  sentence-case@3.0.4:
    resolution: {integrity: sha512-8LS0JInaQMCRoQ7YUytAo/xUu5W2XnQxV2HI/6uM6U7CITS1RqPElr30V6uIqyMKM9lJGRVFy5/4CuzcixNYSg==}

  set-blocking@2.0.0:
    resolution: {integrity: sha512-KiKBS8AnWGEyLzofFfmvKwpdPzqiy16LvQfK3yv/fVH7Bj13/wl3JSR1J+rfgRE9q7xUJK4qvgS8raSOeLUehw==}

  shebang-command@1.2.0:
    resolution: {integrity: sha512-EV3L1+UQWGor21OmnvojK36mhg+TyIKDh3iFBKBohr5xeXIhNBcx8oWdgkTEEQ+BEFFYdLRuqMfd5L84N1V5Vg==}
    engines: {node: '>=0.10.0'}

  shebang-command@2.0.0:
    resolution: {integrity: sha512-kHxr2zZpYtdmrN1qDjrrX/Z1rR1kG8Dx+gkpK1G4eXmvXswmcE1hTWBWYUzlraYw1/yZp6YuDY77YtvbN0dmDA==}
    engines: {node: '>=8'}

  shebang-regex@1.0.0:
    resolution: {integrity: sha512-wpoSFAxys6b2a2wHZ1XpDSgD7N9iVjg29Ph9uV/uaP9Ex/KXlkTZTeddxDPSYQpgvzKLGJke2UU0AzoGCjNIvQ==}
    engines: {node: '>=0.10.0'}

  shebang-regex@3.0.0:
    resolution: {integrity: sha512-7++dFhtcx3353uBaq8DDR4NuxBetBzC7ZQOhmTQInHEd6bSrXdiEyzCvG07Z44UYdLShWUyXt5M/yhz8ekcb1A==}
    engines: {node: '>=8'}

  siginfo@2.0.0:
    resolution: {integrity: sha512-ybx0WO1/8bSBLEWXZvEd7gMW3Sn3JFlW3TvX1nREbDLRNQNaeNN8WK0meBwPdAaOI7TtRRRJn/Es1zhrrCHu7g==}

  signal-exit@3.0.7:
    resolution: {integrity: sha512-wnD2ZE+l+SPC/uoS0vXeE9L1+0wuaMqKlfz9AMUo38JsyLSBWSFcHR1Rri62LZc12vLr1gb3jl7iwQhgwpAbGQ==}

  signal-exit@4.1.0:
    resolution: {integrity: sha512-bzyZ1e88w9O1iNJbKnOlvYTrWPDl46O1bG0D3XInv+9tkPrxrN8jUUTiFlDkkmKWgn1M6CfIA13SuGqOa9Korw==}
    engines: {node: '>=14'}

  simple-swizzle@0.2.2:
    resolution: {integrity: sha512-JA//kQgZtbuY83m+xT+tXJkmJncGMTFT+C+g2h2R9uxkYIrE2yy9sgmcLhCnw57/WSD+Eh3J97FPEDFnbXnDUg==}

  sisteransi@1.0.5:
    resolution: {integrity: sha512-bLGGlR1QxBcynn2d5YmDX4MGjlZvy2MRBDRNHLJ8VI6l6+9FUiyTFNJ0IveOSP0bcXgVDPRcfGqA0pjaqUpfVg==}

  slash@3.0.0:
    resolution: {integrity: sha512-g9Q1haeby36OSStwb4ntCGGGaKsaVSjQ68fBxoQcutl5fS1vuY18H3wSt3jFyFtrkx+Kz0V1G85A4MyAdDMi2Q==}
    engines: {node: '>=8'}

  slash@4.0.0:
    resolution: {integrity: sha512-3dOsAHXXUkQTpOYcoAxLIorMTp4gIQr5IW3iVb7A7lFIp0VHhnynm9izx6TssdrIcVIESAlVjtnO2K8bg+Coew==}
    engines: {node: '>=12'}

  snake-case@3.0.4:
    resolution: {integrity: sha512-LAOh4z89bGQvl9pFfNF8V146i7o7/CqFPbqzYgP+yYzDIDeS9HaNFtXABamRW+AQzEVODcvE79ljJ+8a9YSdMg==}

  sort-object-keys@1.1.3:
    resolution: {integrity: sha512-855pvK+VkU7PaKYPc+Jjnmt4EzejQHyhhF33q31qG8x7maDzkeFhAAThdCYay11CISO+qAMwjOBP+fPZe0IPyg==}

  sort-package-json@2.10.1:
    resolution: {integrity: sha512-d76wfhgUuGypKqY72Unm5LFnMpACbdxXsLPcL27pOsSrmVqH3PztFp1uq+Z22suk15h7vXmTesuh2aEjdCqb5w==}
    hasBin: true

  source-map-js@1.2.1:
    resolution: {integrity: sha512-UXWMKhLOwVKb728IUtQPXxfYU+usdybtUrK/8uGE8CQMvrhOpwvzDBwj0QhSL7MQc7vIsISBG8VQ8+IDQxpfQA==}
    engines: {node: '>=0.10.0'}

  source-map-support@0.5.13:
    resolution: {integrity: sha512-SHSKFHadjVA5oR4PPqhtAVdcBWwRYVd6g6cAXnIbRiIwc2EhPrTuKUBdSLvlEKyIP3GCf89fltvcZiP9MMFA1w==}

  source-map@0.6.1:
    resolution: {integrity: sha512-UjgapumWlbMhkBgzT7Ykc5YXUT46F0iKu8SGXq0bcwP5dz/h0Plj6enJqjz1Zbq2l5WaqYnrVbwWOWMyF3F47g==}
    engines: {node: '>=0.10.0'}

  source-map@0.8.0-beta.0:
    resolution: {integrity: sha512-2ymg6oRBpebeZi9UUNsgQ89bhx01TcTkmNTGnNO88imTmbSgy4nfujrgVEFKWpMTEGA11EDkTt7mqObTPdigIA==}
    engines: {node: '>= 8'}

  spawndamnit@2.0.0:
    resolution: {integrity: sha512-j4JKEcncSjFlqIwU5L/rp2N5SIPsdxaRsIv678+TZxZ0SRDJTm8JrxJMjE/XuiEZNEir3S8l0Fa3Ke339WI4qA==}

  spdx-correct@3.2.0:
    resolution: {integrity: sha512-kN9dJbvnySHULIluDHy32WHRUu3Og7B9sbY7tsFLctQkIqnMh3hErYgdMjTYuqmcXX+lK5T1lnUt3G7zNswmZA==}

  spdx-exceptions@2.5.0:
    resolution: {integrity: sha512-PiU42r+xO4UbUS1buo3LPJkjlO7430Xn5SVAhdpzzsPHsjbYVflnnFdATgabnLude+Cqu25p6N+g2lw/PFsa4w==}

  spdx-expression-parse@3.0.1:
    resolution: {integrity: sha512-cbqHunsQWnJNE6KhVSMsMeH5H/L9EpymbzqTQ3uLwNCLZ1Q481oWaofqH7nO6V07xlXwY6PhQdQ2IedWx/ZK4Q==}

  spdx-license-ids@3.0.20:
    resolution: {integrity: sha512-jg25NiDV/1fLtSgEgyvVyDunvaNHbuwF9lfNV17gSmPFAlYzdfNBlLtLzXTevwkPj7DhGbmN9VnmJIgLnhvaBw==}

  sprintf-js@1.0.3:
    resolution: {integrity: sha512-D9cPgkvLlV3t3IzL0D0YLvGA9Ahk4PcvVwUbN0dSGr1aP0Nrt4AEnTUbuGvquEC0mA64Gqt1fzirlRs5ibXx8g==}

  stack-trace@0.0.10:
    resolution: {integrity: sha512-KGzahc7puUKkzyMt+IqAep+TVNbKP+k2Lmwhub39m1AsTSkaDutx56aDCo+HLDzf/D26BIHTJWNiTG1KAJiQCg==}

  stack-utils@2.0.6:
    resolution: {integrity: sha512-XlkWvfIm6RmsWtNJx+uqtKLS8eqFbxUg0ZzLXqY0caEy9l7hruX8IpiDnjsLavoBgqCCR71TqWO8MaXYheJ3RQ==}
    engines: {node: '>=10'}

  stackback@0.0.2:
    resolution: {integrity: sha512-1XMJE5fQo1jGH6Y/7ebnwPOBEkIEnT4QF32d5R1+VXdXveM0IBMJt8zfaxX1P3QhVwrYe+576+jkANtSS2mBbw==}

  std-env@3.7.0:
    resolution: {integrity: sha512-JPbdCEQLj1w5GilpiHAx3qJvFndqybBysA3qUOnznweH4QbNYUsW/ea8QzSrnh0vNsezMMw5bcVool8lM0gwzg==}

  streamx@2.20.1:
    resolution: {integrity: sha512-uTa0mU6WUC65iUvzKH4X9hEdvSW7rbPxPtwfWiLMSj3qTdQbAiUboZTxauKfpFuGIGa1C2BYijZ7wgdUXICJhA==}

  string-argv@0.3.2:
    resolution: {integrity: sha512-aqD2Q0144Z+/RqG52NeHEkZauTAUWJO8c6yTftGJKO3Tja5tUgIfmIl6kExvhtxSDP7fXB6DvzkfMpCd/F3G+Q==}
    engines: {node: '>=0.6.19'}

  string-length@4.0.2:
    resolution: {integrity: sha512-+l6rNN5fYHNhZZy41RXsYptCjA2Igmq4EG7kZAYFQI1E1VTXarr6ZPXBg6eq7Y6eK4FEhY6AJlyuFIb/v/S0VQ==}
    engines: {node: '>=10'}

  string-width@4.2.3:
    resolution: {integrity: sha512-wKyQRQpjJ0sIp62ErSZdGsjMJWsap5oRNihHhu6G7JVO/9jIB6UyevL+tXuOqrng8j/cxKTWyWUwvSTriiZz/g==}
    engines: {node: '>=8'}

  string-width@5.1.2:
    resolution: {integrity: sha512-HnLOCR3vjcY8beoNLtcjZ5/nxn2afmME6lhrDrebokqMap+XbeW8n9TXpPDOqdGK5qcI3oT0GKTW6wC7EMiVqA==}
    engines: {node: '>=12'}

  string_decoder@1.3.0:
    resolution: {integrity: sha512-hkRX8U1WjJFd8LsDJ2yQ/wWWxaopEsABU1XfkM8A+j0+85JAGppt16cr1Whg6KIbb4okU6Mql6BOj+uup/wKeA==}

  strip-ansi@6.0.1:
    resolution: {integrity: sha512-Y38VPSHcqkFrCpFnQ9vuSXmquuv5oXOKpGeT6aGrr3o3Gc9AlVa6JBfUSOCnbxGGZF+/0ooI7KrPuUSztUdU5A==}
    engines: {node: '>=8'}

  strip-ansi@7.1.0:
    resolution: {integrity: sha512-iq6eVVI64nQQTRYq2KtEg2d2uU7LElhTJwsH4YzIHZshxlgZms/wIc4VoDQTlG/IvVIrBKG06CrZnp0qv7hkcQ==}
    engines: {node: '>=12'}

  strip-bom@3.0.0:
    resolution: {integrity: sha512-vavAMRXOgBVNF6nyEEmL3DBK19iRpDcoIwW+swQ+CbGiu7lju6t+JklA1MHweoWtadgt4ISVUsXLyDq34ddcwA==}
    engines: {node: '>=4'}

  strip-bom@4.0.0:
    resolution: {integrity: sha512-3xurFv5tEgii33Zi8Jtp55wEIILR9eh34FAW00PZf+JnSsTmV/ioewSgQl97JHvgjoRGwPShsWm+IdrxB35d0w==}
    engines: {node: '>=8'}

  strip-final-newline@2.0.0:
    resolution: {integrity: sha512-BrpvfNAE3dcvq7ll3xVumzjKjZQ5tI1sEUIKr3Uoks0XUl45St3FlatVqef9prk4jRDzhW6WZg+3bk93y6pLjA==}
    engines: {node: '>=6'}

  strip-json-comments@3.1.1:
    resolution: {integrity: sha512-6fPc+R4ihwqP6N/aIv2f1gMH8lOVtWQHoqC4yK6oSDVVocumAsfCqjkXnqiYMhmMwS/mEHLp7Vehlt3ql6lEig==}
    engines: {node: '>=8'}

  strnum@1.0.5:
    resolution: {integrity: sha512-J8bbNyKKXl5qYcR36TIO8W3mVGVHrmmxsd5PAItGkmyzwJvybiw2IVq5nqd0i4LSNSkB/sx9VHllbfFdr9k1JA==}

  sucrase@3.35.0:
    resolution: {integrity: sha512-8EbVDiu9iN/nESwxeSxDKe0dunta1GOlHufmSSXxMD2z2/tMZpDMpvXQGsc+ajGo8y2uYUmixaSRUc/QPoQ0GA==}
    engines: {node: '>=16 || 14 >=14.17'}
    hasBin: true

  supports-color@5.5.0:
    resolution: {integrity: sha512-QjVjwdXIt408MIiAqCX4oUKsgU2EqAGzs2Ppkm4aQYbjm+ZEWEcW4SfFNTr4uMNZma0ey4f5lgLrkB0aX0QMow==}
    engines: {node: '>=4'}

  supports-color@7.2.0:
    resolution: {integrity: sha512-qpCAvRl9stuOHveKsn7HncJRvv501qIacKzQlO/+Lwxc9+0q2wLyv4Dfvt80/DPn2pqOBsJdDiogXGR9+OvwRw==}
    engines: {node: '>=8'}

  supports-color@8.1.1:
    resolution: {integrity: sha512-MpUEN2OodtUzxvKQl72cUF7RQ5EiHsGvSsVG0ia9c5RbWGL2CI4C7EpPS8UTBIplnlzZiNuV56w+FuNxy3ty2Q==}
    engines: {node: '>=10'}

  supports-preserve-symlinks-flag@1.0.0:
    resolution: {integrity: sha512-ot0WnXS9fgdkgIcePe6RHNk1WA8+muPa6cSjeR3V8K27q9BB1rTE3R1p7Hv0z1ZyAc8s6Vvv8DIyWf681MAt0w==}
    engines: {node: '>= 0.4'}

  symbol-tree@3.2.4:
    resolution: {integrity: sha512-9QNk5KwDF+Bvz+PyObkmSYjI5ksVUYtjW7AU22r2NKcfLJcXp96hkDWU3+XndOsUb+AQ9QhfzfCT2O+CNWT5Tw==}

  synckit@0.9.1:
    resolution: {integrity: sha512-7gr8p9TQP6RAHusBOSLs46F4564ZrjV8xFmw5zCmgmhGUcw2hxsShhJ6CEiHQMgPDwAQ1fWHPM0ypc4RMAig4A==}
    engines: {node: ^14.18.0 || >=16.0.0}

  tar-fs@3.0.6:
    resolution: {integrity: sha512-iokBDQQkUyeXhgPYaZxmczGPhnhXZ0CmrqI+MOb/WFGS9DW5wnfrLgtjUJBvz50vQ3qfRwJ62QVoCFu8mPVu5w==}

  tar-stream@3.1.7:
    resolution: {integrity: sha512-qJj60CXt7IU1Ffyc3NJMjh6EkuCFej46zUqJ4J7pqYlThyd9bO0XBTmcOIhSzZJVWfsLks0+nle/j538YAW9RQ==}

  tar@6.2.1:
    resolution: {integrity: sha512-DZ4yORTwrbTj/7MZYq2w+/ZFdI6OZ/f9SFHR+71gIVUZhOQPHzVCLpvRnPgyaMpfWxxk/4ONva3GQSyNIKRv6A==}
    engines: {node: '>=10'}

  tar@7.4.3:
    resolution: {integrity: sha512-5S7Va8hKfV7W5U6g3aYxXmlPoZVAwUMy9AOKyF2fVuZa2UD3qZjg578OrLRt8PcNN1PleVaL/5/yYATNL0ICUw==}
    engines: {node: '>=18'}

  term-size@2.2.1:
    resolution: {integrity: sha512-wK0Ri4fOGjv/XPy8SBHZChl8CM7uMc5VML7SqiQ0zG7+J5Vr+RMQDoHa2CNT6KHUnTGIXH34UDMkPzAUyapBZg==}
    engines: {node: '>=8'}

  test-exclude@6.0.0:
    resolution: {integrity: sha512-cAGWPIyOHU6zlmg88jwm7VRyXnMN7iV68OGAbYDk/Mh/xC/pzVPlQtY6ngoIH/5/tciuhGfvESU8GrHrcxD56w==}
    engines: {node: '>=8'}

  text-decoder@1.2.0:
    resolution: {integrity: sha512-n1yg1mOj9DNpk3NeZOx7T6jchTbyJS3i3cucbNN6FcdPriMZx7NsgrGpWWdWZZGxD7ES1XB+3uoqHMgOKaN+fg==}

  text-hex@1.0.0:
    resolution: {integrity: sha512-uuVGNWzgJ4yhRaNSiubPY7OjISw4sw4E5Uv0wbjp+OzcbmVU/rsT8ujgcXJhn9ypzsgr5vlzpPqP+MBBKcGvbg==}

  text-table@0.2.0:
    resolution: {integrity: sha512-N+8UisAXDGk8PFXP4HAzVR9nbfmVJ3zYLAWiTIoqC5v5isinhr+r5uaO8+7r3BMfuNIufIsA7RdpVgacC2cSpw==}

  thenify-all@1.6.0:
    resolution: {integrity: sha512-RNxQH/qI8/t3thXJDwcstUO4zeqo64+Uy/+sNVRBx4Xn2OX+OZ9oP+iJnNFqplFra2ZUVeKCSa2oVWi3T4uVmA==}
    engines: {node: '>=0.8'}

  thenify@3.3.1:
    resolution: {integrity: sha512-RVZSIV5IG10Hk3enotrhvz0T9em6cyHBLkH/YAZuKqd8hRkKhSfCGIcP2KUY0EPxndzANBmNllzWPwak+bheSw==}

  tiny-jsonc@1.0.1:
    resolution: {integrity: sha512-ik6BCxzva9DoiEfDX/li0L2cWKPPENYvixUprFdl3YPi4bZZUhDnNI9YUkacrv+uIG90dnxR5mNqaoD6UhD6Bw==}

  tinybench@2.9.0:
    resolution: {integrity: sha512-0+DUvqWMValLmha6lr4kD8iAMK1HzV0/aKnCtWb9v9641TnP/MFb7Pc2bxoxQjTXAErryXVgUOfv2YqNllqGeg==}

  tinyexec@0.3.0:
    resolution: {integrity: sha512-tVGE0mVJPGb0chKhqmsoosjsS+qUnJVGJpZgsHYQcGoPlG3B51R3PouqTgEGH2Dc9jjFyOqOpix6ZHNMXp1FZg==}

  tinypool@1.0.1:
    resolution: {integrity: sha512-URZYihUbRPcGv95En+sz6MfghfIc2OJ1sv/RmhWZLouPY0/8Vo80viwPvg3dlaS9fuq7fQMEfgRRK7BBZThBEA==}
    engines: {node: ^18.0.0 || >=20.0.0}

  tinyrainbow@1.2.0:
    resolution: {integrity: sha512-weEDEq7Z5eTHPDh4xjX789+fHfF+P8boiFB+0vbWzpbnbsEr/GRaohi/uMKxg8RZMXnl1ItAi/IUHWMsjDV7kQ==}
    engines: {node: '>=14.0.0'}

  tinyspy@3.0.2:
    resolution: {integrity: sha512-n1cw8k1k0x4pgA2+9XrOkFydTerNcJ1zWCO5Nn9scWHTD+5tp8dghT2x1uduQePZTZgd3Tupf+x9BxJjeJi77Q==}
    engines: {node: '>=14.0.0'}

  tmp@0.0.33:
    resolution: {integrity: sha512-jRCJlojKnZ3addtTOjdIqoRuPEKBvNXcGYqzO6zWZX8KfKEpnGY5jfggJQ3EjKuu8D4bJRr0y+cYJFmYbImXGw==}
    engines: {node: '>=0.6.0'}

  tmpl@1.0.5:
    resolution: {integrity: sha512-3f0uOEAQwIqGuWW2MVzYg8fV/QNnc/IpuJNG837rLuczAaLVHslWHZQj4IGiEl5Hs3kkbhwL9Ab7Hrsmuj+Smw==}

  to-fast-properties@2.0.0:
    resolution: {integrity: sha512-/OaKK0xYrs3DmxRYqL/yDc+FxFUVYhDlXMhRmv3z915w2HF1tnN1omB354j8VUGO/hbRzyD6Y3sA7v7GS/ceog==}
    engines: {node: '>=4'}

  to-regex-range@5.0.1:
    resolution: {integrity: sha512-65P7iz6X5yEr1cwcgvQxbbIw7Uk3gOy5dIdtZ4rDveLqhrdJP+Li/Hx6tyK0NEb+2GCyneCMJiGqrADCSNk8sQ==}
    engines: {node: '>=8.0'}

  tough-cookie@4.1.4:
    resolution: {integrity: sha512-Loo5UUvLD9ScZ6jh8beX1T6sO1w2/MpCRpEP7V280GKMVUQ0Jzar2U3UJPsrdbziLEMMhu3Ujnq//rhiFuIeag==}
    engines: {node: '>=6'}

  tr46@0.0.3:
    resolution: {integrity: sha512-N3WMsuqV66lT30CrXNbEjx4GEwlow3v6rr4mCcv6prnfwhS01rkgyFdjPNBYd9br7LpXV1+Emh01fHnq2Gdgrw==}

  tr46@1.0.1:
    resolution: {integrity: sha512-dTpowEjclQ7Kgx5SdBkqRzVhERQXov8/l9Ft9dVM9fmg0W0KQSVaXX9T4i6twCPNtYiZM53lpSSUAwJbFPOHxA==}

  tr46@5.0.0:
    resolution: {integrity: sha512-tk2G5R2KRwBd+ZN0zaEXpmzdKyOYksXwywulIX95MBODjSzMIuQnQ3m8JxgbhnL1LeVo7lqQKsYa1O3Htl7K5g==}
    engines: {node: '>=18'}

  tree-kill@1.2.2:
    resolution: {integrity: sha512-L0Orpi8qGpRG//Nd+H90vFB+3iHnue1zSSGmNOOCh1GLJ7rUKVwV2HvijphGQS2UmhUZewS9VgvxYIdgr+fG1A==}
    hasBin: true

  triple-beam@1.4.1:
    resolution: {integrity: sha512-aZbgViZrg1QNcG+LULa7nhZpJTZSLm/mXnHXnbAbjmN5aSa0y7V+wvv6+4WaBtpISJzThKy+PIPxc1Nq1EJ9mg==}
    engines: {node: '>= 14.0.0'}

  ts-api-utils@1.3.0:
    resolution: {integrity: sha512-UQMIo7pb8WRomKR1/+MFVLTroIvDVtMX3K6OUir8ynLyzB8Jeriont2bTAtmNPa1ekAgN7YPDyf6V+ygrdU+eQ==}
    engines: {node: '>=16'}
    peerDependencies:
      typescript: '>=4.2.0'

  ts-interface-checker@0.1.13:
    resolution: {integrity: sha512-Y/arvbn+rrz3JCKl9C4kVNfTfSm2/mEp5FSz5EsZSANGPSlQrpRI5M4PKF+mJnE52jOO90PnPSc3Ur3bTQw0gA==}

  ts-jest@29.2.5:
    resolution: {integrity: sha512-KD8zB2aAZrcKIdGk4OwpJggeLcH1FgrICqDSROWqlnJXGCXK4Mn6FcdK2B6670Xr73lHMG1kHw8R87A0ecZ+vA==}
    engines: {node: ^14.15.0 || ^16.10.0 || ^18.0.0 || >=20.0.0}
    hasBin: true
    peerDependencies:
      '@babel/core': '>=7.0.0-beta.0 <8'
      '@jest/transform': ^29.0.0
      '@jest/types': ^29.0.0
      babel-jest: ^29.0.0
      esbuild: '*'
      jest: ^29.0.0
      typescript: '>=4.3 <6'
    peerDependenciesMeta:
      '@babel/core':
        optional: true
      '@jest/transform':
        optional: true
      '@jest/types':
        optional: true
      babel-jest:
        optional: true
      esbuild:
        optional: true

  ts-node@10.9.2:
    resolution: {integrity: sha512-f0FFpIdcHgn8zcPSbf1dRevwt047YMnaiJM3u2w2RewrB+fob/zePZcrOyQoLMMO7aBIddLcQIEK5dYjkLnGrQ==}
    hasBin: true
    peerDependencies:
      '@swc/core': '>=1.2.50'
      '@swc/wasm': '>=1.2.50'
      '@types/node': '*'
      typescript: '>=2.7'
    peerDependenciesMeta:
      '@swc/core':
        optional: true
      '@swc/wasm':
        optional: true

  tsc-alias@1.8.10:
    resolution: {integrity: sha512-Ibv4KAWfFkFdKJxnWfVtdOmB0Zi1RJVxcbPGiCDsFpCQSsmpWyuzHG3rQyI5YkobWwxFPEyQfu1hdo4qLG2zPw==}
    hasBin: true

  tslib@2.7.0:
    resolution: {integrity: sha512-gLXCKdN1/j47AiHiOkJN69hJmcbGTHI0ImLmbYLHykhgeN0jVGola9yVjFgzCUklsZQMW55o+dW7IXv3RCXDzA==}

  tsup@8.2.4:
    resolution: {integrity: sha512-akpCPePnBnC/CXgRrcy72ZSntgIEUa1jN0oJbbvpALWKNOz1B7aM+UVDWGRGIO/T/PZugAESWDJUAb5FD48o8Q==}
    engines: {node: '>=18'}
    hasBin: true
    peerDependencies:
      '@microsoft/api-extractor': ^7.36.0
      '@swc/core': ^1
      postcss: ^8.4.12
      typescript: '>=4.5.0'
    peerDependenciesMeta:
      '@microsoft/api-extractor':
        optional: true
      '@swc/core':
        optional: true
      postcss:
        optional: true
      typescript:
        optional: true

  tsx@4.19.1:
    resolution: {integrity: sha512-0flMz1lh74BR4wOvBjuh9olbnwqCPc35OOlfyzHba0Dc+QNUeWX/Gq2YTbnwcWPO3BMd8fkzRVrHcsR+a7z7rA==}
    engines: {node: '>=18.0.0'}
    hasBin: true

  tunnel-agent@0.6.0:
    resolution: {integrity: sha512-McnNiV1l8RYeY8tBgEpuodCC1mLUdbSN+CYBL7kJsJNInOP8UjDDEwdk6Mw60vdLLrr5NHKZhMAOSrR2NZuQ+w==}

  turbo-darwin-64@2.1.2:
    resolution: {integrity: sha512-3TEBxHWh99h2yIzkuIigMEOXt/ItYQp0aPiJjPd1xN4oDcsKK5AxiFKPH9pdtfIBzYsY59kQhZiFj0ELnSP7Bw==}
    cpu: [x64]
    os: [darwin]

  turbo-darwin-arm64@2.1.2:
    resolution: {integrity: sha512-he0miWNq2WxJzsH82jS2Z4MXpnkzn9SH8a79iPXiJkq25QREImucscM4RPasXm8wARp91pyysJMq6aasD45CeA==}
    cpu: [arm64]
    os: [darwin]

  turbo-linux-64@2.1.2:
    resolution: {integrity: sha512-fKUBcc0rK8Vdqv5a/E3CSpMBLG1bzwv+Q0Q83F8fG2ZfNCNKGbcEYABdonNZkkx141Rj03cZQFCgxu3MVEGU+A==}
    cpu: [x64]
    os: [linux]

  turbo-linux-arm64@2.1.2:
    resolution: {integrity: sha512-sV8Bpmm0WiuxgbhxymcC7wSsuxfBBieI98GegSwbr/bs1ANAgzCg93urIrdKdQ3/b31zZxQwcaP4FBF1wx1Qdg==}
    cpu: [arm64]
    os: [linux]

  turbo-windows-64@2.1.2:
    resolution: {integrity: sha512-wcmIJZI9ORT9ykHGliFE6kWRQrlH930QGSjSgWC8uFChFFuOyUlvC7ttcxuSvU9VqC7NF4C+GVAcFJQ8lTjN7g==}
    cpu: [x64]
    os: [win32]

  turbo-windows-arm64@2.1.2:
    resolution: {integrity: sha512-zdnXjrhk7YO6CP+Q5wPueEvOCLH4lDa6C4rrwiakcWcPgcQGbVozJlo4uaQ6awo8HLWQEvOwu84RkWTdLAc/Hw==}
    cpu: [arm64]
    os: [win32]

  turbo@2.1.2:
    resolution: {integrity: sha512-Jb0rbU4iHEVQ18An/YfakdIv9rKnd3zUfSE117EngrfWXFHo3RndVH96US3GsT8VHpwTncPePDBT2t06PaFLrw==}
    hasBin: true

  type-check@0.4.0:
    resolution: {integrity: sha512-XleUoc9uwGXqjWwXaUTZAmzMcFZ5858QA2vvx1Ur5xIcixXIP+8LnFDgRplU30us6teqdlskFfu+ae4K79Ooew==}
    engines: {node: '>= 0.8.0'}

  type-detect@4.0.8:
    resolution: {integrity: sha512-0fr/mIH1dlO+x7TlcMy+bIDqKPsw/70tVyeHW787goQjhmqaZe10uwLujubK9q9Lg6Fiho1KUKDYz0Z7k7g5/g==}
    engines: {node: '>=4'}

  type-fest@0.20.2:
    resolution: {integrity: sha512-Ne+eE4r0/iWnpAxD852z3A+N0Bt5RN//NjJwRd2VFHEmrywxf5vsZlh4R6lixl6B+wz/8d+maTSAkN1FIkI3LQ==}
    engines: {node: '>=10'}

  type-fest@0.21.3:
    resolution: {integrity: sha512-t0rzBq87m3fVcduHDUFhKmyyX+9eo6WQjZvf51Ea/M0Q7+T374Jp1aUiyUl0GKxp8M/OETVHSDvmkyPgvX+X2w==}
    engines: {node: '>=10'}

  typescript@3.9.10:
    resolution: {integrity: sha512-w6fIxVE/H1PkLKcCPsFqKE7Kv7QUwhU8qQY2MueZXWx5cPZdwFupLgKK3vntcK98BtNHZtAF4LA/yl2a7k8R6Q==}
    engines: {node: '>=4.2.0'}
    hasBin: true

  typescript@5.5.4:
    resolution: {integrity: sha512-Mtq29sKDAEYP7aljRgtPOpTvOfbwRWlS6dPRzwjdE+C0R4brX/GUyhHSecbHMFLNBLcJIPt9nl9yG5TZ1weH+Q==}
    engines: {node: '>=14.17'}
    hasBin: true

  ufo@1.5.4:
    resolution: {integrity: sha512-UsUk3byDzKd04EyoZ7U4DOlxQaD14JUKQl6/P7wiX4FNvUfm3XL246n9W5AmqwW5RSFJ27NAuM0iLscAOYUiGQ==}

  undici-types@6.19.8:
    resolution: {integrity: sha512-ve2KP6f/JnbPBFyobGHuerC9g1FYGn/F8n1LWTwNxCEzd6IfqTwUQcNXgEtmmQ6DlRrC1hrSrBnCZPokRrDHjw==}

  undici@6.19.8:
    resolution: {integrity: sha512-U8uCCl2x9TK3WANvmBavymRzxbfFYG+tAu+fgx3zxQy3qdagQqBLwJVrdyO1TBfUXvfKveMKJZhpvUYoOjM+4g==}
    engines: {node: '>=18.17'}

  universalify@0.1.2:
    resolution: {integrity: sha512-rBJeI5CXAlmy1pV+617WB9J63U6XcazHHF2f2dbJix4XzpUF0RS3Zbj0FGIOCAva5P/d/GBOYaACQ1w+0azUkg==}
    engines: {node: '>= 4.0.0'}

  universalify@0.2.0:
    resolution: {integrity: sha512-CJ1QgKmNg3CwvAv/kOFmtnEN05f0D/cn9QntgNOQlQF9dgvVTHj3t+8JPdjqawCHk7V/KA+fbUqzZ9XWhcqPUg==}
    engines: {node: '>= 4.0.0'}

  update-browserslist-db@1.1.0:
    resolution: {integrity: sha512-EdRAaAyk2cUE1wOf2DkEhzxqOQvFOoRJFNS6NeyJ01Gp2beMRpBAINjM2iDXE3KCuKhwnvHIQCJm6ThL2Z+HzQ==}
    hasBin: true
    peerDependencies:
      browserslist: '>= 4.21.0'

  upper-case-first@2.0.2:
    resolution: {integrity: sha512-514ppYHBaKwfJRK/pNC6c/OxfGa0obSnAl106u97Ed0I625Nin96KAjttZF6ZL3e1XLtphxnqrOi9iWgm+u+bg==}

  upper-case@2.0.2:
    resolution: {integrity: sha512-KgdgDGJt2TpuwBUIjgG6lzw2GWFRCW9Qkfkiv0DxqHHLYJHmtmdUIKcZd8rHgFSjopVTlw6ggzCm1b8MFQwikg==}

  uri-js@4.4.1:
    resolution: {integrity: sha512-7rKUyy33Q1yc98pQ1DAmLtwX109F7TIfWlW1Ydo8Wl1ii1SeHieeh0HHfPeL2fMXK6z0s8ecKs9frCuLJvndBg==}

  url-parse@1.5.10:
    resolution: {integrity: sha512-WypcfiRhfeUP9vvF0j6rw0J3hrWrw6iZv3+22h6iRMJ/8z1Tj6XfLP4DsUix5MhMPnXpiHDoKyoZ/bdCkwBCiQ==}

  util-deprecate@1.0.2:
    resolution: {integrity: sha512-EPD5q1uXyFxJpCrLnCc1nHnq3gOa6DZBocAIiI2TaSCA7VCJ1UJDMagCzIkXNsUYfD1daK//LTEQ8xiIbrHtcw==}

  utility-types@3.11.0:
    resolution: {integrity: sha512-6Z7Ma2aVEWisaL6TvBCy7P8rm2LQoPv6dJ7ecIaIixHcwfbJ0x7mWdbcwlIM5IGQxPZSFYeqRCqlOOeKoJYMkw==}
    engines: {node: '>= 4'}

  uuid@9.0.1:
    resolution: {integrity: sha512-b+1eJOlsR9K8HJpow9Ok3fiWOWSIcIzXodvv0rQjVoOVNpWMpxf1wZNpt4y9h10odCNrqnYp1OBzRktckBe3sA==}
    hasBin: true

  v8-compile-cache-lib@3.0.1:
    resolution: {integrity: sha512-wa7YjyUGfNZngI/vtK0UHAN+lgDCxBPCylVXGp0zu59Fz5aiGtNXaq3DhIov063MorB+VfufLh3JlF2KdTK3xg==}

  v8-to-istanbul@9.3.0:
    resolution: {integrity: sha512-kiGUalWN+rgBJ/1OHZsBtU4rXZOfj/7rKQxULKlIzwzQSvMJUUNgPwJEEh7gU6xEVxC0ahoOBvN2YI8GH6FNgA==}
    engines: {node: '>=10.12.0'}

  validate-npm-package-license@3.0.4:
    resolution: {integrity: sha512-DpKm2Ui/xN7/HQKCtpZxoRWBhZ9Z0kqtygG8XCgNQ8ZlDnxuQmWhj566j8fN4Cu3/JmbhsDo7fcAJq4s9h27Ew==}

  validate-npm-package-name@5.0.1:
    resolution: {integrity: sha512-OljLrQ9SQdOUqTaQxqL5dEfZWrXExyyWsozYlAWFawPVNuD83igl7uJD2RTkNMbniIYgt8l81eCJGIdQF7avLQ==}
    engines: {node: ^14.17.0 || ^16.13.0 || >=18.0.0}

  vite-node@2.1.1:
    resolution: {integrity: sha512-N/mGckI1suG/5wQI35XeR9rsMsPqKXzq1CdUndzVstBj/HvyxxGctwnK6WX43NGt5L3Z5tcRf83g4TITKJhPrA==}
    engines: {node: ^18.0.0 || >=20.0.0}
    hasBin: true

  vite-plugin-dts@4.2.2:
    resolution: {integrity: sha512-USwTMReZFf8yXV+cKkm4WOMqmFjbReAvkyxON5xzdnZzJEBnFgax6BBDZIGGr9WMJYvhHdpaIHLrOjXDcla4OA==}
    engines: {node: ^14.18.0 || >=16.0.0}
    peerDependencies:
      typescript: '*'
      vite: '*'
    peerDependenciesMeta:
      vite:
        optional: true

  vite@5.4.8:
    resolution: {integrity: sha512-FqrItQ4DT1NC4zCUqMB4c4AZORMKIa0m8/URVCZ77OZ/QSNeJ54bU1vrFADbDsuwfIPcgknRkmqakQcgnL4GiQ==}
    engines: {node: ^18.0.0 || >=20.0.0}
    hasBin: true
    peerDependencies:
      '@types/node': ^18.0.0 || >=20.0.0
      less: '*'
      lightningcss: ^1.21.0
      sass: '*'
      sass-embedded: '*'
      stylus: '*'
      sugarss: '*'
      terser: ^5.4.0
    peerDependenciesMeta:
      '@types/node':
        optional: true
      less:
        optional: true
      lightningcss:
        optional: true
      sass:
        optional: true
      sass-embedded:
        optional: true
      stylus:
        optional: true
      sugarss:
        optional: true
      terser:
        optional: true

  vitest@2.1.1:
    resolution: {integrity: sha512-97We7/VC0e9X5zBVkvt7SGQMGrRtn3KtySFQG5fpaMlS+l62eeXRQO633AYhSTC3z7IMebnPPNjGXVGNRFlxBA==}
    engines: {node: ^18.0.0 || >=20.0.0}
    hasBin: true
    peerDependencies:
      '@edge-runtime/vm': '*'
      '@types/node': ^18.0.0 || >=20.0.0
      '@vitest/browser': 2.1.1
      '@vitest/ui': 2.1.1
      happy-dom: '*'
      jsdom: '*'
    peerDependenciesMeta:
      '@edge-runtime/vm':
        optional: true
      '@types/node':
        optional: true
      '@vitest/browser':
        optional: true
      '@vitest/ui':
        optional: true
      happy-dom:
        optional: true
      jsdom:
        optional: true

  vscode-uri@3.0.8:
    resolution: {integrity: sha512-AyFQ0EVmsOZOlAnxoFOGOq1SQDWAB7C6aqMGS23svWAllfOaxbuFvcT8D1i8z3Gyn8fraVeZNNmN6e9bxxXkKw==}

  vue-component-type-helpers@2.1.6:
    resolution: {integrity: sha512-ng11B8B/ZADUMMOsRbqv0arc442q7lifSubD0v8oDXIFoMg/mXwAPUunrroIDkY+mcD0dHKccdaznSVp8EoX3w==}

  vue-eslint-parser@9.4.3:
    resolution: {integrity: sha512-2rYRLWlIpaiN8xbPiDyXZXRgLGOtWxERV7ND5fFAv5qo1D2N9Fu9MNajBNc6o13lZ+24DAWCkQCvj4klgmcITg==}
    engines: {node: ^14.17.0 || >=16.0.0}
    peerDependencies:
      eslint: '>=6.0.0'

  vue-router@4.2.5:
    resolution: {integrity: sha512-DIUpKcyg4+PTQKfFPX88UWhlagBEBEfJ5A8XDXRJLUnZOvcpMF8o/dnL90vpVkGaPbjvXazV/rC1qBKrZlFugw==}
    peerDependencies:
      vue: ^3.2.0

  vue-tsc@2.1.6:
    resolution: {integrity: sha512-f98dyZp5FOukcYmbFpuSCJ4Z0vHSOSmxGttZJCsFeX0M4w/Rsq0s4uKXjcSRsZqsRgQa6z7SfuO+y0HVICE57Q==}
    hasBin: true
    peerDependencies:
      typescript: '>=5.0.0'

  vue@3.5.9:
    resolution: {integrity: sha512-nHzQhZ5cjFKynAY2beAm7XtJ5C13VKAFTLTgRYXy+Id1KEKBeiK6hO2RcW1hUjdbHMadz1YzxyHgQigOC54wug==}
    peerDependencies:
      typescript: '*'
    peerDependenciesMeta:
      typescript:
        optional: true

  w3c-xmlserializer@5.0.0:
    resolution: {integrity: sha512-o8qghlI8NZHU1lLPrpi2+Uq7abh4GGPpYANlalzWxyWteJOCsr/P+oPBA49TOLu5FTZO4d3F9MnWJfiMo4BkmA==}
    engines: {node: '>=18'}

  walker@1.0.8:
    resolution: {integrity: sha512-ts/8E8l5b7kY0vlWLewOkDXMmPdLcVV4GmOQLyxuSswIJsweeFZtAsMF7k1Nszz+TYBQrlYRmzOnr398y1JemQ==}

  webidl-conversions@3.0.1:
    resolution: {integrity: sha512-2JAn3z8AR6rjK8Sm8orRC0h/bcl/DqL7tRPdGZ4I1CjdF+EaMLmYxBHyXuKL849eucPFhvBoxMsflfOb8kxaeQ==}

  webidl-conversions@4.0.2:
    resolution: {integrity: sha512-YQ+BmxuTgd6UXZW3+ICGfyqRyHXVlD5GtQr5+qjiNW7bF0cqrzX500HVXPBOvgXb5YnzDd+h0zqyv61KUD7+Sg==}

  webidl-conversions@7.0.0:
    resolution: {integrity: sha512-VwddBukDzu71offAQR975unBIGqfKZpM+8ZX6ySk8nYhVoo5CYaZyzt3YBvYtRtO+aoGlqxPg/B87NGVZ/fu6g==}
    engines: {node: '>=12'}

  whatwg-encoding@3.1.1:
    resolution: {integrity: sha512-6qN4hJdMwfYBtE3YBTTHhoeuUrDBPZmbQaxWAqSALV/MeEnR5z1xd8UKud2RAkFoPkmB+hli1TZSnyi84xz1vQ==}
    engines: {node: '>=18'}

  whatwg-mimetype@3.0.0:
    resolution: {integrity: sha512-nt+N2dzIutVRxARx1nghPKGv1xHikU7HKdfafKkLNLindmPU/ch3U31NOCGGA/dmPcmb1VlofO0vnKAcsm0o/Q==}
    engines: {node: '>=12'}

  whatwg-mimetype@4.0.0:
    resolution: {integrity: sha512-QaKxh0eNIi2mE9p2vEdzfagOKHCcj1pJ56EEHGQOVxp8r9/iszLUUV7v89x9O1p/T+NlTM5W7jW6+cz4Fq1YVg==}
    engines: {node: '>=18'}

  whatwg-url@14.0.0:
    resolution: {integrity: sha512-1lfMEm2IEr7RIV+f4lUNPOqfFL+pO+Xw3fJSqmjX9AbXcXcYOkCe1P6+9VBZB6n94af16NfZf+sSk0JCBZC9aw==}
    engines: {node: '>=18'}

  whatwg-url@5.0.0:
    resolution: {integrity: sha512-saE57nupxk6v3HY35+jzBwYa0rKSy0XR8JSxZPwgLr7ys0IBzhGviA1/TUGJLmSVqs8pb9AnvICXEuOHLprYTw==}

  whatwg-url@7.1.0:
    resolution: {integrity: sha512-WUu7Rg1DroM7oQvGWfOiAK21n74Gg+T4elXEQYkOhtyLeWiJFoOGLXPKI/9gzIie9CtwVLm8wtw6YJdKyxSjeg==}

  which@1.3.1:
    resolution: {integrity: sha512-HxJdYWq1MTIQbJ3nw0cqssHoTNU267KlrDuGZ1WYlxDStUtKUhOaJmh112/TZmHxxUfuJqPXSOm7tDyas0OSIQ==}
    hasBin: true

  which@2.0.2:
    resolution: {integrity: sha512-BLI3Tl1TW3Pvl70l3yq3Y64i+awpwXqsGBYWkkqMtnbXgrMD+yj7rhW0kuEDxzJaYXGjEW5ogapKNMEKNMjibA==}
    engines: {node: '>= 8'}
    hasBin: true

  why-is-node-running@2.3.0:
    resolution: {integrity: sha512-hUrmaWBdVDcxvYqnyh09zunKzROWjbZTiNy8dBEjkS7ehEDQibXJ7XvlmtbwuTclUiIyN+CyXQD4Vmko8fNm8w==}
    engines: {node: '>=8'}
    hasBin: true

  wide-align@1.1.5:
    resolution: {integrity: sha512-eDMORYaPNZ4sQIuuYPDHdQvf4gyCF9rEEV/yPxGfwPkRodwEgiMUUXTx/dex+Me0wxx53S+NgUHaP7y3MGlDmg==}

  widest-line@3.1.0:
    resolution: {integrity: sha512-NsmoXalsWVDMGupxZ5R08ka9flZjjiLvHVAWYOKtiKM8ujtZWr9cRffak+uSE48+Ob8ObalXpwyeUiyDD6QFgg==}
    engines: {node: '>=8'}

  winston-transport@4.7.1:
    resolution: {integrity: sha512-wQCXXVgfv/wUPOfb2x0ruxzwkcZfxcktz6JIMUaPLmcNhO4bZTwA/WtDWK74xV3F2dKu8YadrFv0qhwYjVEwhA==}
    engines: {node: '>= 12.0.0'}

  winston@3.14.2:
    resolution: {integrity: sha512-CO8cdpBB2yqzEf8v895L+GNKYJiEq8eKlHU38af3snQBQ+sdAIUepjMSguOIJC7ICbzm0ZI+Af2If4vIJrtmOg==}
    engines: {node: '>= 12.0.0'}

  word-wrap@1.2.5:
    resolution: {integrity: sha512-BN22B5eaMMI9UMtjrGd5g5eCYPpCPDUy0FJXbYsaT5zYxjFOckS53SQDE3pWkVoWpHXVb3BrYcEN4Twa55B5cA==}
    engines: {node: '>=0.10.0'}

  wordwrap@1.0.0:
    resolution: {integrity: sha512-gvVzJFlPycKc5dZN4yPkP8w7Dc37BtP1yczEneOb4uq34pXZcvrtRTmWV8W+Ume+XCxKgbjM+nevkyFPMybd4Q==}

  wrap-ansi@6.2.0:
    resolution: {integrity: sha512-r6lPcBGxZXlIcymEu7InxDMhdW0KDxpLgoFLcguasxCaJ/SOIZwINatK9KY/tf+ZrlywOKU0UDj3ATXUBfxJXA==}
    engines: {node: '>=8'}

  wrap-ansi@7.0.0:
    resolution: {integrity: sha512-YVGIj2kamLSTxw6NsZjoBxfSwsn0ycdesmc4p+Q21c5zPuZ1pl+NfxVdxPtdHvmNVOQ6XSYG4AUtyt/Fi7D16Q==}
    engines: {node: '>=10'}

  wrap-ansi@8.1.0:
    resolution: {integrity: sha512-si7QWI6zUMq56bESFvagtmzMdGOtoxfR+Sez11Mobfc7tm+VkUckk9bW2UeffTGVUbOksxmSw0AA2gs8g71NCQ==}
    engines: {node: '>=12'}

  wrappy@1.0.2:
    resolution: {integrity: sha512-l4Sp/DRseor9wL6EvV2+TuQn63dMkPjZ/sp9XkghTEbV9KlPS1xUsZ3u7/IQO4wxtcFB4bgpQPRcR3QCvezPcQ==}

  write-file-atomic@4.0.2:
    resolution: {integrity: sha512-7KxauUdBmSdWnmpaGFg+ppNjKF8uNLry8LyzjauQDOVONfFLNKrKvQOxZ/VuTIcS/gge/YNahf5RIIQWTSarlg==}
    engines: {node: ^12.13.0 || ^14.15.0 || >=16.0.0}

  ws@8.18.0:
    resolution: {integrity: sha512-8VbfWfHLbbwu3+N6OKsOMpBdT4kXPDDB9cJk2bJ6mh9ucxdlnNvH1e+roYkKmN9Nxw2yjz7VzeO9oOz2zJ04Pw==}
    engines: {node: '>=10.0.0'}
    peerDependencies:
      bufferutil: ^4.0.1
      utf-8-validate: '>=5.0.2'
    peerDependenciesMeta:
      bufferutil:
        optional: true
      utf-8-validate:
        optional: true

  xml-name-validator@4.0.0:
    resolution: {integrity: sha512-ICP2e+jsHvAj2E2lIHxa5tjXRlKDJo4IdvPvCXbXQGdzSfmSpNVyIKMvoZHjDY9DP0zV17iI85o90vRFXNccRw==}
    engines: {node: '>=12'}

  xml-name-validator@5.0.0:
    resolution: {integrity: sha512-EvGK8EJ3DhaHfbRlETOWAS5pO9MZITeauHKJyb8wyajUfQUenkIg2MvLDTZ4T/TgIcm3HU0TFBgWWboAZ30UHg==}
    engines: {node: '>=18'}

  xmlchars@2.2.0:
    resolution: {integrity: sha512-JZnDKK8B0RCDw84FNdDAIpZK+JuJw+s7Lz8nksI7SIuU3UXJJslUthsi+uWBUYOwPFwW7W7PRLRfUKpxjtjFCw==}

  y18n@5.0.8:
    resolution: {integrity: sha512-0pfFzegeDWJHJIAmTLRP2DwHjdF5s7jo9tuztdQxAhINCdvS+3nGINqPd00AphqJR/0LhANUS6/+7SCb98YOfA==}
    engines: {node: '>=10'}

  yallist@2.1.2:
    resolution: {integrity: sha512-ncTzHV7NvsQZkYe1DW7cbDLm0YpzHmZF5r/iyP3ZnQtMiJ+pjzisCiMNI+Sj+xQF5pXhSHxSB3uDbsBTzY/c2A==}

  yallist@3.1.1:
    resolution: {integrity: sha512-a4UGQaWPH59mOXUYnAG2ewncQS4i4F43Tv3JoAM+s2VDAmS9NsK8GpDMLrCHPksFT7h3K6TOoUNn2pb7RoXx4g==}

  yallist@4.0.0:
    resolution: {integrity: sha512-3wdGidZyq5PB084XLES5TpOSRA3wjXAlIWMhum2kRcv/41Sn2emQ0dycQW4uZXLejwKvg6EsvbdlVL+FYEct7A==}

  yallist@5.0.0:
    resolution: {integrity: sha512-YgvUTfwqyc7UXVMrB+SImsVYSmTS8X/tSrtdNZMImM+n7+QTriRXyXim0mBrTXNeqzVF0KWGgHPeiyViFFrNDw==}
    engines: {node: '>=18'}

  yaml@2.5.1:
    resolution: {integrity: sha512-bLQOjaX/ADgQ20isPJRvF0iRUHIxVhYvr53Of7wGcWlO2jvtUlH5m87DsmulFVxRpNLOnI4tB6p/oh8D7kpn9Q==}
    engines: {node: '>= 14'}
    hasBin: true

  yargs-parser@21.1.1:
    resolution: {integrity: sha512-tVpsJW7DdjecAiFpbIB1e3qxIQsE6NoPc5/eTdrbbIC4h0LVsWhnoa3g+m2HclBIujHzsxZ4VJVA+GUuc2/LBw==}
    engines: {node: '>=12'}

  yargs@17.7.2:
    resolution: {integrity: sha512-7dSzzRQ++CKnNI/krKnYRV7JKKPUXMEh61soaHKg9mrWEhzFWhFnxPxGl+69cD1Ou63C13NUPCnmIcrvqCuM6w==}
    engines: {node: '>=12'}

  yarpm@1.2.0:
    resolution: {integrity: sha512-gxN4Ali09uey8EpLfbYG+bTXf1hF6TA5oAXFPpKi5Nt5aztXU9AIEksXE0lpuvC50vL4De/KIeP8JXgYOZ8KbQ==}
    hasBin: true

  yn@3.1.1:
    resolution: {integrity: sha512-Ux4ygGWsu2c7isFWe8Yu1YluJmqVhxqK2cLXNQA5AcC3QfbGNpM7fu0Y8b/z16pXLnFxZYvWhd3fhBY9DLmC6Q==}
    engines: {node: '>=6'}

  yocto-queue@0.1.0:
    resolution: {integrity: sha512-rVksvsnNCdJ/ohGc6xgPwyN8eheCxsiLM8mxuE/t/mOVqJewPuO1miLpTHQiRgTKCLexL4MeAFVagts7HmNZ2Q==}
    engines: {node: '>=10'}

  yoctocolors-cjs@2.1.2:
    resolution: {integrity: sha512-cYVsTjKl8b+FrnidjibDWskAv7UKOfcwaVZdp/it9n1s9fU3IkgDbhdIRKCW4JDsAlECJY0ytoVPT3sK6kideA==}
    engines: {node: '>=18'}

  zod@3.23.8:
    resolution: {integrity: sha512-XBx9AXhXktjUqnepgTiE5flcKIYWi/rme0Eaj+5Y0lftuGBq+jyRu/md4WnuxqgP1ubdpNCsYEYPxrzVHD8d6g==}

snapshots:

  '@ag-grid-community/client-side-row-model@32.2.1':
    dependencies:
      '@ag-grid-community/core': 32.2.1
      tslib: 2.7.0

  '@ag-grid-community/core@32.2.1':
    dependencies:
      ag-charts-types: 10.2.0
      tslib: 2.7.0

  '@ag-grid-community/csv-export@32.2.1':
    dependencies:
      '@ag-grid-community/core': 32.2.1
      tslib: 2.7.0

  '@ag-grid-community/infinite-row-model@32.2.1':
    dependencies:
      '@ag-grid-community/core': 32.2.1
      tslib: 2.7.0

  '@ag-grid-community/styles@32.2.1': {}

  '@ag-grid-community/vue3@32.2.1(typescript@5.5.4)':
    dependencies:
      '@ag-grid-community/core': 32.2.1
      vue: 3.5.9(typescript@5.5.4)
    transitivePeerDependencies:
      - typescript

  '@ag-grid-enterprise/clipboard@32.2.1':
    dependencies:
      '@ag-grid-community/core': 32.2.1
      '@ag-grid-community/csv-export': 32.2.1
      '@ag-grid-enterprise/core': 32.2.1

  '@ag-grid-enterprise/core@32.2.1':
    dependencies:
      '@ag-grid-community/core': 32.2.1

  '@ag-grid-enterprise/range-selection@32.2.1':
    dependencies:
      '@ag-grid-community/core': 32.2.1
      '@ag-grid-enterprise/core': 32.2.1

  '@ampproject/remapping@2.3.0':
    dependencies:
      '@jridgewell/gen-mapping': 0.3.5
      '@jridgewell/trace-mapping': 0.3.25

  '@aws-crypto/crc32@5.2.0':
    dependencies:
      '@aws-crypto/util': 5.2.0
      '@aws-sdk/types': 3.654.0
      tslib: 2.7.0

  '@aws-crypto/crc32c@5.2.0':
    dependencies:
      '@aws-crypto/util': 5.2.0
      '@aws-sdk/types': 3.654.0
      tslib: 2.7.0

  '@aws-crypto/sha1-browser@5.2.0':
    dependencies:
      '@aws-crypto/supports-web-crypto': 5.2.0
      '@aws-crypto/util': 5.2.0
      '@aws-sdk/types': 3.654.0
      '@aws-sdk/util-locate-window': 3.568.0
      '@smithy/util-utf8': 2.3.0
      tslib: 2.7.0

  '@aws-crypto/sha256-browser@5.2.0':
    dependencies:
      '@aws-crypto/sha256-js': 5.2.0
      '@aws-crypto/supports-web-crypto': 5.2.0
      '@aws-crypto/util': 5.2.0
      '@aws-sdk/types': 3.654.0
      '@aws-sdk/util-locate-window': 3.568.0
      '@smithy/util-utf8': 2.3.0
      tslib: 2.7.0

  '@aws-crypto/sha256-js@5.2.0':
    dependencies:
      '@aws-crypto/util': 5.2.0
      '@aws-sdk/types': 3.654.0
      tslib: 2.7.0

  '@aws-crypto/supports-web-crypto@5.2.0':
    dependencies:
      tslib: 2.7.0

  '@aws-crypto/util@5.2.0':
    dependencies:
      '@aws-sdk/types': 3.654.0
      '@smithy/util-utf8': 2.3.0
      tslib: 2.7.0

  '@aws-sdk/client-cloudfront@3.654.0':
    dependencies:
      '@aws-crypto/sha256-browser': 5.2.0
      '@aws-crypto/sha256-js': 5.2.0
      '@aws-sdk/client-sso-oidc': 3.654.0(@aws-sdk/client-sts@3.654.0)
      '@aws-sdk/client-sts': 3.654.0
      '@aws-sdk/core': 3.654.0
      '@aws-sdk/credential-provider-node': 3.654.0(@aws-sdk/client-sso-oidc@3.654.0(@aws-sdk/client-sts@3.654.0))(@aws-sdk/client-sts@3.654.0)
      '@aws-sdk/middleware-host-header': 3.654.0
      '@aws-sdk/middleware-logger': 3.654.0
      '@aws-sdk/middleware-recursion-detection': 3.654.0
      '@aws-sdk/middleware-user-agent': 3.654.0
      '@aws-sdk/region-config-resolver': 3.654.0
      '@aws-sdk/types': 3.654.0
      '@aws-sdk/util-endpoints': 3.654.0
      '@aws-sdk/util-user-agent-browser': 3.654.0
      '@aws-sdk/util-user-agent-node': 3.654.0
      '@aws-sdk/xml-builder': 3.654.0
      '@smithy/config-resolver': 3.0.8
      '@smithy/core': 2.4.4
      '@smithy/fetch-http-handler': 3.2.7
      '@smithy/hash-node': 3.0.6
      '@smithy/invalid-dependency': 3.0.6
      '@smithy/middleware-content-length': 3.0.8
      '@smithy/middleware-endpoint': 3.1.3
      '@smithy/middleware-retry': 3.0.19
      '@smithy/middleware-serde': 3.0.6
      '@smithy/middleware-stack': 3.0.6
      '@smithy/node-config-provider': 3.1.7
      '@smithy/node-http-handler': 3.2.3
      '@smithy/protocol-http': 4.1.3
      '@smithy/smithy-client': 3.3.3
      '@smithy/types': 3.4.2
      '@smithy/url-parser': 3.0.6
      '@smithy/util-base64': 3.0.0
      '@smithy/util-body-length-browser': 3.0.0
      '@smithy/util-body-length-node': 3.0.0
      '@smithy/util-defaults-mode-browser': 3.0.19
      '@smithy/util-defaults-mode-node': 3.0.19
      '@smithy/util-endpoints': 2.1.2
      '@smithy/util-middleware': 3.0.6
      '@smithy/util-retry': 3.0.6
      '@smithy/util-stream': 3.1.7
      '@smithy/util-utf8': 3.0.0
      '@smithy/util-waiter': 3.1.5
      tslib: 2.7.0
    transitivePeerDependencies:
      - aws-crt

  '@aws-sdk/client-s3@3.658.1':
    dependencies:
      '@aws-crypto/sha1-browser': 5.2.0
      '@aws-crypto/sha256-browser': 5.2.0
      '@aws-crypto/sha256-js': 5.2.0
      '@aws-sdk/client-sso-oidc': 3.658.1(@aws-sdk/client-sts@3.658.1)
      '@aws-sdk/client-sts': 3.658.1
      '@aws-sdk/core': 3.658.1
      '@aws-sdk/credential-provider-node': 3.658.1(@aws-sdk/client-sso-oidc@3.658.1(@aws-sdk/client-sts@3.658.1))(@aws-sdk/client-sts@3.658.1)
      '@aws-sdk/middleware-bucket-endpoint': 3.654.0
      '@aws-sdk/middleware-expect-continue': 3.654.0
      '@aws-sdk/middleware-flexible-checksums': 3.658.1
      '@aws-sdk/middleware-host-header': 3.654.0
      '@aws-sdk/middleware-location-constraint': 3.654.0
      '@aws-sdk/middleware-logger': 3.654.0
      '@aws-sdk/middleware-recursion-detection': 3.654.0
      '@aws-sdk/middleware-sdk-s3': 3.658.1
      '@aws-sdk/middleware-ssec': 3.654.0
      '@aws-sdk/middleware-user-agent': 3.654.0
      '@aws-sdk/region-config-resolver': 3.654.0
      '@aws-sdk/signature-v4-multi-region': 3.658.1
      '@aws-sdk/types': 3.654.0
      '@aws-sdk/util-endpoints': 3.654.0
      '@aws-sdk/util-user-agent-browser': 3.654.0
      '@aws-sdk/util-user-agent-node': 3.654.0
      '@aws-sdk/xml-builder': 3.654.0
      '@smithy/config-resolver': 3.0.8
      '@smithy/core': 2.4.6
      '@smithy/eventstream-serde-browser': 3.0.9
      '@smithy/eventstream-serde-config-resolver': 3.0.6
      '@smithy/eventstream-serde-node': 3.0.8
      '@smithy/fetch-http-handler': 3.2.8
      '@smithy/hash-blob-browser': 3.1.5
      '@smithy/hash-node': 3.0.6
      '@smithy/hash-stream-node': 3.1.5
      '@smithy/invalid-dependency': 3.0.6
      '@smithy/md5-js': 3.0.6
      '@smithy/middleware-content-length': 3.0.8
      '@smithy/middleware-endpoint': 3.1.3
      '@smithy/middleware-retry': 3.0.21
      '@smithy/middleware-serde': 3.0.6
      '@smithy/middleware-stack': 3.0.6
      '@smithy/node-config-provider': 3.1.7
      '@smithy/node-http-handler': 3.2.3
      '@smithy/protocol-http': 4.1.3
      '@smithy/smithy-client': 3.3.5
      '@smithy/types': 3.4.2
      '@smithy/url-parser': 3.0.6
      '@smithy/util-base64': 3.0.0
      '@smithy/util-body-length-browser': 3.0.0
      '@smithy/util-body-length-node': 3.0.0
      '@smithy/util-defaults-mode-browser': 3.0.21
      '@smithy/util-defaults-mode-node': 3.0.21
      '@smithy/util-endpoints': 2.1.2
      '@smithy/util-middleware': 3.0.6
      '@smithy/util-retry': 3.0.6
      '@smithy/util-stream': 3.1.8
      '@smithy/util-utf8': 3.0.0
      '@smithy/util-waiter': 3.1.5
      tslib: 2.7.0
    transitivePeerDependencies:
      - aws-crt

  '@aws-sdk/client-sso-oidc@3.654.0(@aws-sdk/client-sts@3.654.0)':
    dependencies:
      '@aws-crypto/sha256-browser': 5.2.0
      '@aws-crypto/sha256-js': 5.2.0
      '@aws-sdk/client-sts': 3.654.0
      '@aws-sdk/core': 3.654.0
      '@aws-sdk/credential-provider-node': 3.654.0(@aws-sdk/client-sso-oidc@3.654.0(@aws-sdk/client-sts@3.654.0))(@aws-sdk/client-sts@3.654.0)
      '@aws-sdk/middleware-host-header': 3.654.0
      '@aws-sdk/middleware-logger': 3.654.0
      '@aws-sdk/middleware-recursion-detection': 3.654.0
      '@aws-sdk/middleware-user-agent': 3.654.0
      '@aws-sdk/region-config-resolver': 3.654.0
      '@aws-sdk/types': 3.654.0
      '@aws-sdk/util-endpoints': 3.654.0
      '@aws-sdk/util-user-agent-browser': 3.654.0
      '@aws-sdk/util-user-agent-node': 3.654.0
      '@smithy/config-resolver': 3.0.8
      '@smithy/core': 2.4.4
      '@smithy/fetch-http-handler': 3.2.7
      '@smithy/hash-node': 3.0.6
      '@smithy/invalid-dependency': 3.0.6
      '@smithy/middleware-content-length': 3.0.8
      '@smithy/middleware-endpoint': 3.1.3
      '@smithy/middleware-retry': 3.0.19
      '@smithy/middleware-serde': 3.0.6
      '@smithy/middleware-stack': 3.0.6
      '@smithy/node-config-provider': 3.1.7
      '@smithy/node-http-handler': 3.2.3
      '@smithy/protocol-http': 4.1.3
      '@smithy/smithy-client': 3.3.3
      '@smithy/types': 3.4.2
      '@smithy/url-parser': 3.0.6
      '@smithy/util-base64': 3.0.0
      '@smithy/util-body-length-browser': 3.0.0
      '@smithy/util-body-length-node': 3.0.0
      '@smithy/util-defaults-mode-browser': 3.0.19
      '@smithy/util-defaults-mode-node': 3.0.19
      '@smithy/util-endpoints': 2.1.2
      '@smithy/util-middleware': 3.0.6
      '@smithy/util-retry': 3.0.6
      '@smithy/util-utf8': 3.0.0
      tslib: 2.7.0
    transitivePeerDependencies:
      - aws-crt

  '@aws-sdk/client-sso-oidc@3.658.1(@aws-sdk/client-sts@3.658.1)':
    dependencies:
      '@aws-crypto/sha256-browser': 5.2.0
      '@aws-crypto/sha256-js': 5.2.0
      '@aws-sdk/client-sts': 3.658.1
      '@aws-sdk/core': 3.658.1
      '@aws-sdk/credential-provider-node': 3.658.1(@aws-sdk/client-sso-oidc@3.658.1(@aws-sdk/client-sts@3.658.1))(@aws-sdk/client-sts@3.658.1)
      '@aws-sdk/middleware-host-header': 3.654.0
      '@aws-sdk/middleware-logger': 3.654.0
      '@aws-sdk/middleware-recursion-detection': 3.654.0
      '@aws-sdk/middleware-user-agent': 3.654.0
      '@aws-sdk/region-config-resolver': 3.654.0
      '@aws-sdk/types': 3.654.0
      '@aws-sdk/util-endpoints': 3.654.0
      '@aws-sdk/util-user-agent-browser': 3.654.0
      '@aws-sdk/util-user-agent-node': 3.654.0
      '@smithy/config-resolver': 3.0.8
      '@smithy/core': 2.4.6
      '@smithy/fetch-http-handler': 3.2.8
      '@smithy/hash-node': 3.0.6
      '@smithy/invalid-dependency': 3.0.6
      '@smithy/middleware-content-length': 3.0.8
      '@smithy/middleware-endpoint': 3.1.3
      '@smithy/middleware-retry': 3.0.21
      '@smithy/middleware-serde': 3.0.6
      '@smithy/middleware-stack': 3.0.6
      '@smithy/node-config-provider': 3.1.7
      '@smithy/node-http-handler': 3.2.3
      '@smithy/protocol-http': 4.1.3
      '@smithy/smithy-client': 3.3.5
      '@smithy/types': 3.4.2
      '@smithy/url-parser': 3.0.6
      '@smithy/util-base64': 3.0.0
      '@smithy/util-body-length-browser': 3.0.0
      '@smithy/util-body-length-node': 3.0.0
      '@smithy/util-defaults-mode-browser': 3.0.21
      '@smithy/util-defaults-mode-node': 3.0.21
      '@smithy/util-endpoints': 2.1.2
      '@smithy/util-middleware': 3.0.6
      '@smithy/util-retry': 3.0.6
      '@smithy/util-utf8': 3.0.0
      tslib: 2.7.0
    transitivePeerDependencies:
      - aws-crt

  '@aws-sdk/client-sso@3.654.0':
    dependencies:
      '@aws-crypto/sha256-browser': 5.2.0
      '@aws-crypto/sha256-js': 5.2.0
      '@aws-sdk/core': 3.654.0
      '@aws-sdk/middleware-host-header': 3.654.0
      '@aws-sdk/middleware-logger': 3.654.0
      '@aws-sdk/middleware-recursion-detection': 3.654.0
      '@aws-sdk/middleware-user-agent': 3.654.0
      '@aws-sdk/region-config-resolver': 3.654.0
      '@aws-sdk/types': 3.654.0
      '@aws-sdk/util-endpoints': 3.654.0
      '@aws-sdk/util-user-agent-browser': 3.654.0
      '@aws-sdk/util-user-agent-node': 3.654.0
      '@smithy/config-resolver': 3.0.8
      '@smithy/core': 2.4.4
      '@smithy/fetch-http-handler': 3.2.7
      '@smithy/hash-node': 3.0.6
      '@smithy/invalid-dependency': 3.0.6
      '@smithy/middleware-content-length': 3.0.8
      '@smithy/middleware-endpoint': 3.1.3
      '@smithy/middleware-retry': 3.0.19
      '@smithy/middleware-serde': 3.0.6
      '@smithy/middleware-stack': 3.0.6
      '@smithy/node-config-provider': 3.1.7
      '@smithy/node-http-handler': 3.2.3
      '@smithy/protocol-http': 4.1.3
      '@smithy/smithy-client': 3.3.3
      '@smithy/types': 3.4.2
      '@smithy/url-parser': 3.0.6
      '@smithy/util-base64': 3.0.0
      '@smithy/util-body-length-browser': 3.0.0
      '@smithy/util-body-length-node': 3.0.0
      '@smithy/util-defaults-mode-browser': 3.0.19
      '@smithy/util-defaults-mode-node': 3.0.19
      '@smithy/util-endpoints': 2.1.2
      '@smithy/util-middleware': 3.0.6
      '@smithy/util-retry': 3.0.6
      '@smithy/util-utf8': 3.0.0
      tslib: 2.7.0
    transitivePeerDependencies:
      - aws-crt

  '@aws-sdk/client-sso@3.658.1':
    dependencies:
      '@aws-crypto/sha256-browser': 5.2.0
      '@aws-crypto/sha256-js': 5.2.0
      '@aws-sdk/core': 3.658.1
      '@aws-sdk/middleware-host-header': 3.654.0
      '@aws-sdk/middleware-logger': 3.654.0
      '@aws-sdk/middleware-recursion-detection': 3.654.0
      '@aws-sdk/middleware-user-agent': 3.654.0
      '@aws-sdk/region-config-resolver': 3.654.0
      '@aws-sdk/types': 3.654.0
      '@aws-sdk/util-endpoints': 3.654.0
      '@aws-sdk/util-user-agent-browser': 3.654.0
      '@aws-sdk/util-user-agent-node': 3.654.0
      '@smithy/config-resolver': 3.0.8
      '@smithy/core': 2.4.6
      '@smithy/fetch-http-handler': 3.2.8
      '@smithy/hash-node': 3.0.6
      '@smithy/invalid-dependency': 3.0.6
      '@smithy/middleware-content-length': 3.0.8
      '@smithy/middleware-endpoint': 3.1.3
      '@smithy/middleware-retry': 3.0.21
      '@smithy/middleware-serde': 3.0.6
      '@smithy/middleware-stack': 3.0.6
      '@smithy/node-config-provider': 3.1.7
      '@smithy/node-http-handler': 3.2.3
      '@smithy/protocol-http': 4.1.3
      '@smithy/smithy-client': 3.3.5
      '@smithy/types': 3.4.2
      '@smithy/url-parser': 3.0.6
      '@smithy/util-base64': 3.0.0
      '@smithy/util-body-length-browser': 3.0.0
      '@smithy/util-body-length-node': 3.0.0
      '@smithy/util-defaults-mode-browser': 3.0.21
      '@smithy/util-defaults-mode-node': 3.0.21
      '@smithy/util-endpoints': 2.1.2
      '@smithy/util-middleware': 3.0.6
      '@smithy/util-retry': 3.0.6
      '@smithy/util-utf8': 3.0.0
      tslib: 2.7.0
    transitivePeerDependencies:
      - aws-crt

  '@aws-sdk/client-sts@3.654.0':
    dependencies:
      '@aws-crypto/sha256-browser': 5.2.0
      '@aws-crypto/sha256-js': 5.2.0
      '@aws-sdk/client-sso-oidc': 3.654.0(@aws-sdk/client-sts@3.654.0)
      '@aws-sdk/core': 3.654.0
      '@aws-sdk/credential-provider-node': 3.654.0(@aws-sdk/client-sso-oidc@3.654.0(@aws-sdk/client-sts@3.654.0))(@aws-sdk/client-sts@3.654.0)
      '@aws-sdk/middleware-host-header': 3.654.0
      '@aws-sdk/middleware-logger': 3.654.0
      '@aws-sdk/middleware-recursion-detection': 3.654.0
      '@aws-sdk/middleware-user-agent': 3.654.0
      '@aws-sdk/region-config-resolver': 3.654.0
      '@aws-sdk/types': 3.654.0
      '@aws-sdk/util-endpoints': 3.654.0
      '@aws-sdk/util-user-agent-browser': 3.654.0
      '@aws-sdk/util-user-agent-node': 3.654.0
      '@smithy/config-resolver': 3.0.8
      '@smithy/core': 2.4.4
      '@smithy/fetch-http-handler': 3.2.7
      '@smithy/hash-node': 3.0.6
      '@smithy/invalid-dependency': 3.0.6
      '@smithy/middleware-content-length': 3.0.8
      '@smithy/middleware-endpoint': 3.1.3
      '@smithy/middleware-retry': 3.0.19
      '@smithy/middleware-serde': 3.0.6
      '@smithy/middleware-stack': 3.0.6
      '@smithy/node-config-provider': 3.1.7
      '@smithy/node-http-handler': 3.2.3
      '@smithy/protocol-http': 4.1.3
      '@smithy/smithy-client': 3.3.3
      '@smithy/types': 3.4.2
      '@smithy/url-parser': 3.0.6
      '@smithy/util-base64': 3.0.0
      '@smithy/util-body-length-browser': 3.0.0
      '@smithy/util-body-length-node': 3.0.0
      '@smithy/util-defaults-mode-browser': 3.0.19
      '@smithy/util-defaults-mode-node': 3.0.19
      '@smithy/util-endpoints': 2.1.2
      '@smithy/util-middleware': 3.0.6
      '@smithy/util-retry': 3.0.6
      '@smithy/util-utf8': 3.0.0
      tslib: 2.7.0
    transitivePeerDependencies:
      - aws-crt

  '@aws-sdk/client-sts@3.658.1':
    dependencies:
      '@aws-crypto/sha256-browser': 5.2.0
      '@aws-crypto/sha256-js': 5.2.0
      '@aws-sdk/client-sso-oidc': 3.658.1(@aws-sdk/client-sts@3.658.1)
      '@aws-sdk/core': 3.658.1
      '@aws-sdk/credential-provider-node': 3.658.1(@aws-sdk/client-sso-oidc@3.658.1(@aws-sdk/client-sts@3.658.1))(@aws-sdk/client-sts@3.658.1)
      '@aws-sdk/middleware-host-header': 3.654.0
      '@aws-sdk/middleware-logger': 3.654.0
      '@aws-sdk/middleware-recursion-detection': 3.654.0
      '@aws-sdk/middleware-user-agent': 3.654.0
      '@aws-sdk/region-config-resolver': 3.654.0
      '@aws-sdk/types': 3.654.0
      '@aws-sdk/util-endpoints': 3.654.0
      '@aws-sdk/util-user-agent-browser': 3.654.0
      '@aws-sdk/util-user-agent-node': 3.654.0
      '@smithy/config-resolver': 3.0.8
      '@smithy/core': 2.4.6
      '@smithy/fetch-http-handler': 3.2.8
      '@smithy/hash-node': 3.0.6
      '@smithy/invalid-dependency': 3.0.6
      '@smithy/middleware-content-length': 3.0.8
      '@smithy/middleware-endpoint': 3.1.3
      '@smithy/middleware-retry': 3.0.21
      '@smithy/middleware-serde': 3.0.6
      '@smithy/middleware-stack': 3.0.6
      '@smithy/node-config-provider': 3.1.7
      '@smithy/node-http-handler': 3.2.3
      '@smithy/protocol-http': 4.1.3
      '@smithy/smithy-client': 3.3.5
      '@smithy/types': 3.4.2
      '@smithy/url-parser': 3.0.6
      '@smithy/util-base64': 3.0.0
      '@smithy/util-body-length-browser': 3.0.0
      '@smithy/util-body-length-node': 3.0.0
      '@smithy/util-defaults-mode-browser': 3.0.21
      '@smithy/util-defaults-mode-node': 3.0.21
      '@smithy/util-endpoints': 2.1.2
      '@smithy/util-middleware': 3.0.6
      '@smithy/util-retry': 3.0.6
      '@smithy/util-utf8': 3.0.0
      tslib: 2.7.0
    transitivePeerDependencies:
      - aws-crt

  '@aws-sdk/core@3.654.0':
    dependencies:
      '@smithy/core': 2.4.4
      '@smithy/node-config-provider': 3.1.7
      '@smithy/property-provider': 3.1.6
      '@smithy/protocol-http': 4.1.3
      '@smithy/signature-v4': 4.1.3
      '@smithy/smithy-client': 3.3.3
      '@smithy/types': 3.4.2
      '@smithy/util-middleware': 3.0.6
      fast-xml-parser: 4.4.1
      tslib: 2.7.0

  '@aws-sdk/core@3.658.1':
    dependencies:
      '@smithy/core': 2.4.6
      '@smithy/node-config-provider': 3.1.7
      '@smithy/property-provider': 3.1.6
      '@smithy/protocol-http': 4.1.3
      '@smithy/signature-v4': 4.1.4
      '@smithy/smithy-client': 3.3.5
      '@smithy/types': 3.4.2
      '@smithy/util-middleware': 3.0.6
      fast-xml-parser: 4.4.1
      tslib: 2.7.0

  '@aws-sdk/credential-provider-env@3.654.0':
    dependencies:
      '@aws-sdk/types': 3.654.0
      '@smithy/property-provider': 3.1.6
      '@smithy/types': 3.4.2
      tslib: 2.7.0

  '@aws-sdk/credential-provider-http@3.654.0':
    dependencies:
      '@aws-sdk/types': 3.654.0
      '@smithy/fetch-http-handler': 3.2.7
      '@smithy/node-http-handler': 3.2.3
      '@smithy/property-provider': 3.1.6
      '@smithy/protocol-http': 4.1.3
      '@smithy/smithy-client': 3.3.3
      '@smithy/types': 3.4.2
      '@smithy/util-stream': 3.1.7
      tslib: 2.7.0

  '@aws-sdk/credential-provider-http@3.658.1':
    dependencies:
      '@aws-sdk/types': 3.654.0
      '@smithy/fetch-http-handler': 3.2.8
      '@smithy/node-http-handler': 3.2.3
      '@smithy/property-provider': 3.1.6
      '@smithy/protocol-http': 4.1.3
      '@smithy/smithy-client': 3.3.5
      '@smithy/types': 3.4.2
      '@smithy/util-stream': 3.1.8
      tslib: 2.7.0

  '@aws-sdk/credential-provider-ini@3.654.0(@aws-sdk/client-sso-oidc@3.654.0(@aws-sdk/client-sts@3.654.0))(@aws-sdk/client-sts@3.654.0)':
    dependencies:
      '@aws-sdk/client-sts': 3.654.0
      '@aws-sdk/credential-provider-env': 3.654.0
      '@aws-sdk/credential-provider-http': 3.654.0
      '@aws-sdk/credential-provider-process': 3.654.0
      '@aws-sdk/credential-provider-sso': 3.654.0(@aws-sdk/client-sso-oidc@3.654.0(@aws-sdk/client-sts@3.654.0))
      '@aws-sdk/credential-provider-web-identity': 3.654.0(@aws-sdk/client-sts@3.654.0)
      '@aws-sdk/types': 3.654.0
      '@smithy/credential-provider-imds': 3.2.3
      '@smithy/property-provider': 3.1.6
      '@smithy/shared-ini-file-loader': 3.1.7
      '@smithy/types': 3.4.2
      tslib: 2.7.0
    transitivePeerDependencies:
      - '@aws-sdk/client-sso-oidc'
      - aws-crt

  '@aws-sdk/credential-provider-ini@3.658.1(@aws-sdk/client-sso-oidc@3.658.1(@aws-sdk/client-sts@3.658.1))(@aws-sdk/client-sts@3.658.1)':
    dependencies:
      '@aws-sdk/client-sts': 3.658.1
      '@aws-sdk/credential-provider-env': 3.654.0
      '@aws-sdk/credential-provider-http': 3.658.1
      '@aws-sdk/credential-provider-process': 3.654.0
      '@aws-sdk/credential-provider-sso': 3.658.1(@aws-sdk/client-sso-oidc@3.658.1(@aws-sdk/client-sts@3.658.1))
      '@aws-sdk/credential-provider-web-identity': 3.654.0(@aws-sdk/client-sts@3.658.1)
      '@aws-sdk/types': 3.654.0
      '@smithy/credential-provider-imds': 3.2.3
      '@smithy/property-provider': 3.1.6
      '@smithy/shared-ini-file-loader': 3.1.7
      '@smithy/types': 3.4.2
      tslib: 2.7.0
    transitivePeerDependencies:
      - '@aws-sdk/client-sso-oidc'
      - aws-crt

  '@aws-sdk/credential-provider-node@3.654.0(@aws-sdk/client-sso-oidc@3.654.0(@aws-sdk/client-sts@3.654.0))(@aws-sdk/client-sts@3.654.0)':
    dependencies:
      '@aws-sdk/credential-provider-env': 3.654.0
      '@aws-sdk/credential-provider-http': 3.654.0
      '@aws-sdk/credential-provider-ini': 3.654.0(@aws-sdk/client-sso-oidc@3.654.0(@aws-sdk/client-sts@3.654.0))(@aws-sdk/client-sts@3.654.0)
      '@aws-sdk/credential-provider-process': 3.654.0
      '@aws-sdk/credential-provider-sso': 3.654.0(@aws-sdk/client-sso-oidc@3.654.0(@aws-sdk/client-sts@3.654.0))
      '@aws-sdk/credential-provider-web-identity': 3.654.0(@aws-sdk/client-sts@3.654.0)
      '@aws-sdk/types': 3.654.0
      '@smithy/credential-provider-imds': 3.2.3
      '@smithy/property-provider': 3.1.6
      '@smithy/shared-ini-file-loader': 3.1.7
      '@smithy/types': 3.4.2
      tslib: 2.7.0
    transitivePeerDependencies:
      - '@aws-sdk/client-sso-oidc'
      - '@aws-sdk/client-sts'
      - aws-crt

  '@aws-sdk/credential-provider-node@3.658.1(@aws-sdk/client-sso-oidc@3.658.1(@aws-sdk/client-sts@3.658.1))(@aws-sdk/client-sts@3.658.1)':
    dependencies:
      '@aws-sdk/credential-provider-env': 3.654.0
      '@aws-sdk/credential-provider-http': 3.658.1
      '@aws-sdk/credential-provider-ini': 3.658.1(@aws-sdk/client-sso-oidc@3.658.1(@aws-sdk/client-sts@3.658.1))(@aws-sdk/client-sts@3.658.1)
      '@aws-sdk/credential-provider-process': 3.654.0
      '@aws-sdk/credential-provider-sso': 3.658.1(@aws-sdk/client-sso-oidc@3.658.1(@aws-sdk/client-sts@3.658.1))
      '@aws-sdk/credential-provider-web-identity': 3.654.0(@aws-sdk/client-sts@3.658.1)
      '@aws-sdk/types': 3.654.0
      '@smithy/credential-provider-imds': 3.2.3
      '@smithy/property-provider': 3.1.6
      '@smithy/shared-ini-file-loader': 3.1.7
      '@smithy/types': 3.4.2
      tslib: 2.7.0
    transitivePeerDependencies:
      - '@aws-sdk/client-sso-oidc'
      - '@aws-sdk/client-sts'
      - aws-crt

  '@aws-sdk/credential-provider-process@3.654.0':
    dependencies:
      '@aws-sdk/types': 3.654.0
      '@smithy/property-provider': 3.1.6
      '@smithy/shared-ini-file-loader': 3.1.7
      '@smithy/types': 3.4.2
      tslib: 2.7.0

  '@aws-sdk/credential-provider-sso@3.654.0(@aws-sdk/client-sso-oidc@3.654.0(@aws-sdk/client-sts@3.654.0))':
    dependencies:
      '@aws-sdk/client-sso': 3.654.0
      '@aws-sdk/token-providers': 3.654.0(@aws-sdk/client-sso-oidc@3.654.0(@aws-sdk/client-sts@3.654.0))
      '@aws-sdk/types': 3.654.0
      '@smithy/property-provider': 3.1.6
      '@smithy/shared-ini-file-loader': 3.1.7
      '@smithy/types': 3.4.2
      tslib: 2.7.0
    transitivePeerDependencies:
      - '@aws-sdk/client-sso-oidc'
      - aws-crt

  '@aws-sdk/credential-provider-sso@3.658.1(@aws-sdk/client-sso-oidc@3.658.1(@aws-sdk/client-sts@3.658.1))':
    dependencies:
      '@aws-sdk/client-sso': 3.658.1
      '@aws-sdk/token-providers': 3.654.0(@aws-sdk/client-sso-oidc@3.658.1(@aws-sdk/client-sts@3.658.1))
      '@aws-sdk/types': 3.654.0
      '@smithy/property-provider': 3.1.6
      '@smithy/shared-ini-file-loader': 3.1.7
      '@smithy/types': 3.4.2
      tslib: 2.7.0
    transitivePeerDependencies:
      - '@aws-sdk/client-sso-oidc'
      - aws-crt

  '@aws-sdk/credential-provider-web-identity@3.654.0(@aws-sdk/client-sts@3.654.0)':
    dependencies:
      '@aws-sdk/client-sts': 3.654.0
      '@aws-sdk/types': 3.654.0
      '@smithy/property-provider': 3.1.6
      '@smithy/types': 3.4.2
      tslib: 2.7.0

  '@aws-sdk/credential-provider-web-identity@3.654.0(@aws-sdk/client-sts@3.658.1)':
    dependencies:
      '@aws-sdk/client-sts': 3.658.1
      '@aws-sdk/types': 3.654.0
      '@smithy/property-provider': 3.1.6
      '@smithy/types': 3.4.2
      tslib: 2.7.0

  '@aws-sdk/middleware-bucket-endpoint@3.654.0':
    dependencies:
      '@aws-sdk/types': 3.654.0
      '@aws-sdk/util-arn-parser': 3.568.0
      '@smithy/node-config-provider': 3.1.7
      '@smithy/protocol-http': 4.1.3
      '@smithy/types': 3.4.2
      '@smithy/util-config-provider': 3.0.0
      tslib: 2.7.0

  '@aws-sdk/middleware-expect-continue@3.654.0':
    dependencies:
      '@aws-sdk/types': 3.654.0
      '@smithy/protocol-http': 4.1.3
      '@smithy/types': 3.4.2
      tslib: 2.7.0

  '@aws-sdk/middleware-flexible-checksums@3.658.1':
    dependencies:
      '@aws-crypto/crc32': 5.2.0
      '@aws-crypto/crc32c': 5.2.0
      '@aws-sdk/types': 3.654.0
      '@smithy/is-array-buffer': 3.0.0
      '@smithy/node-config-provider': 3.1.7
      '@smithy/protocol-http': 4.1.3
      '@smithy/types': 3.4.2
      '@smithy/util-middleware': 3.0.6
      '@smithy/util-utf8': 3.0.0
      tslib: 2.7.0

  '@aws-sdk/middleware-host-header@3.654.0':
    dependencies:
      '@aws-sdk/types': 3.654.0
      '@smithy/protocol-http': 4.1.3
      '@smithy/types': 3.4.2
      tslib: 2.7.0

  '@aws-sdk/middleware-location-constraint@3.654.0':
    dependencies:
      '@aws-sdk/types': 3.654.0
      '@smithy/types': 3.4.2
      tslib: 2.7.0

  '@aws-sdk/middleware-logger@3.654.0':
    dependencies:
      '@aws-sdk/types': 3.654.0
      '@smithy/types': 3.4.2
      tslib: 2.7.0

  '@aws-sdk/middleware-recursion-detection@3.654.0':
    dependencies:
      '@aws-sdk/types': 3.654.0
      '@smithy/protocol-http': 4.1.3
      '@smithy/types': 3.4.2
      tslib: 2.7.0

  '@aws-sdk/middleware-sdk-s3@3.658.1':
    dependencies:
      '@aws-sdk/core': 3.658.1
      '@aws-sdk/types': 3.654.0
      '@aws-sdk/util-arn-parser': 3.568.0
      '@smithy/core': 2.4.6
      '@smithy/node-config-provider': 3.1.7
      '@smithy/protocol-http': 4.1.3
      '@smithy/signature-v4': 4.1.4
      '@smithy/smithy-client': 3.3.5
      '@smithy/types': 3.4.2
      '@smithy/util-config-provider': 3.0.0
      '@smithy/util-middleware': 3.0.6
      '@smithy/util-stream': 3.1.8
      '@smithy/util-utf8': 3.0.0
      tslib: 2.7.0

  '@aws-sdk/middleware-ssec@3.654.0':
    dependencies:
      '@aws-sdk/types': 3.654.0
      '@smithy/types': 3.4.2
      tslib: 2.7.0

  '@aws-sdk/middleware-user-agent@3.654.0':
    dependencies:
      '@aws-sdk/types': 3.654.0
      '@aws-sdk/util-endpoints': 3.654.0
      '@smithy/protocol-http': 4.1.3
      '@smithy/types': 3.4.2
      tslib: 2.7.0

  '@aws-sdk/region-config-resolver@3.654.0':
    dependencies:
      '@aws-sdk/types': 3.654.0
      '@smithy/node-config-provider': 3.1.7
      '@smithy/types': 3.4.2
      '@smithy/util-config-provider': 3.0.0
      '@smithy/util-middleware': 3.0.6
      tslib: 2.7.0

  '@aws-sdk/signature-v4-multi-region@3.658.1':
    dependencies:
      '@aws-sdk/middleware-sdk-s3': 3.658.1
      '@aws-sdk/types': 3.654.0
      '@smithy/protocol-http': 4.1.3
      '@smithy/signature-v4': 4.1.4
      '@smithy/types': 3.4.2
      tslib: 2.7.0

  '@aws-sdk/token-providers@3.654.0(@aws-sdk/client-sso-oidc@3.654.0(@aws-sdk/client-sts@3.654.0))':
    dependencies:
      '@aws-sdk/client-sso-oidc': 3.654.0(@aws-sdk/client-sts@3.654.0)
      '@aws-sdk/types': 3.654.0
      '@smithy/property-provider': 3.1.6
      '@smithy/shared-ini-file-loader': 3.1.7
      '@smithy/types': 3.4.2
      tslib: 2.7.0

  '@aws-sdk/token-providers@3.654.0(@aws-sdk/client-sso-oidc@3.658.1(@aws-sdk/client-sts@3.658.1))':
    dependencies:
      '@aws-sdk/client-sso-oidc': 3.658.1(@aws-sdk/client-sts@3.658.1)
      '@aws-sdk/types': 3.654.0
      '@smithy/property-provider': 3.1.6
      '@smithy/shared-ini-file-loader': 3.1.7
      '@smithy/types': 3.4.2
      tslib: 2.7.0

  '@aws-sdk/types@3.654.0':
    dependencies:
      '@smithy/types': 3.4.2
      tslib: 2.7.0

  '@aws-sdk/util-arn-parser@3.568.0':
    dependencies:
      tslib: 2.7.0

  '@aws-sdk/util-endpoints@3.654.0':
    dependencies:
      '@aws-sdk/types': 3.654.0
      '@smithy/types': 3.4.2
      '@smithy/util-endpoints': 2.1.2
      tslib: 2.7.0

  '@aws-sdk/util-locate-window@3.568.0':
    dependencies:
      tslib: 2.7.0

  '@aws-sdk/util-user-agent-browser@3.654.0':
    dependencies:
      '@aws-sdk/types': 3.654.0
      '@smithy/types': 3.4.2
      bowser: 2.11.0
      tslib: 2.7.0

  '@aws-sdk/util-user-agent-node@3.654.0':
    dependencies:
      '@aws-sdk/types': 3.654.0
      '@smithy/node-config-provider': 3.1.7
      '@smithy/types': 3.4.2
      tslib: 2.7.0

  '@aws-sdk/xml-builder@3.654.0':
    dependencies:
      '@smithy/types': 3.4.2
      tslib: 2.7.0

  '@babel/code-frame@7.24.7':
    dependencies:
      '@babel/highlight': 7.24.7
      picocolors: 1.1.0

  '@babel/compat-data@7.25.4': {}

  '@babel/core@7.25.2':
    dependencies:
      '@ampproject/remapping': 2.3.0
      '@babel/code-frame': 7.24.7
      '@babel/generator': 7.25.6
      '@babel/helper-compilation-targets': 7.25.2
      '@babel/helper-module-transforms': 7.25.2(@babel/core@7.25.2)
      '@babel/helpers': 7.25.6
      '@babel/parser': 7.25.6
      '@babel/template': 7.25.0
      '@babel/traverse': 7.25.6
      '@babel/types': 7.25.6
      convert-source-map: 2.0.0
      debug: 4.3.7(supports-color@8.1.1)
      gensync: 1.0.0-beta.2
      json5: 2.2.3
      semver: 6.3.1
    transitivePeerDependencies:
      - supports-color

  '@babel/generator@7.25.6':
    dependencies:
      '@babel/types': 7.25.6
      '@jridgewell/gen-mapping': 0.3.5
      '@jridgewell/trace-mapping': 0.3.25
      jsesc: 2.5.2

  '@babel/helper-compilation-targets@7.25.2':
    dependencies:
      '@babel/compat-data': 7.25.4
      '@babel/helper-validator-option': 7.24.8
      browserslist: 4.23.3
      lru-cache: 5.1.1
      semver: 6.3.1

  '@babel/helper-module-imports@7.24.7':
    dependencies:
      '@babel/traverse': 7.25.6
      '@babel/types': 7.25.6
    transitivePeerDependencies:
      - supports-color

  '@babel/helper-module-transforms@7.25.2(@babel/core@7.25.2)':
    dependencies:
      '@babel/core': 7.25.2
      '@babel/helper-module-imports': 7.24.7
      '@babel/helper-simple-access': 7.24.7
      '@babel/helper-validator-identifier': 7.24.7
      '@babel/traverse': 7.25.6
    transitivePeerDependencies:
      - supports-color

  '@babel/helper-plugin-utils@7.24.8': {}

  '@babel/helper-simple-access@7.24.7':
    dependencies:
      '@babel/traverse': 7.25.6
      '@babel/types': 7.25.6
    transitivePeerDependencies:
      - supports-color

  '@babel/helper-string-parser@7.24.8': {}

  '@babel/helper-validator-identifier@7.24.7': {}

  '@babel/helper-validator-option@7.24.8': {}

  '@babel/helpers@7.25.6':
    dependencies:
      '@babel/template': 7.25.0
      '@babel/types': 7.25.6

  '@babel/highlight@7.24.7':
    dependencies:
      '@babel/helper-validator-identifier': 7.24.7
      chalk: 2.4.2
      js-tokens: 4.0.0
      picocolors: 1.1.0

  '@babel/parser@7.25.6':
    dependencies:
      '@babel/types': 7.25.6

  '@babel/plugin-syntax-async-generators@7.8.4(@babel/core@7.25.2)':
    dependencies:
      '@babel/core': 7.25.2
      '@babel/helper-plugin-utils': 7.24.8

  '@babel/plugin-syntax-bigint@7.8.3(@babel/core@7.25.2)':
    dependencies:
      '@babel/core': 7.25.2
      '@babel/helper-plugin-utils': 7.24.8

  '@babel/plugin-syntax-class-properties@7.12.13(@babel/core@7.25.2)':
    dependencies:
      '@babel/core': 7.25.2
      '@babel/helper-plugin-utils': 7.24.8

  '@babel/plugin-syntax-class-static-block@7.14.5(@babel/core@7.25.2)':
    dependencies:
      '@babel/core': 7.25.2
      '@babel/helper-plugin-utils': 7.24.8

  '@babel/plugin-syntax-import-attributes@7.25.6(@babel/core@7.25.2)':
    dependencies:
      '@babel/core': 7.25.2
      '@babel/helper-plugin-utils': 7.24.8

  '@babel/plugin-syntax-import-meta@7.10.4(@babel/core@7.25.2)':
    dependencies:
      '@babel/core': 7.25.2
      '@babel/helper-plugin-utils': 7.24.8

  '@babel/plugin-syntax-json-strings@7.8.3(@babel/core@7.25.2)':
    dependencies:
      '@babel/core': 7.25.2
      '@babel/helper-plugin-utils': 7.24.8

  '@babel/plugin-syntax-jsx@7.24.7(@babel/core@7.25.2)':
    dependencies:
      '@babel/core': 7.25.2
      '@babel/helper-plugin-utils': 7.24.8

  '@babel/plugin-syntax-logical-assignment-operators@7.10.4(@babel/core@7.25.2)':
    dependencies:
      '@babel/core': 7.25.2
      '@babel/helper-plugin-utils': 7.24.8

  '@babel/plugin-syntax-nullish-coalescing-operator@7.8.3(@babel/core@7.25.2)':
    dependencies:
      '@babel/core': 7.25.2
      '@babel/helper-plugin-utils': 7.24.8

  '@babel/plugin-syntax-numeric-separator@7.10.4(@babel/core@7.25.2)':
    dependencies:
      '@babel/core': 7.25.2
      '@babel/helper-plugin-utils': 7.24.8

  '@babel/plugin-syntax-object-rest-spread@7.8.3(@babel/core@7.25.2)':
    dependencies:
      '@babel/core': 7.25.2
      '@babel/helper-plugin-utils': 7.24.8

  '@babel/plugin-syntax-optional-catch-binding@7.8.3(@babel/core@7.25.2)':
    dependencies:
      '@babel/core': 7.25.2
      '@babel/helper-plugin-utils': 7.24.8

  '@babel/plugin-syntax-optional-chaining@7.8.3(@babel/core@7.25.2)':
    dependencies:
      '@babel/core': 7.25.2
      '@babel/helper-plugin-utils': 7.24.8

  '@babel/plugin-syntax-private-property-in-object@7.14.5(@babel/core@7.25.2)':
    dependencies:
      '@babel/core': 7.25.2
      '@babel/helper-plugin-utils': 7.24.8

  '@babel/plugin-syntax-top-level-await@7.14.5(@babel/core@7.25.2)':
    dependencies:
      '@babel/core': 7.25.2
      '@babel/helper-plugin-utils': 7.24.8

  '@babel/plugin-syntax-typescript@7.25.4(@babel/core@7.25.2)':
    dependencies:
      '@babel/core': 7.25.2
      '@babel/helper-plugin-utils': 7.24.8

  '@babel/runtime@7.25.6':
    dependencies:
      regenerator-runtime: 0.14.1

  '@babel/template@7.25.0':
    dependencies:
      '@babel/code-frame': 7.24.7
      '@babel/parser': 7.25.6
      '@babel/types': 7.25.6

  '@babel/traverse@7.25.6':
    dependencies:
      '@babel/code-frame': 7.24.7
      '@babel/generator': 7.25.6
      '@babel/parser': 7.25.6
      '@babel/template': 7.25.0
      '@babel/types': 7.25.6
      debug: 4.3.7(supports-color@8.1.1)
      globals: 11.12.0
    transitivePeerDependencies:
      - supports-color

  '@babel/types@7.25.6':
    dependencies:
      '@babel/helper-string-parser': 7.24.8
      '@babel/helper-validator-identifier': 7.24.7
      to-fast-properties: 2.0.0

  '@bcoe/v8-coverage@0.2.3': {}

  '@changesets/apply-release-plan@7.0.5':
    dependencies:
      '@changesets/config': 3.0.3
      '@changesets/get-version-range-type': 0.4.0
      '@changesets/git': 3.0.1
      '@changesets/should-skip-package': 0.1.1
      '@changesets/types': 6.0.0
      '@manypkg/get-packages': 1.1.3
      detect-indent: 6.1.0
      fs-extra: 7.0.1
      lodash.startcase: 4.4.0
      outdent: 0.5.0
      prettier: 2.8.8
      resolve-from: 5.0.0
      semver: 7.6.3

  '@changesets/assemble-release-plan@6.0.4':
    dependencies:
      '@changesets/errors': 0.2.0
      '@changesets/get-dependents-graph': 2.1.2
      '@changesets/should-skip-package': 0.1.1
      '@changesets/types': 6.0.0
      '@manypkg/get-packages': 1.1.3
      semver: 7.6.3

  '@changesets/changelog-git@0.2.0':
    dependencies:
      '@changesets/types': 6.0.0

  '@changesets/cli@2.27.8':
    dependencies:
      '@changesets/apply-release-plan': 7.0.5
      '@changesets/assemble-release-plan': 6.0.4
      '@changesets/changelog-git': 0.2.0
      '@changesets/config': 3.0.3
      '@changesets/errors': 0.2.0
      '@changesets/get-dependents-graph': 2.1.2
      '@changesets/get-release-plan': 4.0.4
      '@changesets/git': 3.0.1
      '@changesets/logger': 0.1.1
      '@changesets/pre': 2.0.1
      '@changesets/read': 0.6.1
      '@changesets/should-skip-package': 0.1.1
      '@changesets/types': 6.0.0
      '@changesets/write': 0.3.2
      '@manypkg/get-packages': 1.1.3
      '@types/semver': 7.5.8
      ansi-colors: 4.1.3
      ci-info: 3.9.0
      enquirer: 2.4.1
      external-editor: 3.1.0
      fs-extra: 7.0.1
      mri: 1.2.0
      outdent: 0.5.0
      p-limit: 2.3.0
      package-manager-detector: 0.2.0
      picocolors: 1.1.0
      resolve-from: 5.0.0
      semver: 7.6.3
      spawndamnit: 2.0.0
      term-size: 2.2.1

  '@changesets/config@3.0.3':
    dependencies:
      '@changesets/errors': 0.2.0
      '@changesets/get-dependents-graph': 2.1.2
      '@changesets/logger': 0.1.1
      '@changesets/types': 6.0.0
      '@manypkg/get-packages': 1.1.3
      fs-extra: 7.0.1
      micromatch: 4.0.8

  '@changesets/errors@0.2.0':
    dependencies:
      extendable-error: 0.1.7

  '@changesets/get-dependents-graph@2.1.2':
    dependencies:
      '@changesets/types': 6.0.0
      '@manypkg/get-packages': 1.1.3
      picocolors: 1.1.0
      semver: 7.6.3

  '@changesets/get-release-plan@4.0.4':
    dependencies:
      '@changesets/assemble-release-plan': 6.0.4
      '@changesets/config': 3.0.3
      '@changesets/pre': 2.0.1
      '@changesets/read': 0.6.1
      '@changesets/types': 6.0.0
      '@manypkg/get-packages': 1.1.3

  '@changesets/get-version-range-type@0.4.0': {}

  '@changesets/git@3.0.1':
    dependencies:
      '@changesets/errors': 0.2.0
      '@manypkg/get-packages': 1.1.3
      is-subdir: 1.2.0
      micromatch: 4.0.8
      spawndamnit: 2.0.0

  '@changesets/logger@0.1.1':
    dependencies:
      picocolors: 1.1.0

  '@changesets/parse@0.4.0':
    dependencies:
      '@changesets/types': 6.0.0
      js-yaml: 3.14.1

  '@changesets/pre@2.0.1':
    dependencies:
      '@changesets/errors': 0.2.0
      '@changesets/types': 6.0.0
      '@manypkg/get-packages': 1.1.3
      fs-extra: 7.0.1

  '@changesets/read@0.6.1':
    dependencies:
      '@changesets/git': 3.0.1
      '@changesets/logger': 0.1.1
      '@changesets/parse': 0.4.0
      '@changesets/types': 6.0.0
      fs-extra: 7.0.1
      p-filter: 2.1.0
      picocolors: 1.1.0

  '@changesets/should-skip-package@0.1.1':
    dependencies:
      '@changesets/types': 6.0.0
      '@manypkg/get-packages': 1.1.3

  '@changesets/types@4.1.0': {}

  '@changesets/types@6.0.0': {}

  '@changesets/write@0.3.2':
    dependencies:
      '@changesets/types': 6.0.0
      fs-extra: 7.0.1
      human-id: 1.0.2
      prettier: 2.8.8

  '@colors/colors@1.6.0': {}

  '@cspotcode/source-map-support@0.8.1':
    dependencies:
      '@jridgewell/trace-mapping': 0.3.9
    optional: true

  '@dabh/diagnostics@2.0.3':
    dependencies:
      colorspace: 1.1.4
      enabled: 2.0.0
      kuler: 2.0.0

  '@esbuild/aix-ppc64@0.21.5':
    optional: true

  '@esbuild/aix-ppc64@0.23.1':
    optional: true

  '@esbuild/android-arm64@0.21.5':
    optional: true

  '@esbuild/android-arm64@0.23.1':
    optional: true

  '@esbuild/android-arm@0.21.5':
    optional: true

  '@esbuild/android-arm@0.23.1':
    optional: true

  '@esbuild/android-x64@0.21.5':
    optional: true

  '@esbuild/android-x64@0.23.1':
    optional: true

  '@esbuild/darwin-arm64@0.21.5':
    optional: true

  '@esbuild/darwin-arm64@0.23.1':
    optional: true

  '@esbuild/darwin-x64@0.21.5':
    optional: true

  '@esbuild/darwin-x64@0.23.1':
    optional: true

  '@esbuild/freebsd-arm64@0.21.5':
    optional: true

  '@esbuild/freebsd-arm64@0.23.1':
    optional: true

  '@esbuild/freebsd-x64@0.21.5':
    optional: true

  '@esbuild/freebsd-x64@0.23.1':
    optional: true

  '@esbuild/linux-arm64@0.21.5':
    optional: true

  '@esbuild/linux-arm64@0.23.1':
    optional: true

  '@esbuild/linux-arm@0.21.5':
    optional: true

  '@esbuild/linux-arm@0.23.1':
    optional: true

  '@esbuild/linux-ia32@0.21.5':
    optional: true

  '@esbuild/linux-ia32@0.23.1':
    optional: true

  '@esbuild/linux-loong64@0.21.5':
    optional: true

  '@esbuild/linux-loong64@0.23.1':
    optional: true

  '@esbuild/linux-mips64el@0.21.5':
    optional: true

  '@esbuild/linux-mips64el@0.23.1':
    optional: true

  '@esbuild/linux-ppc64@0.21.5':
    optional: true

  '@esbuild/linux-ppc64@0.23.1':
    optional: true

  '@esbuild/linux-riscv64@0.21.5':
    optional: true

  '@esbuild/linux-riscv64@0.23.1':
    optional: true

  '@esbuild/linux-s390x@0.21.5':
    optional: true

  '@esbuild/linux-s390x@0.23.1':
    optional: true

  '@esbuild/linux-x64@0.21.5':
    optional: true

  '@esbuild/linux-x64@0.23.1':
    optional: true

  '@esbuild/netbsd-x64@0.21.5':
    optional: true

  '@esbuild/netbsd-x64@0.23.1':
    optional: true

  '@esbuild/openbsd-arm64@0.23.1':
    optional: true

  '@esbuild/openbsd-x64@0.21.5':
    optional: true

  '@esbuild/openbsd-x64@0.23.1':
    optional: true

  '@esbuild/sunos-x64@0.21.5':
    optional: true

  '@esbuild/sunos-x64@0.23.1':
    optional: true

  '@esbuild/win32-arm64@0.21.5':
    optional: true

  '@esbuild/win32-arm64@0.23.1':
    optional: true

  '@esbuild/win32-ia32@0.21.5':
    optional: true

  '@esbuild/win32-ia32@0.23.1':
    optional: true

  '@esbuild/win32-x64@0.21.5':
    optional: true

  '@esbuild/win32-x64@0.23.1':
    optional: true

  '@eslint-community/eslint-utils@4.4.0(eslint@8.57.1)':
    dependencies:
      eslint: 8.57.1
      eslint-visitor-keys: 3.4.3

  '@eslint-community/regexpp@4.11.1': {}

  '@eslint/eslintrc@2.1.4':
    dependencies:
      ajv: 6.12.6
      debug: 4.3.7(supports-color@8.1.1)
      espree: 9.6.1
      globals: 13.24.0
      ignore: 5.3.2
      import-fresh: 3.3.0
      js-yaml: 4.1.0
      minimatch: 3.1.2
      strip-json-comments: 3.1.1
    transitivePeerDependencies:
      - supports-color

  '@eslint/js@8.57.1': {}

  '@faker-js/faker@8.4.0': {}

  '@grpc/grpc-js@1.11.3':
    dependencies:
      '@grpc/proto-loader': 0.7.13
      '@js-sdsl/ordered-map': 4.4.2

  '@grpc/proto-loader@0.7.13':
    dependencies:
      lodash.camelcase: 4.3.0
      long: 5.2.3
      protobufjs: 7.4.0
      yargs: 17.7.2

  '@humanwhocodes/config-array@0.13.0':
    dependencies:
      '@humanwhocodes/object-schema': 2.0.3
      debug: 4.3.7(supports-color@8.1.1)
      minimatch: 3.1.2
    transitivePeerDependencies:
      - supports-color

  '@humanwhocodes/module-importer@1.0.1': {}

  '@humanwhocodes/object-schema@2.0.3': {}

  '@inquirer/confirm@3.2.0':
    dependencies:
      '@inquirer/core': 9.2.1
      '@inquirer/type': 1.5.5

  '@inquirer/core@9.2.1':
    dependencies:
      '@inquirer/figures': 1.0.6
      '@inquirer/type': 2.0.0
      '@types/mute-stream': 0.0.4
      '@types/node': 22.5.5
      '@types/wrap-ansi': 3.0.0
      ansi-escapes: 4.3.2
      cli-width: 4.1.0
      mute-stream: 1.0.0
      signal-exit: 4.1.0
      strip-ansi: 6.0.1
      wrap-ansi: 6.2.0
      yoctocolors-cjs: 2.1.2

  '@inquirer/figures@1.0.6': {}

  '@inquirer/input@2.3.0':
    dependencies:
      '@inquirer/core': 9.2.1
      '@inquirer/type': 1.5.5

  '@inquirer/select@2.5.0':
    dependencies:
      '@inquirer/core': 9.2.1
      '@inquirer/figures': 1.0.6
      '@inquirer/type': 1.5.5
      ansi-escapes: 4.3.2
      yoctocolors-cjs: 2.1.2

  '@inquirer/type@1.5.5':
    dependencies:
      mute-stream: 1.0.0

  '@inquirer/type@2.0.0':
    dependencies:
      mute-stream: 1.0.0

  '@isaacs/cliui@8.0.2':
    dependencies:
      string-width: 5.1.2
      string-width-cjs: string-width@4.2.3
      strip-ansi: 7.1.0
      strip-ansi-cjs: strip-ansi@6.0.1
      wrap-ansi: 8.1.0
      wrap-ansi-cjs: wrap-ansi@7.0.0

  '@isaacs/fs-minipass@4.0.1':
    dependencies:
      minipass: 7.1.2

  '@istanbuljs/load-nyc-config@1.1.0':
    dependencies:
      camelcase: 5.3.1
      find-up: 4.1.0
      get-package-type: 0.1.0
      js-yaml: 3.14.1
      resolve-from: 5.0.0

  '@istanbuljs/schema@0.1.3': {}

  '@jest/console@29.7.0':
    dependencies:
      '@jest/types': 29.6.3
      '@types/node': 22.5.5
      chalk: 4.1.2
      jest-message-util: 29.7.0
      jest-util: 29.7.0
      slash: 3.0.0

  '@jest/core@29.7.0(ts-node@10.9.2(@types/node@20.16.5)(typescript@5.5.4))':
    dependencies:
      '@jest/console': 29.7.0
      '@jest/reporters': 29.7.0
      '@jest/test-result': 29.7.0
      '@jest/transform': 29.7.0
      '@jest/types': 29.6.3
      '@types/node': 22.5.5
      ansi-escapes: 4.3.2
      chalk: 4.1.2
      ci-info: 3.9.0
      exit: 0.1.2
      graceful-fs: 4.2.11
      jest-changed-files: 29.7.0
      jest-config: 29.7.0(@types/node@22.5.5)(ts-node@10.9.2(@types/node@20.16.5)(typescript@5.5.4))
      jest-haste-map: 29.7.0
      jest-message-util: 29.7.0
      jest-regex-util: 29.6.3
      jest-resolve: 29.7.0
      jest-resolve-dependencies: 29.7.0
      jest-runner: 29.7.0
      jest-runtime: 29.7.0
      jest-snapshot: 29.7.0
      jest-util: 29.7.0
      jest-validate: 29.7.0
      jest-watcher: 29.7.0
      micromatch: 4.0.8
      pretty-format: 29.7.0
      slash: 3.0.0
      strip-ansi: 6.0.1
    transitivePeerDependencies:
      - babel-plugin-macros
      - supports-color
      - ts-node

  '@jest/core@29.7.0(ts-node@10.9.2(@types/node@22.5.5)(typescript@5.5.4))':
    dependencies:
      '@jest/console': 29.7.0
      '@jest/reporters': 29.7.0
      '@jest/test-result': 29.7.0
      '@jest/transform': 29.7.0
      '@jest/types': 29.6.3
      '@types/node': 22.5.5
      ansi-escapes: 4.3.2
      chalk: 4.1.2
      ci-info: 3.9.0
      exit: 0.1.2
      graceful-fs: 4.2.11
      jest-changed-files: 29.7.0
      jest-config: 29.7.0(@types/node@22.5.5)(ts-node@10.9.2(@types/node@22.5.5)(typescript@5.5.4))
      jest-haste-map: 29.7.0
      jest-message-util: 29.7.0
      jest-regex-util: 29.6.3
      jest-resolve: 29.7.0
      jest-resolve-dependencies: 29.7.0
      jest-runner: 29.7.0
      jest-runtime: 29.7.0
      jest-snapshot: 29.7.0
      jest-util: 29.7.0
      jest-validate: 29.7.0
      jest-watcher: 29.7.0
      micromatch: 4.0.8
      pretty-format: 29.7.0
      slash: 3.0.0
      strip-ansi: 6.0.1
    transitivePeerDependencies:
      - babel-plugin-macros
      - supports-color
      - ts-node

  '@jest/core@29.7.0(ts-node@10.9.2(typescript@5.5.4))':
    dependencies:
      '@jest/console': 29.7.0
      '@jest/reporters': 29.7.0
      '@jest/test-result': 29.7.0
      '@jest/transform': 29.7.0
      '@jest/types': 29.6.3
      '@types/node': 22.5.5
      ansi-escapes: 4.3.2
      chalk: 4.1.2
      ci-info: 3.9.0
      exit: 0.1.2
      graceful-fs: 4.2.11
      jest-changed-files: 29.7.0
      jest-config: 29.7.0(@types/node@22.5.5)(ts-node@10.9.2(typescript@5.5.4))
      jest-haste-map: 29.7.0
      jest-message-util: 29.7.0
      jest-regex-util: 29.6.3
      jest-resolve: 29.7.0
      jest-resolve-dependencies: 29.7.0
      jest-runner: 29.7.0
      jest-runtime: 29.7.0
      jest-snapshot: 29.7.0
      jest-util: 29.7.0
      jest-validate: 29.7.0
      jest-watcher: 29.7.0
      micromatch: 4.0.8
      pretty-format: 29.7.0
      slash: 3.0.0
      strip-ansi: 6.0.1
    transitivePeerDependencies:
      - babel-plugin-macros
      - supports-color
      - ts-node

  '@jest/environment@29.7.0':
    dependencies:
      '@jest/fake-timers': 29.7.0
      '@jest/types': 29.6.3
      '@types/node': 22.5.5
      jest-mock: 29.7.0

  '@jest/expect-utils@29.7.0':
    dependencies:
      jest-get-type: 29.6.3

  '@jest/expect@29.7.0':
    dependencies:
      expect: 29.7.0
      jest-snapshot: 29.7.0
    transitivePeerDependencies:
      - supports-color

  '@jest/fake-timers@29.7.0':
    dependencies:
      '@jest/types': 29.6.3
      '@sinonjs/fake-timers': 10.3.0
      '@types/node': 22.5.5
      jest-message-util: 29.7.0
      jest-mock: 29.7.0
      jest-util: 29.7.0

  '@jest/globals@29.7.0':
    dependencies:
      '@jest/environment': 29.7.0
      '@jest/expect': 29.7.0
      '@jest/types': 29.6.3
      jest-mock: 29.7.0
    transitivePeerDependencies:
      - supports-color

  '@jest/reporters@29.7.0':
    dependencies:
      '@bcoe/v8-coverage': 0.2.3
      '@jest/console': 29.7.0
      '@jest/test-result': 29.7.0
      '@jest/transform': 29.7.0
      '@jest/types': 29.6.3
      '@jridgewell/trace-mapping': 0.3.25
      '@types/node': 22.5.5
      chalk: 4.1.2
      collect-v8-coverage: 1.0.2
      exit: 0.1.2
      glob: 7.2.3
      graceful-fs: 4.2.11
      istanbul-lib-coverage: 3.2.2
      istanbul-lib-instrument: 6.0.3
      istanbul-lib-report: 3.0.1
      istanbul-lib-source-maps: 4.0.1
      istanbul-reports: 3.1.7
      jest-message-util: 29.7.0
      jest-util: 29.7.0
      jest-worker: 29.7.0
      slash: 3.0.0
      string-length: 4.0.2
      strip-ansi: 6.0.1
      v8-to-istanbul: 9.3.0
    transitivePeerDependencies:
      - supports-color

  '@jest/schemas@29.6.3':
    dependencies:
      '@sinclair/typebox': 0.27.8

  '@jest/source-map@29.6.3':
    dependencies:
      '@jridgewell/trace-mapping': 0.3.25
      callsites: 3.1.0
      graceful-fs: 4.2.11

  '@jest/test-result@29.7.0':
    dependencies:
      '@jest/console': 29.7.0
      '@jest/types': 29.6.3
      '@types/istanbul-lib-coverage': 2.0.6
      collect-v8-coverage: 1.0.2

  '@jest/test-sequencer@29.7.0':
    dependencies:
      '@jest/test-result': 29.7.0
      graceful-fs: 4.2.11
      jest-haste-map: 29.7.0
      slash: 3.0.0

  '@jest/transform@29.7.0':
    dependencies:
      '@babel/core': 7.25.2
      '@jest/types': 29.6.3
      '@jridgewell/trace-mapping': 0.3.25
      babel-plugin-istanbul: 6.1.1
      chalk: 4.1.2
      convert-source-map: 2.0.0
      fast-json-stable-stringify: 2.1.0
      graceful-fs: 4.2.11
      jest-haste-map: 29.7.0
      jest-regex-util: 29.6.3
      jest-util: 29.7.0
      micromatch: 4.0.8
      pirates: 4.0.6
      slash: 3.0.0
      write-file-atomic: 4.0.2
    transitivePeerDependencies:
      - supports-color

  '@jest/types@29.6.3':
    dependencies:
      '@jest/schemas': 29.6.3
      '@types/istanbul-lib-coverage': 2.0.6
      '@types/istanbul-reports': 3.0.4
      '@types/node': 22.5.5
      '@types/yargs': 17.0.33
      chalk: 4.1.2

  '@jitl/quickjs-ffi-types@0.31.0': {}

  '@jitl/quickjs-wasmfile-debug-asyncify@0.31.0':
    dependencies:
      '@jitl/quickjs-ffi-types': 0.31.0

  '@jitl/quickjs-wasmfile-debug-sync@0.31.0':
    dependencies:
      '@jitl/quickjs-ffi-types': 0.31.0

  '@jitl/quickjs-wasmfile-release-asyncify@0.31.0':
    dependencies:
      '@jitl/quickjs-ffi-types': 0.31.0

  '@jitl/quickjs-wasmfile-release-sync@0.31.0':
    dependencies:
      '@jitl/quickjs-ffi-types': 0.31.0

  '@jridgewell/gen-mapping@0.3.5':
    dependencies:
      '@jridgewell/set-array': 1.2.1
      '@jridgewell/sourcemap-codec': 1.5.0
      '@jridgewell/trace-mapping': 0.3.25

  '@jridgewell/resolve-uri@3.1.2': {}

  '@jridgewell/set-array@1.2.1': {}

  '@jridgewell/sourcemap-codec@1.5.0': {}

  '@jridgewell/trace-mapping@0.3.25':
    dependencies:
      '@jridgewell/resolve-uri': 3.1.2
      '@jridgewell/sourcemap-codec': 1.5.0

  '@jridgewell/trace-mapping@0.3.9':
    dependencies:
      '@jridgewell/resolve-uri': 3.1.2
      '@jridgewell/sourcemap-codec': 1.5.0
    optional: true

  '@js-sdsl/ordered-map@4.4.2': {}

  '@manypkg/find-root@1.1.0':
    dependencies:
      '@babel/runtime': 7.25.6
      '@types/node': 12.20.55
      find-up: 4.1.0
      fs-extra: 8.1.0

  '@manypkg/get-packages@1.1.3':
    dependencies:
      '@babel/runtime': 7.25.6
      '@changesets/types': 4.1.0
      '@manypkg/find-root': 1.1.0
      fs-extra: 8.1.0
      globby: 11.1.0
      read-yaml-file: 1.1.0

  '@mapbox/node-pre-gyp@1.0.11':
    dependencies:
      detect-libc: 2.0.3
      https-proxy-agent: 5.0.1
      make-dir: 3.1.0
      node-fetch: 2.7.0
      nopt: 5.0.0
      npmlog: 5.0.1
      rimraf: 3.0.2
      semver: 7.6.3
      tar: 6.2.1
    transitivePeerDependencies:
      - encoding
      - supports-color

  '@microsoft/api-extractor-model@7.29.6(@types/node@20.16.5)':
    dependencies:
      '@microsoft/tsdoc': 0.15.0
      '@microsoft/tsdoc-config': 0.17.0
      '@rushstack/node-core-library': 5.7.0(@types/node@20.16.5)
    transitivePeerDependencies:
      - '@types/node'

  '@microsoft/api-extractor-model@7.29.6(@types/node@22.5.5)':
    dependencies:
      '@microsoft/tsdoc': 0.15.0
      '@microsoft/tsdoc-config': 0.17.0
      '@rushstack/node-core-library': 5.7.0(@types/node@22.5.5)
    transitivePeerDependencies:
      - '@types/node'
    optional: true

  '@microsoft/api-extractor@7.47.7(@types/node@20.16.5)':
    dependencies:
      '@microsoft/api-extractor-model': 7.29.6(@types/node@20.16.5)
      '@microsoft/tsdoc': 0.15.0
      '@microsoft/tsdoc-config': 0.17.0
      '@rushstack/node-core-library': 5.7.0(@types/node@20.16.5)
      '@rushstack/rig-package': 0.5.3
      '@rushstack/terminal': 0.14.0(@types/node@20.16.5)
      '@rushstack/ts-command-line': 4.22.6(@types/node@20.16.5)
      lodash: 4.17.21
      minimatch: 3.0.8
      resolve: 1.22.8
      semver: 7.5.4
      source-map: 0.6.1
      typescript: 5.5.4
    transitivePeerDependencies:
      - '@types/node'

  '@microsoft/api-extractor@7.47.7(@types/node@22.5.5)':
    dependencies:
      '@microsoft/api-extractor-model': 7.29.6(@types/node@22.5.5)
      '@microsoft/tsdoc': 0.15.0
      '@microsoft/tsdoc-config': 0.17.0
      '@rushstack/node-core-library': 5.7.0(@types/node@22.5.5)
      '@rushstack/rig-package': 0.5.3
      '@rushstack/terminal': 0.14.0(@types/node@22.5.5)
      '@rushstack/ts-command-line': 4.22.6(@types/node@22.5.5)
      lodash: 4.17.21
      minimatch: 3.0.8
      resolve: 1.22.8
      semver: 7.5.4
      source-map: 0.6.1
      typescript: 5.5.4
    transitivePeerDependencies:
      - '@types/node'
    optional: true

  '@microsoft/tsdoc-config@0.17.0':
    dependencies:
      '@microsoft/tsdoc': 0.15.0
      ajv: 8.12.0
      jju: 1.4.0
      resolve: 1.22.8

  '@microsoft/tsdoc@0.15.0': {}

  '@milaboratories/pframes-node@1.5.6(@milaboratories/pl-model-common@lib+model+common)':
    dependencies:
      '@mapbox/node-pre-gyp': 1.0.11
      '@milaboratories/pl-model-common': link:lib/model/common
      '@milaboratories/pl-model-middle-layer': 1.2.20
    transitivePeerDependencies:
      - encoding
      - supports-color

  '@milaboratories/pl-model-common@1.3.13':
    dependencies:
      zod: 3.23.8

  '@milaboratories/pl-model-middle-layer@1.2.20':
    dependencies:
      '@milaboratories/pl-model-common': 1.3.13
      utility-types: 3.11.0
      zod: 3.23.8

  '@milaboratories/software-pframes-conv@1.5.6': {}

  '@milaboratories/software-small-binaries@1.10.4': {}

  '@milaboratories/tengo-tester@1.4.4': {}

  '@nodelib/fs.scandir@2.1.5':
    dependencies:
      '@nodelib/fs.stat': 2.0.5
      run-parallel: 1.2.0

  '@nodelib/fs.stat@2.0.5': {}

  '@nodelib/fs.walk@1.2.8':
    dependencies:
      '@nodelib/fs.scandir': 2.1.5
      fastq: 1.17.1

  '@oclif/core@4.0.23':
    dependencies:
      ansi-escapes: 4.3.2
      ansis: 3.3.2
      clean-stack: 3.0.1
      cli-spinners: 2.9.2
      debug: 4.3.7(supports-color@8.1.1)
      ejs: 3.1.10
      get-package-type: 0.1.0
      globby: 11.1.0
      indent-string: 4.0.0
      is-wsl: 2.2.0
      lilconfig: 3.1.2
      minimatch: 9.0.5
      semver: 7.6.3
      string-width: 4.2.3
      supports-color: 8.1.1
      widest-line: 3.1.0
      wordwrap: 1.0.0
      wrap-ansi: 7.0.0

  '@oclif/plugin-help@6.2.11':
    dependencies:
      '@oclif/core': 4.0.23

  '@oclif/plugin-not-found@3.2.21':
    dependencies:
      '@inquirer/confirm': 3.2.0
      '@oclif/core': 4.0.23
      ansis: 3.3.2
      fast-levenshtein: 3.0.0

  '@oclif/plugin-warn-if-update-available@3.1.16':
    dependencies:
      '@oclif/core': 4.0.23
      ansis: 3.3.2
      debug: 4.3.7(supports-color@8.1.1)
      http-call: 5.3.0
      lodash: 4.17.21
      registry-auth-token: 5.0.2
    transitivePeerDependencies:
      - supports-color

  '@one-ini/wasm@0.1.1': {}

  '@pkgjs/parseargs@0.11.0':
    optional: true

  '@pkgr/core@0.1.1': {}

  '@pnpm/config.env-replace@1.1.0': {}

  '@pnpm/network.ca-file@1.0.2':
    dependencies:
      graceful-fs: 4.2.10

  '@pnpm/npm-conf@2.3.1':
    dependencies:
      '@pnpm/config.env-replace': 1.1.0
      '@pnpm/network.ca-file': 1.0.2
      config-chain: 1.1.13

  '@protobuf-ts/grpc-transport@2.9.4(@grpc/grpc-js@1.11.3)':
    dependencies:
      '@grpc/grpc-js': 1.11.3
      '@protobuf-ts/runtime': 2.9.4
      '@protobuf-ts/runtime-rpc': 2.9.4

  '@protobuf-ts/plugin-framework@2.9.4':
    dependencies:
      '@protobuf-ts/runtime': 2.9.4
      typescript: 3.9.10

  '@protobuf-ts/plugin@2.9.4':
    dependencies:
      '@protobuf-ts/plugin-framework': 2.9.4
      '@protobuf-ts/protoc': 2.9.4
      '@protobuf-ts/runtime': 2.9.4
      '@protobuf-ts/runtime-rpc': 2.9.4
      typescript: 3.9.10

  '@protobuf-ts/protoc@2.9.4': {}

  '@protobuf-ts/runtime-rpc@2.9.4':
    dependencies:
      '@protobuf-ts/runtime': 2.9.4

  '@protobuf-ts/runtime@2.9.4': {}

  '@protobufjs/aspromise@1.1.2': {}

  '@protobufjs/base64@1.1.2': {}

  '@protobufjs/codegen@2.0.4': {}

  '@protobufjs/eventemitter@1.1.0': {}

  '@protobufjs/fetch@1.1.0':
    dependencies:
      '@protobufjs/aspromise': 1.1.2
      '@protobufjs/inquire': 1.1.0

  '@protobufjs/float@1.0.2': {}

  '@protobufjs/inquire@1.1.0': {}

  '@protobufjs/path@1.1.2': {}

  '@protobufjs/pool@1.1.0': {}

  '@protobufjs/utf8@1.1.0': {}

  '@rollup/plugin-node-resolve@15.3.0(rollup@4.21.3)':
    dependencies:
      '@rollup/pluginutils': 5.1.0(rollup@4.21.3)
      '@types/resolve': 1.20.2
      deepmerge: 4.3.1
      is-module: 1.0.0
      resolve: 1.22.8
    optionalDependencies:
      rollup: 4.21.3

  '@rollup/pluginutils@5.1.0(rollup@4.21.3)':
    dependencies:
      '@types/estree': 1.0.5
      estree-walker: 2.0.2
      picomatch: 2.3.1
    optionalDependencies:
      rollup: 4.21.3

  '@rollup/rollup-android-arm-eabi@4.21.3':
    optional: true

  '@rollup/rollup-android-arm64@4.21.3':
    optional: true

  '@rollup/rollup-darwin-arm64@4.21.3':
    optional: true

  '@rollup/rollup-darwin-x64@4.21.3':
    optional: true

  '@rollup/rollup-linux-arm-gnueabihf@4.21.3':
    optional: true

  '@rollup/rollup-linux-arm-musleabihf@4.21.3':
    optional: true

  '@rollup/rollup-linux-arm64-gnu@4.21.3':
    optional: true

  '@rollup/rollup-linux-arm64-musl@4.21.3':
    optional: true

  '@rollup/rollup-linux-powerpc64le-gnu@4.21.3':
    optional: true

  '@rollup/rollup-linux-riscv64-gnu@4.21.3':
    optional: true

  '@rollup/rollup-linux-s390x-gnu@4.21.3':
    optional: true

  '@rollup/rollup-linux-x64-gnu@4.21.3':
    optional: true

  '@rollup/rollup-linux-x64-musl@4.21.3':
    optional: true

  '@rollup/rollup-win32-arm64-msvc@4.21.3':
    optional: true

  '@rollup/rollup-win32-ia32-msvc@4.21.3':
    optional: true

  '@rollup/rollup-win32-x64-msvc@4.21.3':
    optional: true

  '@rushstack/node-core-library@5.7.0(@types/node@20.16.5)':
    dependencies:
      ajv: 8.13.0
      ajv-draft-04: 1.0.0(ajv@8.13.0)
      ajv-formats: 3.0.1(ajv@8.13.0)
      fs-extra: 7.0.1
      import-lazy: 4.0.0
      jju: 1.4.0
      resolve: 1.22.8
      semver: 7.5.4
    optionalDependencies:
      '@types/node': 20.16.5

  '@rushstack/node-core-library@5.7.0(@types/node@22.5.5)':
    dependencies:
      ajv: 8.13.0
      ajv-draft-04: 1.0.0(ajv@8.13.0)
      ajv-formats: 3.0.1(ajv@8.13.0)
      fs-extra: 7.0.1
      import-lazy: 4.0.0
      jju: 1.4.0
      resolve: 1.22.8
      semver: 7.5.4
    optionalDependencies:
      '@types/node': 22.5.5
    optional: true

  '@rushstack/rig-package@0.5.3':
    dependencies:
      resolve: 1.22.8
      strip-json-comments: 3.1.1

  '@rushstack/terminal@0.14.0(@types/node@20.16.5)':
    dependencies:
      '@rushstack/node-core-library': 5.7.0(@types/node@20.16.5)
      supports-color: 8.1.1
    optionalDependencies:
      '@types/node': 20.16.5

  '@rushstack/terminal@0.14.0(@types/node@22.5.5)':
    dependencies:
      '@rushstack/node-core-library': 5.7.0(@types/node@22.5.5)
      supports-color: 8.1.1
    optionalDependencies:
      '@types/node': 22.5.5
    optional: true

  '@rushstack/ts-command-line@4.22.6(@types/node@20.16.5)':
    dependencies:
      '@rushstack/terminal': 0.14.0(@types/node@20.16.5)
      '@types/argparse': 1.0.38
      argparse: 1.0.10
      string-argv: 0.3.2
    transitivePeerDependencies:
      - '@types/node'

  '@rushstack/ts-command-line@4.22.6(@types/node@22.5.5)':
    dependencies:
      '@rushstack/terminal': 0.14.0(@types/node@22.5.5)
      '@types/argparse': 1.0.38
      argparse: 1.0.10
      string-argv: 0.3.2
    transitivePeerDependencies:
      - '@types/node'
    optional: true

  '@sinclair/typebox@0.27.8': {}

  '@sindresorhus/is@5.6.0': {}

  '@sinonjs/commons@3.0.1':
    dependencies:
      type-detect: 4.0.8

  '@sinonjs/fake-timers@10.3.0':
    dependencies:
      '@sinonjs/commons': 3.0.1

  '@smithy/abort-controller@3.1.4':
    dependencies:
      '@smithy/types': 3.4.2
      tslib: 2.7.0

  '@smithy/chunked-blob-reader-native@3.0.0':
    dependencies:
      '@smithy/util-base64': 3.0.0
      tslib: 2.7.0

  '@smithy/chunked-blob-reader@3.0.0':
    dependencies:
      tslib: 2.7.0

  '@smithy/config-resolver@3.0.8':
    dependencies:
      '@smithy/node-config-provider': 3.1.7
      '@smithy/types': 3.4.2
      '@smithy/util-config-provider': 3.0.0
      '@smithy/util-middleware': 3.0.6
      tslib: 2.7.0

  '@smithy/core@2.4.4':
    dependencies:
      '@smithy/middleware-endpoint': 3.1.3
      '@smithy/middleware-retry': 3.0.19
      '@smithy/middleware-serde': 3.0.6
      '@smithy/protocol-http': 4.1.3
      '@smithy/smithy-client': 3.3.3
      '@smithy/types': 3.4.2
      '@smithy/util-body-length-browser': 3.0.0
      '@smithy/util-middleware': 3.0.6
      '@smithy/util-utf8': 3.0.0
      tslib: 2.7.0

  '@smithy/core@2.4.6':
    dependencies:
      '@smithy/middleware-endpoint': 3.1.3
      '@smithy/middleware-retry': 3.0.21
      '@smithy/middleware-serde': 3.0.6
      '@smithy/protocol-http': 4.1.3
      '@smithy/smithy-client': 3.3.5
      '@smithy/types': 3.4.2
      '@smithy/util-body-length-browser': 3.0.0
      '@smithy/util-middleware': 3.0.6
      '@smithy/util-utf8': 3.0.0
      tslib: 2.7.0

  '@smithy/credential-provider-imds@3.2.3':
    dependencies:
      '@smithy/node-config-provider': 3.1.7
      '@smithy/property-provider': 3.1.6
      '@smithy/types': 3.4.2
      '@smithy/url-parser': 3.0.6
      tslib: 2.7.0

  '@smithy/eventstream-codec@3.1.5':
    dependencies:
      '@aws-crypto/crc32': 5.2.0
      '@smithy/types': 3.4.2
      '@smithy/util-hex-encoding': 3.0.0
      tslib: 2.7.0

  '@smithy/eventstream-serde-browser@3.0.9':
    dependencies:
      '@smithy/eventstream-serde-universal': 3.0.8
      '@smithy/types': 3.4.2
      tslib: 2.7.0

  '@smithy/eventstream-serde-config-resolver@3.0.6':
    dependencies:
      '@smithy/types': 3.4.2
      tslib: 2.7.0

  '@smithy/eventstream-serde-node@3.0.8':
    dependencies:
      '@smithy/eventstream-serde-universal': 3.0.8
      '@smithy/types': 3.4.2
      tslib: 2.7.0

  '@smithy/eventstream-serde-universal@3.0.8':
    dependencies:
      '@smithy/eventstream-codec': 3.1.5
      '@smithy/types': 3.4.2
      tslib: 2.7.0

  '@smithy/fetch-http-handler@3.2.7':
    dependencies:
      '@smithy/protocol-http': 4.1.3
      '@smithy/querystring-builder': 3.0.6
      '@smithy/types': 3.4.2
      '@smithy/util-base64': 3.0.0
      tslib: 2.7.0

  '@smithy/fetch-http-handler@3.2.8':
    dependencies:
      '@smithy/protocol-http': 4.1.3
      '@smithy/querystring-builder': 3.0.6
      '@smithy/types': 3.4.2
      '@smithy/util-base64': 3.0.0
      tslib: 2.7.0

  '@smithy/hash-blob-browser@3.1.5':
    dependencies:
      '@smithy/chunked-blob-reader': 3.0.0
      '@smithy/chunked-blob-reader-native': 3.0.0
      '@smithy/types': 3.4.2
      tslib: 2.7.0

  '@smithy/hash-node@3.0.6':
    dependencies:
      '@smithy/types': 3.4.2
      '@smithy/util-buffer-from': 3.0.0
      '@smithy/util-utf8': 3.0.0
      tslib: 2.7.0

  '@smithy/hash-stream-node@3.1.5':
    dependencies:
      '@smithy/types': 3.4.2
      '@smithy/util-utf8': 3.0.0
      tslib: 2.7.0

  '@smithy/invalid-dependency@3.0.6':
    dependencies:
      '@smithy/types': 3.4.2
      tslib: 2.7.0

  '@smithy/is-array-buffer@2.2.0':
    dependencies:
      tslib: 2.7.0

  '@smithy/is-array-buffer@3.0.0':
    dependencies:
      tslib: 2.7.0

  '@smithy/md5-js@3.0.6':
    dependencies:
      '@smithy/types': 3.4.2
      '@smithy/util-utf8': 3.0.0
      tslib: 2.7.0

  '@smithy/middleware-content-length@3.0.8':
    dependencies:
      '@smithy/protocol-http': 4.1.3
      '@smithy/types': 3.4.2
      tslib: 2.7.0

  '@smithy/middleware-endpoint@3.1.3':
    dependencies:
      '@smithy/middleware-serde': 3.0.6
      '@smithy/node-config-provider': 3.1.7
      '@smithy/shared-ini-file-loader': 3.1.7
      '@smithy/types': 3.4.2
      '@smithy/url-parser': 3.0.6
      '@smithy/util-middleware': 3.0.6
      tslib: 2.7.0

  '@smithy/middleware-retry@3.0.19':
    dependencies:
      '@smithy/node-config-provider': 3.1.7
      '@smithy/protocol-http': 4.1.3
      '@smithy/service-error-classification': 3.0.6
      '@smithy/smithy-client': 3.3.3
      '@smithy/types': 3.4.2
      '@smithy/util-middleware': 3.0.6
      '@smithy/util-retry': 3.0.6
      tslib: 2.7.0
      uuid: 9.0.1

  '@smithy/middleware-retry@3.0.21':
    dependencies:
      '@smithy/node-config-provider': 3.1.7
      '@smithy/protocol-http': 4.1.3
      '@smithy/service-error-classification': 3.0.6
      '@smithy/smithy-client': 3.3.5
      '@smithy/types': 3.4.2
      '@smithy/util-middleware': 3.0.6
      '@smithy/util-retry': 3.0.6
      tslib: 2.7.0
      uuid: 9.0.1

  '@smithy/middleware-serde@3.0.6':
    dependencies:
      '@smithy/types': 3.4.2
      tslib: 2.7.0

  '@smithy/middleware-stack@3.0.6':
    dependencies:
      '@smithy/types': 3.4.2
      tslib: 2.7.0

  '@smithy/node-config-provider@3.1.7':
    dependencies:
      '@smithy/property-provider': 3.1.6
      '@smithy/shared-ini-file-loader': 3.1.7
      '@smithy/types': 3.4.2
      tslib: 2.7.0

  '@smithy/node-http-handler@3.2.3':
    dependencies:
      '@smithy/abort-controller': 3.1.4
      '@smithy/protocol-http': 4.1.3
      '@smithy/querystring-builder': 3.0.6
      '@smithy/types': 3.4.2
      tslib: 2.7.0

  '@smithy/property-provider@3.1.6':
    dependencies:
      '@smithy/types': 3.4.2
      tslib: 2.7.0

  '@smithy/protocol-http@4.1.3':
    dependencies:
      '@smithy/types': 3.4.2
      tslib: 2.7.0

  '@smithy/querystring-builder@3.0.6':
    dependencies:
      '@smithy/types': 3.4.2
      '@smithy/util-uri-escape': 3.0.0
      tslib: 2.7.0

  '@smithy/querystring-parser@3.0.6':
    dependencies:
      '@smithy/types': 3.4.2
      tslib: 2.7.0

  '@smithy/service-error-classification@3.0.6':
    dependencies:
      '@smithy/types': 3.4.2

  '@smithy/shared-ini-file-loader@3.1.7':
    dependencies:
      '@smithy/types': 3.4.2
      tslib: 2.7.0

  '@smithy/signature-v4@4.1.3':
    dependencies:
      '@smithy/is-array-buffer': 3.0.0
      '@smithy/protocol-http': 4.1.3
      '@smithy/types': 3.4.2
      '@smithy/util-hex-encoding': 3.0.0
      '@smithy/util-middleware': 3.0.6
      '@smithy/util-uri-escape': 3.0.0
      '@smithy/util-utf8': 3.0.0
      tslib: 2.7.0

  '@smithy/signature-v4@4.1.4':
    dependencies:
      '@smithy/is-array-buffer': 3.0.0
      '@smithy/protocol-http': 4.1.3
      '@smithy/types': 3.4.2
      '@smithy/util-hex-encoding': 3.0.0
      '@smithy/util-middleware': 3.0.6
      '@smithy/util-uri-escape': 3.0.0
      '@smithy/util-utf8': 3.0.0
      tslib: 2.7.0

  '@smithy/smithy-client@3.3.3':
    dependencies:
      '@smithy/middleware-endpoint': 3.1.3
      '@smithy/middleware-stack': 3.0.6
      '@smithy/protocol-http': 4.1.3
      '@smithy/types': 3.4.2
      '@smithy/util-stream': 3.1.7
      tslib: 2.7.0

  '@smithy/smithy-client@3.3.5':
    dependencies:
      '@smithy/middleware-endpoint': 3.1.3
      '@smithy/middleware-stack': 3.0.6
      '@smithy/protocol-http': 4.1.3
      '@smithy/types': 3.4.2
      '@smithy/util-stream': 3.1.8
      tslib: 2.7.0

  '@smithy/types@3.4.2':
    dependencies:
      tslib: 2.7.0

  '@smithy/url-parser@3.0.6':
    dependencies:
      '@smithy/querystring-parser': 3.0.6
      '@smithy/types': 3.4.2
      tslib: 2.7.0

  '@smithy/util-base64@3.0.0':
    dependencies:
      '@smithy/util-buffer-from': 3.0.0
      '@smithy/util-utf8': 3.0.0
      tslib: 2.7.0

  '@smithy/util-body-length-browser@3.0.0':
    dependencies:
      tslib: 2.7.0

  '@smithy/util-body-length-node@3.0.0':
    dependencies:
      tslib: 2.7.0

  '@smithy/util-buffer-from@2.2.0':
    dependencies:
      '@smithy/is-array-buffer': 2.2.0
      tslib: 2.7.0

  '@smithy/util-buffer-from@3.0.0':
    dependencies:
      '@smithy/is-array-buffer': 3.0.0
      tslib: 2.7.0

  '@smithy/util-config-provider@3.0.0':
    dependencies:
      tslib: 2.7.0

  '@smithy/util-defaults-mode-browser@3.0.19':
    dependencies:
      '@smithy/property-provider': 3.1.6
      '@smithy/smithy-client': 3.3.3
      '@smithy/types': 3.4.2
      bowser: 2.11.0
      tslib: 2.7.0

  '@smithy/util-defaults-mode-browser@3.0.21':
    dependencies:
      '@smithy/property-provider': 3.1.6
      '@smithy/smithy-client': 3.3.5
      '@smithy/types': 3.4.2
      bowser: 2.11.0
      tslib: 2.7.0

  '@smithy/util-defaults-mode-node@3.0.19':
    dependencies:
      '@smithy/config-resolver': 3.0.8
      '@smithy/credential-provider-imds': 3.2.3
      '@smithy/node-config-provider': 3.1.7
      '@smithy/property-provider': 3.1.6
      '@smithy/smithy-client': 3.3.3
      '@smithy/types': 3.4.2
      tslib: 2.7.0

  '@smithy/util-defaults-mode-node@3.0.21':
    dependencies:
      '@smithy/config-resolver': 3.0.8
      '@smithy/credential-provider-imds': 3.2.3
      '@smithy/node-config-provider': 3.1.7
      '@smithy/property-provider': 3.1.6
      '@smithy/smithy-client': 3.3.5
      '@smithy/types': 3.4.2
      tslib: 2.7.0

  '@smithy/util-endpoints@2.1.2':
    dependencies:
      '@smithy/node-config-provider': 3.1.7
      '@smithy/types': 3.4.2
      tslib: 2.7.0

  '@smithy/util-hex-encoding@3.0.0':
    dependencies:
      tslib: 2.7.0

  '@smithy/util-middleware@3.0.6':
    dependencies:
      '@smithy/types': 3.4.2
      tslib: 2.7.0

  '@smithy/util-retry@3.0.6':
    dependencies:
      '@smithy/service-error-classification': 3.0.6
      '@smithy/types': 3.4.2
      tslib: 2.7.0

  '@smithy/util-stream@3.1.7':
    dependencies:
      '@smithy/fetch-http-handler': 3.2.7
      '@smithy/node-http-handler': 3.2.3
      '@smithy/types': 3.4.2
      '@smithy/util-base64': 3.0.0
      '@smithy/util-buffer-from': 3.0.0
      '@smithy/util-hex-encoding': 3.0.0
      '@smithy/util-utf8': 3.0.0
      tslib: 2.7.0

  '@smithy/util-stream@3.1.8':
    dependencies:
      '@smithy/fetch-http-handler': 3.2.8
      '@smithy/node-http-handler': 3.2.3
      '@smithy/types': 3.4.2
      '@smithy/util-base64': 3.0.0
      '@smithy/util-buffer-from': 3.0.0
      '@smithy/util-hex-encoding': 3.0.0
      '@smithy/util-utf8': 3.0.0
      tslib: 2.7.0

  '@smithy/util-uri-escape@3.0.0':
    dependencies:
      tslib: 2.7.0

  '@smithy/util-utf8@2.3.0':
    dependencies:
      '@smithy/util-buffer-from': 2.2.0
      tslib: 2.7.0

  '@smithy/util-utf8@3.0.0':
    dependencies:
      '@smithy/util-buffer-from': 3.0.0
      tslib: 2.7.0

  '@smithy/util-waiter@3.1.5':
    dependencies:
      '@smithy/abort-controller': 3.1.4
      '@smithy/types': 3.4.2
      tslib: 2.7.0

  '@szmarczak/http-timer@5.0.1':
    dependencies:
      defer-to-connect: 2.0.1

  '@tsconfig/node10@1.0.11':
    optional: true

  '@tsconfig/node12@1.0.11':
    optional: true

  '@tsconfig/node14@1.0.3':
    optional: true

  '@tsconfig/node16@1.0.4':
    optional: true

  '@types/argparse@1.0.38': {}

  '@types/babel__core@7.20.5':
    dependencies:
      '@babel/parser': 7.25.6
      '@babel/types': 7.25.6
      '@types/babel__generator': 7.6.8
      '@types/babel__template': 7.4.4
      '@types/babel__traverse': 7.20.6

  '@types/babel__generator@7.6.8':
    dependencies:
      '@babel/types': 7.25.6

  '@types/babel__template@7.4.4':
    dependencies:
      '@babel/parser': 7.25.6
      '@babel/types': 7.25.6

  '@types/babel__traverse@7.20.6':
    dependencies:
      '@babel/types': 7.25.6

  '@types/estree@1.0.5': {}

  '@types/graceful-fs@4.1.9':
    dependencies:
      '@types/node': 22.5.5

  '@types/http-cache-semantics@4.0.4': {}

  '@types/http-proxy@1.17.15':
    dependencies:
      '@types/node': 22.5.5

  '@types/istanbul-lib-coverage@2.0.6': {}

  '@types/istanbul-lib-report@3.0.3':
    dependencies:
      '@types/istanbul-lib-coverage': 2.0.6

  '@types/istanbul-reports@3.0.4':
    dependencies:
      '@types/istanbul-lib-report': 3.0.3

  '@types/jest@29.5.13':
    dependencies:
      expect: 29.7.0
      pretty-format: 29.7.0

  '@types/lodash@4.17.9': {}

  '@types/mime-types@2.1.4': {}

  '@types/mute-stream@0.0.4':
    dependencies:
      '@types/node': 22.5.5

  '@types/node@12.20.55': {}

  '@types/node@20.16.5':
    dependencies:
      undici-types: 6.19.8

  '@types/node@22.5.5':
    dependencies:
      undici-types: 6.19.8

  '@types/resolve@1.20.2': {}

  '@types/semver@7.5.8': {}

  '@types/stack-utils@2.0.3': {}

  '@types/tar-fs@2.0.4':
    dependencies:
      '@types/node': 22.5.5
      '@types/tar-stream': 3.1.3

  '@types/tar-stream@3.1.3':
    dependencies:
      '@types/node': 22.5.5

  '@types/triple-beam@1.3.5': {}

  '@types/wrap-ansi@3.0.0': {}

  '@types/yargs-parser@21.0.3': {}

  '@types/yargs@17.0.33':
    dependencies:
      '@types/yargs-parser': 21.0.3

  '@typescript-eslint/eslint-plugin@7.18.0(@typescript-eslint/parser@7.18.0(eslint@8.57.1)(typescript@5.5.4))(eslint@8.57.1)(typescript@5.5.4)':
    dependencies:
      '@eslint-community/regexpp': 4.11.1
      '@typescript-eslint/parser': 7.18.0(eslint@8.57.1)(typescript@5.5.4)
      '@typescript-eslint/scope-manager': 7.18.0
      '@typescript-eslint/type-utils': 7.18.0(eslint@8.57.1)(typescript@5.5.4)
      '@typescript-eslint/utils': 7.18.0(eslint@8.57.1)(typescript@5.5.4)
      '@typescript-eslint/visitor-keys': 7.18.0
      eslint: 8.57.1
      graphemer: 1.4.0
      ignore: 5.3.2
      natural-compare: 1.4.0
      ts-api-utils: 1.3.0(typescript@5.5.4)
    optionalDependencies:
      typescript: 5.5.4
    transitivePeerDependencies:
      - supports-color

  '@typescript-eslint/parser@7.18.0(eslint@8.57.1)(typescript@5.5.4)':
    dependencies:
      '@typescript-eslint/scope-manager': 7.18.0
      '@typescript-eslint/types': 7.18.0
      '@typescript-eslint/typescript-estree': 7.18.0(typescript@5.5.4)
      '@typescript-eslint/visitor-keys': 7.18.0
      debug: 4.3.7(supports-color@8.1.1)
      eslint: 8.57.1
    optionalDependencies:
      typescript: 5.5.4
    transitivePeerDependencies:
      - supports-color

  '@typescript-eslint/scope-manager@7.18.0':
    dependencies:
      '@typescript-eslint/types': 7.18.0
      '@typescript-eslint/visitor-keys': 7.18.0

  '@typescript-eslint/type-utils@7.18.0(eslint@8.57.1)(typescript@5.5.4)':
    dependencies:
      '@typescript-eslint/typescript-estree': 7.18.0(typescript@5.5.4)
      '@typescript-eslint/utils': 7.18.0(eslint@8.57.1)(typescript@5.5.4)
      debug: 4.3.7(supports-color@8.1.1)
      eslint: 8.57.1
      ts-api-utils: 1.3.0(typescript@5.5.4)
    optionalDependencies:
      typescript: 5.5.4
    transitivePeerDependencies:
      - supports-color

  '@typescript-eslint/types@7.18.0': {}

  '@typescript-eslint/typescript-estree@7.18.0(typescript@5.5.4)':
    dependencies:
      '@typescript-eslint/types': 7.18.0
      '@typescript-eslint/visitor-keys': 7.18.0
      debug: 4.3.7(supports-color@8.1.1)
      globby: 11.1.0
      is-glob: 4.0.3
      minimatch: 9.0.5
      semver: 7.6.3
      ts-api-utils: 1.3.0(typescript@5.5.4)
    optionalDependencies:
      typescript: 5.5.4
    transitivePeerDependencies:
      - supports-color

  '@typescript-eslint/utils@7.18.0(eslint@8.57.1)(typescript@5.5.4)':
    dependencies:
      '@eslint-community/eslint-utils': 4.4.0(eslint@8.57.1)
      '@typescript-eslint/scope-manager': 7.18.0
      '@typescript-eslint/types': 7.18.0
      '@typescript-eslint/typescript-estree': 7.18.0(typescript@5.5.4)
      eslint: 8.57.1
    transitivePeerDependencies:
      - supports-color
      - typescript

  '@typescript-eslint/visitor-keys@7.18.0':
    dependencies:
      '@typescript-eslint/types': 7.18.0
      eslint-visitor-keys: 3.4.3

  '@ungap/structured-clone@1.2.0': {}

  '@vitejs/plugin-vue@5.1.4(vite@5.4.8(@types/node@20.16.5)(sass@1.77.2))(vue@3.5.9(typescript@5.5.4))':
    dependencies:
      vite: 5.4.8(@types/node@20.16.5)(sass@1.77.2)
      vue: 3.5.9(typescript@5.5.4)

  '@vitejs/plugin-vue@5.1.4(vite@5.4.8(@types/node@22.5.5)(sass@1.77.2))(vue@3.5.9(typescript@5.5.4))':
    dependencies:
      vite: 5.4.8(@types/node@22.5.5)(sass@1.77.2)
      vue: 3.5.9(typescript@5.5.4)

  '@vitest/expect@2.1.1':
    dependencies:
      '@vitest/spy': 2.1.1
      '@vitest/utils': 2.1.1
      chai: 5.1.1
      tinyrainbow: 1.2.0

  '@vitest/mocker@2.1.1(@vitest/spy@2.1.1)(vite@5.4.8(@types/node@20.16.5)(sass@1.77.2))':
    dependencies:
      '@vitest/spy': 2.1.1
      estree-walker: 3.0.3
      magic-string: 0.30.11
    optionalDependencies:
      vite: 5.4.8(@types/node@20.16.5)(sass@1.77.2)

  '@vitest/mocker@2.1.1(@vitest/spy@2.1.1)(vite@5.4.8(@types/node@22.5.5)(sass@1.77.2))':
    dependencies:
      '@vitest/spy': 2.1.1
      estree-walker: 3.0.3
      magic-string: 0.30.11
    optionalDependencies:
      vite: 5.4.8(@types/node@22.5.5)(sass@1.77.2)

  '@vitest/pretty-format@2.1.1':
    dependencies:
      tinyrainbow: 1.2.0

  '@vitest/runner@2.1.1':
    dependencies:
      '@vitest/utils': 2.1.1
      pathe: 1.1.2

  '@vitest/snapshot@2.1.1':
    dependencies:
      '@vitest/pretty-format': 2.1.1
      magic-string: 0.30.11
      pathe: 1.1.2

  '@vitest/spy@2.1.1':
    dependencies:
      tinyspy: 3.0.2

  '@vitest/utils@2.1.1':
    dependencies:
      '@vitest/pretty-format': 2.1.1
      loupe: 3.1.1
      tinyrainbow: 1.2.0

  '@volar/language-core@2.4.5':
    dependencies:
      '@volar/source-map': 2.4.5

  '@volar/source-map@2.4.5': {}

  '@volar/typescript@2.4.5':
    dependencies:
      '@volar/language-core': 2.4.5
      path-browserify: 1.0.1
      vscode-uri: 3.0.8

  '@vue/compiler-core@3.5.9':
    dependencies:
      '@babel/parser': 7.25.6
      '@vue/shared': 3.5.9
      entities: 4.5.0
      estree-walker: 2.0.2
      source-map-js: 1.2.1

  '@vue/compiler-dom@3.5.9':
    dependencies:
      '@vue/compiler-core': 3.5.9
      '@vue/shared': 3.5.9

  '@vue/compiler-sfc@3.5.9':
    dependencies:
      '@babel/parser': 7.25.6
      '@vue/compiler-core': 3.5.9
      '@vue/compiler-dom': 3.5.9
      '@vue/compiler-ssr': 3.5.9
      '@vue/shared': 3.5.9
      estree-walker: 2.0.2
      magic-string: 0.30.11
      postcss: 8.4.47
      source-map-js: 1.2.1

  '@vue/compiler-ssr@3.5.9':
    dependencies:
      '@vue/compiler-dom': 3.5.9
      '@vue/shared': 3.5.9

  '@vue/compiler-vue2@2.7.16':
    dependencies:
      de-indent: 1.0.2
      he: 1.2.0

  '@vue/devtools-api@6.6.4': {}

  '@vue/language-core@2.1.6(typescript@5.5.4)':
    dependencies:
      '@volar/language-core': 2.4.5
      '@vue/compiler-dom': 3.5.9
      '@vue/compiler-vue2': 2.7.16
      '@vue/shared': 3.5.9
      computeds: 0.0.1
      minimatch: 9.0.5
      muggle-string: 0.4.1
      path-browserify: 1.0.1
    optionalDependencies:
      typescript: 5.5.4

  '@vue/reactivity@3.5.9':
    dependencies:
      '@vue/shared': 3.5.9

  '@vue/runtime-core@3.5.9':
    dependencies:
      '@vue/reactivity': 3.5.9
      '@vue/shared': 3.5.9

  '@vue/runtime-dom@3.5.9':
    dependencies:
      '@vue/reactivity': 3.5.9
      '@vue/runtime-core': 3.5.9
      '@vue/shared': 3.5.9
      csstype: 3.1.3

  '@vue/server-renderer@3.5.9(vue@3.5.9(typescript@5.5.4))':
    dependencies:
      '@vue/compiler-ssr': 3.5.9
      '@vue/shared': 3.5.9
      vue: 3.5.9(typescript@5.5.4)

  '@vue/shared@3.5.9': {}

  '@vue/test-utils@2.4.6':
    dependencies:
      js-beautify: 1.15.1
      vue-component-type-helpers: 2.1.6

  abbrev@1.1.1: {}

  abbrev@2.0.0: {}

  acorn-jsx@5.3.2(acorn@8.12.1):
    dependencies:
      acorn: 8.12.1

  acorn-walk@8.3.4:
    dependencies:
      acorn: 8.12.1
    optional: true

  acorn@8.12.1: {}

  ag-charts-types@10.2.0: {}

  agent-base@6.0.2:
    dependencies:
      debug: 4.3.7(supports-color@8.1.1)
    transitivePeerDependencies:
      - supports-color

  agent-base@7.1.1:
    dependencies:
      debug: 4.3.7(supports-color@8.1.1)
    transitivePeerDependencies:
      - supports-color

  ajv-draft-04@1.0.0(ajv@8.13.0):
    optionalDependencies:
      ajv: 8.13.0

  ajv-formats@3.0.1(ajv@8.13.0):
    optionalDependencies:
      ajv: 8.13.0

  ajv@6.12.6:
    dependencies:
      fast-deep-equal: 3.1.3
      fast-json-stable-stringify: 2.1.0
      json-schema-traverse: 0.4.1
      uri-js: 4.4.1

  ajv@8.12.0:
    dependencies:
      fast-deep-equal: 3.1.3
      json-schema-traverse: 1.0.0
      require-from-string: 2.0.2
      uri-js: 4.4.1

  ajv@8.13.0:
    dependencies:
      fast-deep-equal: 3.1.3
      json-schema-traverse: 1.0.0
      require-from-string: 2.0.2
      uri-js: 4.4.1

  ansi-colors@4.1.3: {}

  ansi-escapes@4.3.2:
    dependencies:
      type-fest: 0.21.3

  ansi-regex@5.0.1: {}

  ansi-regex@6.1.0: {}

  ansi-styles@3.2.1:
    dependencies:
      color-convert: 1.9.3

  ansi-styles@4.3.0:
    dependencies:
      color-convert: 2.0.1

  ansi-styles@5.2.0: {}

  ansi-styles@6.2.1: {}

  ansis@3.3.2: {}

  any-promise@1.3.0: {}

  anymatch@3.1.3:
    dependencies:
      normalize-path: 3.0.0
      picomatch: 2.3.1

  aproba@2.0.0: {}

  are-we-there-yet@2.0.0:
    dependencies:
      delegates: 1.0.0
      readable-stream: 3.6.2

  arg@4.1.3:
    optional: true

  argparse@1.0.10:
    dependencies:
      sprintf-js: 1.0.3

  argparse@2.0.1: {}

  array-union@2.1.0: {}

  assertion-error@2.0.1: {}

  async-retry@1.3.3:
    dependencies:
      retry: 0.13.1

  async@3.2.6: {}

  asynckit@0.4.0: {}

  b4a@1.6.6: {}

  babel-jest@29.7.0(@babel/core@7.25.2):
    dependencies:
      '@babel/core': 7.25.2
      '@jest/transform': 29.7.0
      '@types/babel__core': 7.20.5
      babel-plugin-istanbul: 6.1.1
      babel-preset-jest: 29.6.3(@babel/core@7.25.2)
      chalk: 4.1.2
      graceful-fs: 4.2.11
      slash: 3.0.0
    transitivePeerDependencies:
      - supports-color

  babel-plugin-istanbul@6.1.1:
    dependencies:
      '@babel/helper-plugin-utils': 7.24.8
      '@istanbuljs/load-nyc-config': 1.1.0
      '@istanbuljs/schema': 0.1.3
      istanbul-lib-instrument: 5.2.1
      test-exclude: 6.0.0
    transitivePeerDependencies:
      - supports-color

  babel-plugin-jest-hoist@29.6.3:
    dependencies:
      '@babel/template': 7.25.0
      '@babel/types': 7.25.6
      '@types/babel__core': 7.20.5
      '@types/babel__traverse': 7.20.6

  babel-preset-current-node-syntax@1.1.0(@babel/core@7.25.2):
    dependencies:
      '@babel/core': 7.25.2
      '@babel/plugin-syntax-async-generators': 7.8.4(@babel/core@7.25.2)
      '@babel/plugin-syntax-bigint': 7.8.3(@babel/core@7.25.2)
      '@babel/plugin-syntax-class-properties': 7.12.13(@babel/core@7.25.2)
      '@babel/plugin-syntax-class-static-block': 7.14.5(@babel/core@7.25.2)
      '@babel/plugin-syntax-import-attributes': 7.25.6(@babel/core@7.25.2)
      '@babel/plugin-syntax-import-meta': 7.10.4(@babel/core@7.25.2)
      '@babel/plugin-syntax-json-strings': 7.8.3(@babel/core@7.25.2)
      '@babel/plugin-syntax-logical-assignment-operators': 7.10.4(@babel/core@7.25.2)
      '@babel/plugin-syntax-nullish-coalescing-operator': 7.8.3(@babel/core@7.25.2)
      '@babel/plugin-syntax-numeric-separator': 7.10.4(@babel/core@7.25.2)
      '@babel/plugin-syntax-object-rest-spread': 7.8.3(@babel/core@7.25.2)
      '@babel/plugin-syntax-optional-catch-binding': 7.8.3(@babel/core@7.25.2)
      '@babel/plugin-syntax-optional-chaining': 7.8.3(@babel/core@7.25.2)
      '@babel/plugin-syntax-private-property-in-object': 7.14.5(@babel/core@7.25.2)
      '@babel/plugin-syntax-top-level-await': 7.14.5(@babel/core@7.25.2)

  babel-preset-jest@29.6.3(@babel/core@7.25.2):
    dependencies:
      '@babel/core': 7.25.2
      babel-plugin-jest-hoist: 29.6.3
      babel-preset-current-node-syntax: 1.1.0(@babel/core@7.25.2)

  balanced-match@1.0.2: {}

  bare-events@2.4.2:
    optional: true

  bare-fs@2.3.5:
    dependencies:
      bare-events: 2.4.2
      bare-path: 2.1.3
      bare-stream: 2.3.0
    optional: true

  bare-os@2.4.4:
    optional: true

  bare-path@2.1.3:
    dependencies:
      bare-os: 2.4.4
    optional: true

  bare-stream@2.3.0:
    dependencies:
      b4a: 1.6.6
      streamx: 2.20.1
    optional: true

  better-path-resolve@1.0.0:
    dependencies:
      is-windows: 1.0.2

  binary-extensions@2.3.0: {}

  boolbase@1.0.0: {}

  bowser@2.11.0: {}

  brace-expansion@1.1.11:
    dependencies:
      balanced-match: 1.0.2
      concat-map: 0.0.1

  brace-expansion@2.0.1:
    dependencies:
      balanced-match: 1.0.2

  braces@3.0.3:
    dependencies:
      fill-range: 7.1.1

  browserslist@4.23.3:
    dependencies:
      caniuse-lite: 1.0.30001660
      electron-to-chromium: 1.5.24
      node-releases: 2.0.18
      update-browserslist-db: 1.1.0(browserslist@4.23.3)

  bs-logger@0.2.6:
    dependencies:
      fast-json-stable-stringify: 2.1.0

  bser@2.1.1:
    dependencies:
      node-int64: 0.4.0

  buffer-from@1.1.2: {}

  bundle-require@5.0.0(esbuild@0.23.1):
    dependencies:
      esbuild: 0.23.1
      load-tsconfig: 0.2.5

  cac@6.7.14: {}

  cacheable-lookup@7.0.0: {}

  cacheable-request@10.2.14:
    dependencies:
      '@types/http-cache-semantics': 4.0.4
      get-stream: 6.0.1
      http-cache-semantics: 4.1.1
      keyv: 4.5.4
      mimic-response: 4.0.0
      normalize-url: 8.0.1
      responselike: 3.0.0

  callsites@3.1.0: {}

  camel-case@4.1.2:
    dependencies:
      pascal-case: 3.1.2
      tslib: 2.7.0

  camelcase@5.3.1: {}

  camelcase@6.3.0: {}

  caniuse-lite@1.0.30001660: {}

  canonicalize@2.0.0: {}

  capital-case@1.0.4:
    dependencies:
      no-case: 3.0.4
      tslib: 2.7.0
      upper-case-first: 2.0.2

  chai@5.1.1:
    dependencies:
      assertion-error: 2.0.1
      check-error: 2.1.1
      deep-eql: 5.0.2
      loupe: 3.1.1
      pathval: 2.0.0

  chalk@2.4.2:
    dependencies:
      ansi-styles: 3.2.1
      escape-string-regexp: 1.0.5
      supports-color: 5.5.0

  chalk@4.1.2:
    dependencies:
      ansi-styles: 4.3.0
      supports-color: 7.2.0

  change-case@4.1.2:
    dependencies:
      camel-case: 4.1.2
      capital-case: 1.0.4
      constant-case: 3.0.4
      dot-case: 3.0.4
      header-case: 2.0.4
      no-case: 3.0.4
      param-case: 3.0.4
      pascal-case: 3.1.2
      path-case: 3.0.4
      sentence-case: 3.0.4
      snake-case: 3.0.4
      tslib: 2.7.0

  char-regex@1.0.2: {}

  chardet@0.7.0: {}

  check-error@2.1.1: {}

  chokidar@3.6.0:
    dependencies:
      anymatch: 3.1.3
      braces: 3.0.3
      glob-parent: 5.1.2
      is-binary-path: 2.1.0
      is-glob: 4.0.3
      normalize-path: 3.0.0
      readdirp: 3.6.0
    optionalDependencies:
      fsevents: 2.3.3

  chownr@2.0.0: {}

  chownr@3.0.0: {}

  ci-info@3.9.0: {}

  cjs-module-lexer@1.4.1: {}

  clean-stack@3.0.1:
    dependencies:
      escape-string-regexp: 4.0.0

  cli-spinners@2.9.2: {}

  cli-width@4.1.0: {}

  cliui@8.0.1:
    dependencies:
      string-width: 4.2.3
      strip-ansi: 6.0.1
      wrap-ansi: 7.0.0

  co@4.6.0: {}

  collect-v8-coverage@1.0.2: {}

  color-convert@1.9.3:
    dependencies:
      color-name: 1.1.3

  color-convert@2.0.1:
    dependencies:
      color-name: 1.1.4

  color-name@1.1.3: {}

  color-name@1.1.4: {}

  color-string@1.9.1:
    dependencies:
      color-name: 1.1.4
      simple-swizzle: 0.2.2

  color-support@1.1.3: {}

  color@3.2.1:
    dependencies:
      color-convert: 1.9.3
      color-string: 1.9.1

  colorspace@1.1.4:
    dependencies:
      color: 3.2.1
      text-hex: 1.0.0

  combined-stream@1.0.8:
    dependencies:
      delayed-stream: 1.0.0

  command-exists@1.2.9: {}

  commander@10.0.1: {}

  commander@4.1.1: {}

  commander@9.5.0: {}

  compare-versions@6.1.1: {}

  computeds@0.0.1: {}

  concat-map@0.0.1: {}

  confbox@0.1.7: {}

  config-chain@1.1.13:
    dependencies:
      ini: 1.3.8
      proto-list: 1.2.4

  consola@3.2.3: {}

  console-control-strings@1.1.0: {}

  constant-case@3.0.4:
    dependencies:
      no-case: 3.0.4
      tslib: 2.7.0
      upper-case: 2.0.2

  content-type@1.0.5: {}

  convert-source-map@2.0.0: {}

  create-jest@29.7.0(@types/node@20.16.5)(ts-node@10.9.2(@types/node@20.16.5)(typescript@5.5.4)):
    dependencies:
      '@jest/types': 29.6.3
      chalk: 4.1.2
      exit: 0.1.2
      graceful-fs: 4.2.11
      jest-config: 29.7.0(@types/node@20.16.5)(ts-node@10.9.2(@types/node@20.16.5)(typescript@5.5.4))
      jest-util: 29.7.0
      prompts: 2.4.2
    transitivePeerDependencies:
      - '@types/node'
      - babel-plugin-macros
      - supports-color
      - ts-node

  create-jest@29.7.0(@types/node@22.5.5)(ts-node@10.9.2(@types/node@22.5.5)(typescript@5.5.4)):
    dependencies:
      '@jest/types': 29.6.3
      chalk: 4.1.2
      exit: 0.1.2
      graceful-fs: 4.2.11
      jest-config: 29.7.0(@types/node@22.5.5)(ts-node@10.9.2(@types/node@22.5.5)(typescript@5.5.4))
      jest-util: 29.7.0
      prompts: 2.4.2
    transitivePeerDependencies:
      - '@types/node'
      - babel-plugin-macros
      - supports-color
      - ts-node

  create-jest@29.7.0(ts-node@10.9.2(typescript@5.5.4)):
    dependencies:
      '@jest/types': 29.6.3
      chalk: 4.1.2
      exit: 0.1.2
      graceful-fs: 4.2.11
      jest-config: 29.7.0(@types/node@22.5.5)(ts-node@10.9.2(typescript@5.5.4))
      jest-util: 29.7.0
      prompts: 2.4.2
    transitivePeerDependencies:
      - '@types/node'
      - babel-plugin-macros
      - supports-color
      - ts-node

  create-require@1.1.1:
    optional: true

  cross-spawn@5.1.0:
    dependencies:
      lru-cache: 4.1.5
      shebang-command: 1.2.0
      which: 1.3.1

  cross-spawn@7.0.3:
    dependencies:
      path-key: 3.1.1
      shebang-command: 2.0.0
      which: 2.0.2

  cssesc@3.0.0: {}

  cssstyle@4.1.0:
    dependencies:
      rrweb-cssom: 0.7.1

  csstype@3.1.3: {}

  data-urls@5.0.0:
    dependencies:
      whatwg-mimetype: 4.0.0
      whatwg-url: 14.0.0

  de-indent@1.0.2: {}

  debug@4.3.7(supports-color@8.1.1):
    dependencies:
      ms: 2.1.3
    optionalDependencies:
      supports-color: 8.1.1

  decimal.js@10.4.3: {}

  decompress-response@6.0.0:
    dependencies:
      mimic-response: 3.1.0

  dedent@1.5.3: {}

  deep-eql@5.0.2: {}

  deep-is@0.1.4: {}

  deepmerge@4.3.1: {}

  defer-to-connect@2.0.1: {}

  delayed-stream@1.0.0: {}

  delegates@1.0.0: {}

  denque@2.1.0: {}

  detect-indent@6.1.0: {}

  detect-indent@7.0.1: {}

  detect-libc@2.0.3: {}

  detect-newline@3.1.0: {}

  detect-newline@4.0.1: {}

  diff-sequences@29.6.3: {}

  diff@4.0.2:
    optional: true

  dir-glob@3.0.1:
    dependencies:
      path-type: 4.0.0

  doctrine@3.0.0:
    dependencies:
      esutils: 2.0.3

  dot-case@3.0.4:
    dependencies:
      no-case: 3.0.4
      tslib: 2.7.0

  eastasianwidth@0.2.0: {}

  editorconfig@1.0.4:
    dependencies:
      '@one-ini/wasm': 0.1.1
      commander: 10.0.1
      minimatch: 9.0.1
      semver: 7.6.3

  ejs@3.1.10:
    dependencies:
      jake: 10.9.2

  electron-to-chromium@1.5.24: {}

  emittery@0.13.1: {}

  emoji-regex@8.0.0: {}

  emoji-regex@9.2.2: {}

  enabled@2.0.0: {}

  end-of-stream@1.4.4:
    dependencies:
      once: 1.4.0

  enquirer@2.4.1:
    dependencies:
      ansi-colors: 4.1.3
      strip-ansi: 6.0.1

  entities@4.5.0: {}

  error-ex@1.3.2:
    dependencies:
      is-arrayish: 0.2.1

  esbuild@0.21.5:
    optionalDependencies:
      '@esbuild/aix-ppc64': 0.21.5
      '@esbuild/android-arm': 0.21.5
      '@esbuild/android-arm64': 0.21.5
      '@esbuild/android-x64': 0.21.5
      '@esbuild/darwin-arm64': 0.21.5
      '@esbuild/darwin-x64': 0.21.5
      '@esbuild/freebsd-arm64': 0.21.5
      '@esbuild/freebsd-x64': 0.21.5
      '@esbuild/linux-arm': 0.21.5
      '@esbuild/linux-arm64': 0.21.5
      '@esbuild/linux-ia32': 0.21.5
      '@esbuild/linux-loong64': 0.21.5
      '@esbuild/linux-mips64el': 0.21.5
      '@esbuild/linux-ppc64': 0.21.5
      '@esbuild/linux-riscv64': 0.21.5
      '@esbuild/linux-s390x': 0.21.5
      '@esbuild/linux-x64': 0.21.5
      '@esbuild/netbsd-x64': 0.21.5
      '@esbuild/openbsd-x64': 0.21.5
      '@esbuild/sunos-x64': 0.21.5
      '@esbuild/win32-arm64': 0.21.5
      '@esbuild/win32-ia32': 0.21.5
      '@esbuild/win32-x64': 0.21.5

  esbuild@0.23.1:
    optionalDependencies:
      '@esbuild/aix-ppc64': 0.23.1
      '@esbuild/android-arm': 0.23.1
      '@esbuild/android-arm64': 0.23.1
      '@esbuild/android-x64': 0.23.1
      '@esbuild/darwin-arm64': 0.23.1
      '@esbuild/darwin-x64': 0.23.1
      '@esbuild/freebsd-arm64': 0.23.1
      '@esbuild/freebsd-x64': 0.23.1
      '@esbuild/linux-arm': 0.23.1
      '@esbuild/linux-arm64': 0.23.1
      '@esbuild/linux-ia32': 0.23.1
      '@esbuild/linux-loong64': 0.23.1
      '@esbuild/linux-mips64el': 0.23.1
      '@esbuild/linux-ppc64': 0.23.1
      '@esbuild/linux-riscv64': 0.23.1
      '@esbuild/linux-s390x': 0.23.1
      '@esbuild/linux-x64': 0.23.1
      '@esbuild/netbsd-x64': 0.23.1
      '@esbuild/openbsd-arm64': 0.23.1
      '@esbuild/openbsd-x64': 0.23.1
      '@esbuild/sunos-x64': 0.23.1
      '@esbuild/win32-arm64': 0.23.1
      '@esbuild/win32-ia32': 0.23.1
      '@esbuild/win32-x64': 0.23.1

  escalade@3.2.0: {}

  escape-string-regexp@1.0.5: {}

  escape-string-regexp@2.0.0: {}

  escape-string-regexp@4.0.0: {}

  eslint-config-prettier@9.1.0(eslint@8.57.1):
    dependencies:
      eslint: 8.57.1

  eslint-plugin-prettier@5.2.1(eslint-config-prettier@9.1.0(eslint@8.57.1))(eslint@8.57.1)(prettier@3.3.3):
    dependencies:
      eslint: 8.57.1
      prettier: 3.3.3
      prettier-linter-helpers: 1.0.0
      synckit: 0.9.1
    optionalDependencies:
      eslint-config-prettier: 9.1.0(eslint@8.57.1)

  eslint-plugin-vue@9.28.0(eslint@8.57.1):
    dependencies:
      '@eslint-community/eslint-utils': 4.4.0(eslint@8.57.1)
      eslint: 8.57.1
      globals: 13.24.0
      natural-compare: 1.4.0
      nth-check: 2.1.1
      postcss-selector-parser: 6.1.2
      semver: 7.6.3
      vue-eslint-parser: 9.4.3(eslint@8.57.1)
      xml-name-validator: 4.0.0
    transitivePeerDependencies:
      - supports-color

  eslint-scope@7.2.2:
    dependencies:
      esrecurse: 4.3.0
      estraverse: 5.3.0

  eslint-visitor-keys@3.4.3: {}

  eslint@8.57.1:
    dependencies:
      '@eslint-community/eslint-utils': 4.4.0(eslint@8.57.1)
      '@eslint-community/regexpp': 4.11.1
      '@eslint/eslintrc': 2.1.4
      '@eslint/js': 8.57.1
      '@humanwhocodes/config-array': 0.13.0
      '@humanwhocodes/module-importer': 1.0.1
      '@nodelib/fs.walk': 1.2.8
      '@ungap/structured-clone': 1.2.0
      ajv: 6.12.6
      chalk: 4.1.2
      cross-spawn: 7.0.3
      debug: 4.3.7(supports-color@8.1.1)
      doctrine: 3.0.0
      escape-string-regexp: 4.0.0
      eslint-scope: 7.2.2
      eslint-visitor-keys: 3.4.3
      espree: 9.6.1
      esquery: 1.6.0
      esutils: 2.0.3
      fast-deep-equal: 3.1.3
      file-entry-cache: 6.0.1
      find-up: 5.0.0
      glob-parent: 6.0.2
      globals: 13.24.0
      graphemer: 1.4.0
      ignore: 5.3.2
      imurmurhash: 0.1.4
      is-glob: 4.0.3
      is-path-inside: 3.0.3
      js-yaml: 4.1.0
      json-stable-stringify-without-jsonify: 1.0.1
      levn: 0.4.1
      lodash.merge: 4.6.2
      minimatch: 3.1.2
      natural-compare: 1.4.0
      optionator: 0.9.4
      strip-ansi: 6.0.1
      text-table: 0.2.0
    transitivePeerDependencies:
      - supports-color

  espree@9.6.1:
    dependencies:
      acorn: 8.12.1
      acorn-jsx: 5.3.2(acorn@8.12.1)
      eslint-visitor-keys: 3.4.3

  esprima@4.0.1: {}

  esquery@1.6.0:
    dependencies:
      estraverse: 5.3.0

  esrecurse@4.3.0:
    dependencies:
      estraverse: 5.3.0

  estraverse@5.3.0: {}

  estree-walker@2.0.2: {}

  estree-walker@3.0.3:
    dependencies:
      '@types/estree': 1.0.5

  esutils@2.0.3: {}

  execa@5.1.1:
    dependencies:
      cross-spawn: 7.0.3
      get-stream: 6.0.1
      human-signals: 2.1.0
      is-stream: 2.0.1
      merge-stream: 2.0.0
      npm-run-path: 4.0.1
      onetime: 5.1.2
      signal-exit: 3.0.7
      strip-final-newline: 2.0.0

  exit@0.1.2: {}

  expect@29.7.0:
    dependencies:
      '@jest/expect-utils': 29.7.0
      jest-get-type: 29.6.3
      jest-matcher-utils: 29.7.0
      jest-message-util: 29.7.0
      jest-util: 29.7.0

  extendable-error@0.1.7: {}

  external-editor@3.1.0:
    dependencies:
      chardet: 0.7.0
      iconv-lite: 0.4.24
      tmp: 0.0.33

  fast-deep-equal@3.1.3: {}

  fast-diff@1.3.0: {}

  fast-fifo@1.3.2: {}

  fast-glob@3.3.2:
    dependencies:
      '@nodelib/fs.stat': 2.0.5
      '@nodelib/fs.walk': 1.2.8
      glob-parent: 5.1.2
      merge2: 1.4.1
      micromatch: 4.0.8

  fast-json-stable-stringify@2.1.0: {}

  fast-levenshtein@2.0.6: {}

  fast-levenshtein@3.0.0:
    dependencies:
      fastest-levenshtein: 1.0.16

  fast-xml-parser@4.4.1:
    dependencies:
      strnum: 1.0.5

  fastest-levenshtein@1.0.16: {}

  fastq@1.17.1:
    dependencies:
      reusify: 1.0.4

  fb-watchman@2.0.2:
    dependencies:
      bser: 2.1.1

  fecha@4.2.3: {}

  file-entry-cache@6.0.1:
    dependencies:
      flat-cache: 3.2.0

  filelist@1.0.4:
    dependencies:
      minimatch: 5.1.6

  fill-range@7.1.1:
    dependencies:
      to-regex-range: 5.0.1

  find-up@4.1.0:
    dependencies:
      locate-path: 5.0.0
      path-exists: 4.0.0

  find-up@5.0.0:
    dependencies:
      locate-path: 6.0.0
      path-exists: 4.0.0

  find-yarn-workspace-root@2.0.0:
    dependencies:
      micromatch: 4.0.8

  flat-cache@3.2.0:
    dependencies:
      flatted: 3.3.1
      keyv: 4.5.4
      rimraf: 3.0.2

  flatted@3.3.1: {}

  fn.name@1.1.0: {}

  foreground-child@3.3.0:
    dependencies:
      cross-spawn: 7.0.3
      signal-exit: 4.1.0

  form-data-encoder@2.1.4: {}

  form-data@4.0.0:
    dependencies:
      asynckit: 0.4.0
      combined-stream: 1.0.8
      mime-types: 2.1.35

  fs-extra@7.0.1:
    dependencies:
      graceful-fs: 4.2.11
      jsonfile: 4.0.0
      universalify: 0.1.2

  fs-extra@8.1.0:
    dependencies:
      graceful-fs: 4.2.11
      jsonfile: 4.0.0
      universalify: 0.1.2

  fs-minipass@2.1.0:
    dependencies:
      minipass: 3.3.6

  fs.realpath@1.0.0: {}

  fsevents@2.3.3:
    optional: true

  function-bind@1.1.2: {}

  gauge@3.0.2:
    dependencies:
      aproba: 2.0.0
      color-support: 1.1.3
      console-control-strings: 1.1.0
      has-unicode: 2.0.1
      object-assign: 4.1.1
      signal-exit: 3.0.7
      string-width: 4.2.3
      strip-ansi: 6.0.1
      wide-align: 1.1.5

  gensync@1.0.0-beta.2: {}

  get-caller-file@2.0.5: {}

  get-func-name@2.0.2: {}

  get-package-type@0.1.0: {}

  get-stdin@9.0.0: {}

  get-stream@6.0.1: {}

  get-tsconfig@4.8.1:
    dependencies:
      resolve-pkg-maps: 1.0.0
    optional: true

  git-hooks-list@3.1.0: {}

  github-slugger@2.0.0: {}

  glob-parent@5.1.2:
    dependencies:
      is-glob: 4.0.3

  glob-parent@6.0.2:
    dependencies:
      is-glob: 4.0.3

  glob@10.4.5:
    dependencies:
      foreground-child: 3.3.0
      jackspeak: 3.4.3
      minimatch: 9.0.5
      minipass: 7.1.2
      package-json-from-dist: 1.0.0
      path-scurry: 1.11.1

  glob@7.2.3:
    dependencies:
      fs.realpath: 1.0.0
      inflight: 1.0.6
      inherits: 2.0.4
      minimatch: 3.1.2
      once: 1.4.0
      path-is-absolute: 1.0.1

  globals@11.12.0: {}

  globals@13.24.0:
    dependencies:
      type-fest: 0.20.2

  globby@11.1.0:
    dependencies:
      array-union: 2.1.0
      dir-glob: 3.0.1
      fast-glob: 3.3.2
      ignore: 5.3.2
      merge2: 1.4.1
      slash: 3.0.0

  globby@13.2.2:
    dependencies:
      dir-glob: 3.0.1
      fast-glob: 3.3.2
      ignore: 5.3.2
      merge2: 1.4.1
      slash: 4.0.0

  got@13.0.0:
    dependencies:
      '@sindresorhus/is': 5.6.0
      '@szmarczak/http-timer': 5.0.1
      cacheable-lookup: 7.0.0
      cacheable-request: 10.2.14
      decompress-response: 6.0.0
      form-data-encoder: 2.1.4
      get-stream: 6.0.1
      http2-wrapper: 2.2.1
      lowercase-keys: 3.0.0
      p-cancelable: 3.0.0
      responselike: 3.0.0

  graceful-fs@4.2.10: {}

  graceful-fs@4.2.11: {}

  graphemer@1.4.0: {}

  happy-dom@14.12.3:
    dependencies:
      entities: 4.5.0
      webidl-conversions: 7.0.0
      whatwg-mimetype: 3.0.0

  has-flag@3.0.0: {}

  has-flag@4.0.0: {}

  has-unicode@2.0.1: {}

  hasown@2.0.2:
    dependencies:
      function-bind: 1.1.2

  he@1.2.0: {}

  header-case@2.0.4:
    dependencies:
      capital-case: 1.0.4
      tslib: 2.7.0

  hosted-git-info@7.0.2:
    dependencies:
      lru-cache: 10.4.3

  html-encoding-sniffer@4.0.0:
    dependencies:
      whatwg-encoding: 3.1.1

  html-escaper@2.0.2: {}

  http-cache-semantics@4.1.1: {}

  http-call@5.3.0:
    dependencies:
      content-type: 1.0.5
      debug: 4.3.7(supports-color@8.1.1)
      is-retry-allowed: 1.2.0
      is-stream: 2.0.1
      parse-json: 4.0.0
      tunnel-agent: 0.6.0
    transitivePeerDependencies:
      - supports-color

  http-proxy-agent@7.0.2:
    dependencies:
      agent-base: 7.1.1
      debug: 4.3.7(supports-color@8.1.1)
    transitivePeerDependencies:
      - supports-color

  http2-wrapper@2.2.1:
    dependencies:
      quick-lru: 5.1.1
      resolve-alpn: 1.2.1

  https-proxy-agent@5.0.1:
    dependencies:
      agent-base: 6.0.2
      debug: 4.3.7(supports-color@8.1.1)
    transitivePeerDependencies:
      - supports-color

  https-proxy-agent@7.0.5:
    dependencies:
      agent-base: 7.1.1
      debug: 4.3.7(supports-color@8.1.1)
    transitivePeerDependencies:
      - supports-color

  human-id@1.0.2: {}

  human-signals@2.1.0: {}

  husky@9.1.6: {}

  iconv-lite@0.4.24:
    dependencies:
      safer-buffer: 2.1.2

  iconv-lite@0.6.3:
    dependencies:
      safer-buffer: 2.1.2

  ignore@5.3.2: {}

  immutable@4.3.7: {}

  import-fresh@3.3.0:
    dependencies:
      parent-module: 1.0.1
      resolve-from: 4.0.0

  import-lazy@4.0.0: {}

  import-local@3.2.0:
    dependencies:
      pkg-dir: 4.2.0
      resolve-cwd: 3.0.0

  imurmurhash@0.1.4: {}

  indent-string@4.0.0: {}

  inflight@1.0.6:
    dependencies:
      once: 1.4.0
      wrappy: 1.0.2

  inherits@2.0.4: {}

  ini@1.3.8: {}

  is-arrayish@0.2.1: {}

  is-arrayish@0.3.2: {}

  is-binary-path@2.1.0:
    dependencies:
      binary-extensions: 2.3.0

  is-core-module@2.15.1:
    dependencies:
      hasown: 2.0.2

  is-docker@2.2.1: {}

  is-extglob@2.1.1: {}

  is-fullwidth-code-point@3.0.0: {}

  is-generator-fn@2.1.0: {}

  is-glob@4.0.3:
    dependencies:
      is-extglob: 2.1.1

  is-module@1.0.0: {}

  is-number@7.0.0: {}

  is-path-inside@3.0.3: {}

  is-plain-obj@4.1.0: {}

  is-potential-custom-element-name@1.0.1: {}

  is-retry-allowed@1.2.0: {}

  is-stream@2.0.1: {}

  is-subdir@1.2.0:
    dependencies:
      better-path-resolve: 1.0.0

  is-windows@1.0.2: {}

  is-wsl@2.2.0:
    dependencies:
      is-docker: 2.2.1

  isexe@2.0.0: {}

  istanbul-lib-coverage@3.2.2: {}

  istanbul-lib-instrument@5.2.1:
    dependencies:
      '@babel/core': 7.25.2
      '@babel/parser': 7.25.6
      '@istanbuljs/schema': 0.1.3
      istanbul-lib-coverage: 3.2.2
      semver: 6.3.1
    transitivePeerDependencies:
      - supports-color

  istanbul-lib-instrument@6.0.3:
    dependencies:
      '@babel/core': 7.25.2
      '@babel/parser': 7.25.6
      '@istanbuljs/schema': 0.1.3
      istanbul-lib-coverage: 3.2.2
      semver: 7.6.3
    transitivePeerDependencies:
      - supports-color

  istanbul-lib-report@3.0.1:
    dependencies:
      istanbul-lib-coverage: 3.2.2
      make-dir: 4.0.0
      supports-color: 7.2.0

  istanbul-lib-source-maps@4.0.1:
    dependencies:
      debug: 4.3.7(supports-color@8.1.1)
      istanbul-lib-coverage: 3.2.2
      source-map: 0.6.1
    transitivePeerDependencies:
      - supports-color

  istanbul-reports@3.1.7:
    dependencies:
      html-escaper: 2.0.2
      istanbul-lib-report: 3.0.1

  jackspeak@3.4.3:
    dependencies:
      '@isaacs/cliui': 8.0.2
    optionalDependencies:
      '@pkgjs/parseargs': 0.11.0

  jake@10.9.2:
    dependencies:
      async: 3.2.6
      chalk: 4.1.2
      filelist: 1.0.4
      minimatch: 3.1.2

  jest-changed-files@29.7.0:
    dependencies:
      execa: 5.1.1
      jest-util: 29.7.0
      p-limit: 3.1.0

  jest-circus@29.7.0:
    dependencies:
      '@jest/environment': 29.7.0
      '@jest/expect': 29.7.0
      '@jest/test-result': 29.7.0
      '@jest/types': 29.6.3
      '@types/node': 22.5.5
      chalk: 4.1.2
      co: 4.6.0
      dedent: 1.5.3
      is-generator-fn: 2.1.0
      jest-each: 29.7.0
      jest-matcher-utils: 29.7.0
      jest-message-util: 29.7.0
      jest-runtime: 29.7.0
      jest-snapshot: 29.7.0
      jest-util: 29.7.0
      p-limit: 3.1.0
      pretty-format: 29.7.0
      pure-rand: 6.1.0
      slash: 3.0.0
      stack-utils: 2.0.6
    transitivePeerDependencies:
      - babel-plugin-macros
      - supports-color

  jest-cli@29.7.0(@types/node@20.16.5)(ts-node@10.9.2(@types/node@20.16.5)(typescript@5.5.4)):
    dependencies:
      '@jest/core': 29.7.0(ts-node@10.9.2(@types/node@20.16.5)(typescript@5.5.4))
      '@jest/test-result': 29.7.0
      '@jest/types': 29.6.3
      chalk: 4.1.2
      create-jest: 29.7.0(@types/node@20.16.5)(ts-node@10.9.2(@types/node@20.16.5)(typescript@5.5.4))
      exit: 0.1.2
      import-local: 3.2.0
      jest-config: 29.7.0(@types/node@20.16.5)(ts-node@10.9.2(@types/node@20.16.5)(typescript@5.5.4))
      jest-util: 29.7.0
      jest-validate: 29.7.0
      yargs: 17.7.2
    transitivePeerDependencies:
      - '@types/node'
      - babel-plugin-macros
      - supports-color
      - ts-node

  jest-cli@29.7.0(@types/node@22.5.5)(ts-node@10.9.2(@types/node@22.5.5)(typescript@5.5.4)):
    dependencies:
      '@jest/core': 29.7.0(ts-node@10.9.2(@types/node@22.5.5)(typescript@5.5.4))
      '@jest/test-result': 29.7.0
      '@jest/types': 29.6.3
      chalk: 4.1.2
      create-jest: 29.7.0(@types/node@22.5.5)(ts-node@10.9.2(@types/node@22.5.5)(typescript@5.5.4))
      exit: 0.1.2
      import-local: 3.2.0
      jest-config: 29.7.0(@types/node@22.5.5)(ts-node@10.9.2(@types/node@22.5.5)(typescript@5.5.4))
      jest-util: 29.7.0
      jest-validate: 29.7.0
      yargs: 17.7.2
    transitivePeerDependencies:
      - '@types/node'
      - babel-plugin-macros
      - supports-color
      - ts-node

  jest-cli@29.7.0(ts-node@10.9.2(typescript@5.5.4)):
    dependencies:
      '@jest/core': 29.7.0(ts-node@10.9.2(typescript@5.5.4))
      '@jest/test-result': 29.7.0
      '@jest/types': 29.6.3
      chalk: 4.1.2
      create-jest: 29.7.0(ts-node@10.9.2(typescript@5.5.4))
      exit: 0.1.2
      import-local: 3.2.0
      jest-config: 29.7.0(@types/node@22.5.5)(ts-node@10.9.2(typescript@5.5.4))
      jest-util: 29.7.0
      jest-validate: 29.7.0
      yargs: 17.7.2
    transitivePeerDependencies:
      - '@types/node'
      - babel-plugin-macros
      - supports-color
      - ts-node

  jest-config@29.7.0(@types/node@20.16.5)(ts-node@10.9.2(@types/node@20.16.5)(typescript@5.5.4)):
    dependencies:
      '@babel/core': 7.25.2
      '@jest/test-sequencer': 29.7.0
      '@jest/types': 29.6.3
      babel-jest: 29.7.0(@babel/core@7.25.2)
      chalk: 4.1.2
      ci-info: 3.9.0
      deepmerge: 4.3.1
      glob: 7.2.3
      graceful-fs: 4.2.11
      jest-circus: 29.7.0
      jest-environment-node: 29.7.0
      jest-get-type: 29.6.3
      jest-regex-util: 29.6.3
      jest-resolve: 29.7.0
      jest-runner: 29.7.0
      jest-util: 29.7.0
      jest-validate: 29.7.0
      micromatch: 4.0.8
      parse-json: 5.2.0
      pretty-format: 29.7.0
      slash: 3.0.0
      strip-json-comments: 3.1.1
    optionalDependencies:
      '@types/node': 20.16.5
      ts-node: 10.9.2(@types/node@20.16.5)(typescript@5.5.4)
    transitivePeerDependencies:
      - babel-plugin-macros
      - supports-color

  jest-config@29.7.0(@types/node@22.5.5)(ts-node@10.9.2(@types/node@20.16.5)(typescript@5.5.4)):
    dependencies:
      '@babel/core': 7.25.2
      '@jest/test-sequencer': 29.7.0
      '@jest/types': 29.6.3
      babel-jest: 29.7.0(@babel/core@7.25.2)
      chalk: 4.1.2
      ci-info: 3.9.0
      deepmerge: 4.3.1
      glob: 7.2.3
      graceful-fs: 4.2.11
      jest-circus: 29.7.0
      jest-environment-node: 29.7.0
      jest-get-type: 29.6.3
      jest-regex-util: 29.6.3
      jest-resolve: 29.7.0
      jest-runner: 29.7.0
      jest-util: 29.7.0
      jest-validate: 29.7.0
      micromatch: 4.0.8
      parse-json: 5.2.0
      pretty-format: 29.7.0
      slash: 3.0.0
      strip-json-comments: 3.1.1
    optionalDependencies:
      '@types/node': 22.5.5
      ts-node: 10.9.2(@types/node@20.16.5)(typescript@5.5.4)
    transitivePeerDependencies:
      - babel-plugin-macros
      - supports-color

  jest-config@29.7.0(@types/node@22.5.5)(ts-node@10.9.2(@types/node@22.5.5)(typescript@5.5.4)):
    dependencies:
      '@babel/core': 7.25.2
      '@jest/test-sequencer': 29.7.0
      '@jest/types': 29.6.3
      babel-jest: 29.7.0(@babel/core@7.25.2)
      chalk: 4.1.2
      ci-info: 3.9.0
      deepmerge: 4.3.1
      glob: 7.2.3
      graceful-fs: 4.2.11
      jest-circus: 29.7.0
      jest-environment-node: 29.7.0
      jest-get-type: 29.6.3
      jest-regex-util: 29.6.3
      jest-resolve: 29.7.0
      jest-runner: 29.7.0
      jest-util: 29.7.0
      jest-validate: 29.7.0
      micromatch: 4.0.8
      parse-json: 5.2.0
      pretty-format: 29.7.0
      slash: 3.0.0
      strip-json-comments: 3.1.1
    optionalDependencies:
      '@types/node': 22.5.5
      ts-node: 10.9.2(@types/node@22.5.5)(typescript@5.5.4)
    transitivePeerDependencies:
      - babel-plugin-macros
      - supports-color

  jest-config@29.7.0(@types/node@22.5.5)(ts-node@10.9.2(typescript@5.5.4)):
    dependencies:
      '@babel/core': 7.25.2
      '@jest/test-sequencer': 29.7.0
      '@jest/types': 29.6.3
      babel-jest: 29.7.0(@babel/core@7.25.2)
      chalk: 4.1.2
      ci-info: 3.9.0
      deepmerge: 4.3.1
      glob: 7.2.3
      graceful-fs: 4.2.11
      jest-circus: 29.7.0
      jest-environment-node: 29.7.0
      jest-get-type: 29.6.3
      jest-regex-util: 29.6.3
      jest-resolve: 29.7.0
      jest-runner: 29.7.0
      jest-util: 29.7.0
      jest-validate: 29.7.0
      micromatch: 4.0.8
      parse-json: 5.2.0
      pretty-format: 29.7.0
      slash: 3.0.0
      strip-json-comments: 3.1.1
    optionalDependencies:
      '@types/node': 22.5.5
      ts-node: 10.9.2(@types/node@22.5.5)(typescript@5.5.4)
    transitivePeerDependencies:
      - babel-plugin-macros
      - supports-color

  jest-diff@29.7.0:
    dependencies:
      chalk: 4.1.2
      diff-sequences: 29.6.3
      jest-get-type: 29.6.3
      pretty-format: 29.7.0

  jest-docblock@29.7.0:
    dependencies:
      detect-newline: 3.1.0

  jest-each@29.7.0:
    dependencies:
      '@jest/types': 29.6.3
      chalk: 4.1.2
      jest-get-type: 29.6.3
      jest-util: 29.7.0
      pretty-format: 29.7.0

  jest-environment-node@29.7.0:
    dependencies:
      '@jest/environment': 29.7.0
      '@jest/fake-timers': 29.7.0
      '@jest/types': 29.6.3
      '@types/node': 22.5.5
      jest-mock: 29.7.0
      jest-util: 29.7.0

  jest-get-type@29.6.3: {}

  jest-haste-map@29.7.0:
    dependencies:
      '@jest/types': 29.6.3
      '@types/graceful-fs': 4.1.9
      '@types/node': 22.5.5
      anymatch: 3.1.3
      fb-watchman: 2.0.2
      graceful-fs: 4.2.11
      jest-regex-util: 29.6.3
      jest-util: 29.7.0
      jest-worker: 29.7.0
      micromatch: 4.0.8
      walker: 1.0.8
    optionalDependencies:
      fsevents: 2.3.3

  jest-leak-detector@29.7.0:
    dependencies:
      jest-get-type: 29.6.3
      pretty-format: 29.7.0

  jest-matcher-utils@29.7.0:
    dependencies:
      chalk: 4.1.2
      jest-diff: 29.7.0
      jest-get-type: 29.6.3
      pretty-format: 29.7.0

  jest-message-util@29.7.0:
    dependencies:
      '@babel/code-frame': 7.24.7
      '@jest/types': 29.6.3
      '@types/stack-utils': 2.0.3
      chalk: 4.1.2
      graceful-fs: 4.2.11
      micromatch: 4.0.8
      pretty-format: 29.7.0
      slash: 3.0.0
      stack-utils: 2.0.6

  jest-mock@29.7.0:
    dependencies:
      '@jest/types': 29.6.3
      '@types/node': 22.5.5
      jest-util: 29.7.0

  jest-pnp-resolver@1.2.3(jest-resolve@29.7.0):
    optionalDependencies:
      jest-resolve: 29.7.0

  jest-regex-util@29.6.3: {}

  jest-resolve-dependencies@29.7.0:
    dependencies:
      jest-regex-util: 29.6.3
      jest-snapshot: 29.7.0
    transitivePeerDependencies:
      - supports-color

  jest-resolve@29.7.0:
    dependencies:
      chalk: 4.1.2
      graceful-fs: 4.2.11
      jest-haste-map: 29.7.0
      jest-pnp-resolver: 1.2.3(jest-resolve@29.7.0)
      jest-util: 29.7.0
      jest-validate: 29.7.0
      resolve: 1.22.8
      resolve.exports: 2.0.2
      slash: 3.0.0

  jest-runner@29.7.0:
    dependencies:
      '@jest/console': 29.7.0
      '@jest/environment': 29.7.0
      '@jest/test-result': 29.7.0
      '@jest/transform': 29.7.0
      '@jest/types': 29.6.3
      '@types/node': 22.5.5
      chalk: 4.1.2
      emittery: 0.13.1
      graceful-fs: 4.2.11
      jest-docblock: 29.7.0
      jest-environment-node: 29.7.0
      jest-haste-map: 29.7.0
      jest-leak-detector: 29.7.0
      jest-message-util: 29.7.0
      jest-resolve: 29.7.0
      jest-runtime: 29.7.0
      jest-util: 29.7.0
      jest-watcher: 29.7.0
      jest-worker: 29.7.0
      p-limit: 3.1.0
      source-map-support: 0.5.13
    transitivePeerDependencies:
      - supports-color

  jest-runtime@29.7.0:
    dependencies:
      '@jest/environment': 29.7.0
      '@jest/fake-timers': 29.7.0
      '@jest/globals': 29.7.0
      '@jest/source-map': 29.6.3
      '@jest/test-result': 29.7.0
      '@jest/transform': 29.7.0
      '@jest/types': 29.6.3
      '@types/node': 22.5.5
      chalk: 4.1.2
      cjs-module-lexer: 1.4.1
      collect-v8-coverage: 1.0.2
      glob: 7.2.3
      graceful-fs: 4.2.11
      jest-haste-map: 29.7.0
      jest-message-util: 29.7.0
      jest-mock: 29.7.0
      jest-regex-util: 29.6.3
      jest-resolve: 29.7.0
      jest-snapshot: 29.7.0
      jest-util: 29.7.0
      slash: 3.0.0
      strip-bom: 4.0.0
    transitivePeerDependencies:
      - supports-color

  jest-snapshot@29.7.0:
    dependencies:
      '@babel/core': 7.25.2
      '@babel/generator': 7.25.6
      '@babel/plugin-syntax-jsx': 7.24.7(@babel/core@7.25.2)
      '@babel/plugin-syntax-typescript': 7.25.4(@babel/core@7.25.2)
      '@babel/types': 7.25.6
      '@jest/expect-utils': 29.7.0
      '@jest/transform': 29.7.0
      '@jest/types': 29.6.3
      babel-preset-current-node-syntax: 1.1.0(@babel/core@7.25.2)
      chalk: 4.1.2
      expect: 29.7.0
      graceful-fs: 4.2.11
      jest-diff: 29.7.0
      jest-get-type: 29.6.3
      jest-matcher-utils: 29.7.0
      jest-message-util: 29.7.0
      jest-util: 29.7.0
      natural-compare: 1.4.0
      pretty-format: 29.7.0
      semver: 7.6.3
    transitivePeerDependencies:
      - supports-color

  jest-util@29.7.0:
    dependencies:
      '@jest/types': 29.6.3
      '@types/node': 22.5.5
      chalk: 4.1.2
      ci-info: 3.9.0
      graceful-fs: 4.2.11
      picomatch: 2.3.1

  jest-validate@29.7.0:
    dependencies:
      '@jest/types': 29.6.3
      camelcase: 6.3.0
      chalk: 4.1.2
      jest-get-type: 29.6.3
      leven: 3.1.0
      pretty-format: 29.7.0

  jest-watcher@29.7.0:
    dependencies:
      '@jest/test-result': 29.7.0
      '@jest/types': 29.6.3
      '@types/node': 22.5.5
      ansi-escapes: 4.3.2
      chalk: 4.1.2
      emittery: 0.13.1
      jest-util: 29.7.0
      string-length: 4.0.2

  jest-worker@29.7.0:
    dependencies:
      '@types/node': 22.5.5
      jest-util: 29.7.0
      merge-stream: 2.0.0
      supports-color: 8.1.1

  jest@29.7.0(@types/node@20.16.5)(ts-node@10.9.2(@types/node@20.16.5)(typescript@5.5.4)):
    dependencies:
      '@jest/core': 29.7.0(ts-node@10.9.2(@types/node@20.16.5)(typescript@5.5.4))
      '@jest/types': 29.6.3
      import-local: 3.2.0
      jest-cli: 29.7.0(@types/node@20.16.5)(ts-node@10.9.2(@types/node@20.16.5)(typescript@5.5.4))
    transitivePeerDependencies:
      - '@types/node'
      - babel-plugin-macros
      - supports-color
      - ts-node

  jest@29.7.0(@types/node@22.5.5)(ts-node@10.9.2(@types/node@22.5.5)(typescript@5.5.4)):
    dependencies:
      '@jest/core': 29.7.0(ts-node@10.9.2(@types/node@22.5.5)(typescript@5.5.4))
      '@jest/types': 29.6.3
      import-local: 3.2.0
      jest-cli: 29.7.0(@types/node@22.5.5)(ts-node@10.9.2(@types/node@22.5.5)(typescript@5.5.4))
    transitivePeerDependencies:
      - '@types/node'
      - babel-plugin-macros
      - supports-color
      - ts-node

  jest@29.7.0(ts-node@10.9.2(typescript@5.5.4)):
    dependencies:
      '@jest/core': 29.7.0(ts-node@10.9.2(typescript@5.5.4))
      '@jest/types': 29.6.3
      import-local: 3.2.0
      jest-cli: 29.7.0(ts-node@10.9.2(typescript@5.5.4))
    transitivePeerDependencies:
      - '@types/node'
      - babel-plugin-macros
      - supports-color
      - ts-node

  jju@1.4.0: {}

  joycon@3.1.1: {}

  js-beautify@1.15.1:
    dependencies:
      config-chain: 1.1.13
      editorconfig: 1.0.4
      glob: 10.4.5
      js-cookie: 3.0.5
      nopt: 7.2.1

  js-cookie@3.0.5: {}

  js-tokens@4.0.0: {}

  js-yaml@3.14.1:
    dependencies:
      argparse: 1.0.10
      esprima: 4.0.1

  js-yaml@4.1.0:
    dependencies:
      argparse: 2.0.1

  jsdom@24.1.3:
    dependencies:
      cssstyle: 4.1.0
      data-urls: 5.0.0
      decimal.js: 10.4.3
      form-data: 4.0.0
      html-encoding-sniffer: 4.0.0
      http-proxy-agent: 7.0.2
      https-proxy-agent: 7.0.5
      is-potential-custom-element-name: 1.0.1
      nwsapi: 2.2.12
      parse5: 7.1.2
      rrweb-cssom: 0.7.1
      saxes: 6.0.0
      symbol-tree: 3.2.4
      tough-cookie: 4.1.4
      w3c-xmlserializer: 5.0.0
      webidl-conversions: 7.0.0
      whatwg-encoding: 3.1.1
      whatwg-mimetype: 4.0.0
      whatwg-url: 14.0.0
      ws: 8.18.0
      xml-name-validator: 5.0.0
    transitivePeerDependencies:
      - bufferutil
      - supports-color
      - utf-8-validate

  jsesc@2.5.2: {}

  json-buffer@3.0.1: {}

  json-parse-better-errors@1.0.2: {}

  json-parse-even-better-errors@2.3.1: {}

  json-schema-traverse@0.4.1: {}

  json-schema-traverse@1.0.0: {}

  json-stable-stringify-without-jsonify@1.0.1: {}

  json5@2.2.3: {}

  jsonfile@4.0.0:
    optionalDependencies:
      graceful-fs: 4.2.11

  keyv@4.5.4:
    dependencies:
      json-buffer: 3.0.1

  kleur@3.0.3: {}

  kolorist@1.8.0: {}

  kuler@2.0.0: {}

  leven@3.1.0: {}

  levn@0.4.1:
    dependencies:
      prelude-ls: 1.2.1
      type-check: 0.4.0

  lilconfig@3.1.2: {}

  lines-and-columns@1.2.4: {}

  load-tsconfig@0.2.5: {}

  local-pkg@0.5.0:
    dependencies:
      mlly: 1.7.1
      pkg-types: 1.2.0

  locate-path@5.0.0:
    dependencies:
      p-locate: 4.1.0

  locate-path@6.0.0:
    dependencies:
      p-locate: 5.0.0

  lodash.camelcase@4.3.0: {}

  lodash.memoize@4.1.2: {}

  lodash.merge@4.6.2: {}

  lodash.sortby@4.7.0: {}

  lodash.startcase@4.4.0: {}

  lodash@4.17.21: {}

  logform@2.6.1:
    dependencies:
      '@colors/colors': 1.6.0
      '@types/triple-beam': 1.3.5
      fecha: 4.2.3
      ms: 2.1.3
      safe-stable-stringify: 2.5.0
      triple-beam: 1.4.1

  long@5.2.3: {}

  loupe@3.1.1:
    dependencies:
      get-func-name: 2.0.2

  lower-case@2.0.2:
    dependencies:
      tslib: 2.7.0

  lowercase-keys@3.0.0: {}

  lru-cache@10.4.3: {}

  lru-cache@4.1.5:
    dependencies:
      pseudomap: 1.0.2
      yallist: 2.1.2

  lru-cache@5.1.1:
    dependencies:
      yallist: 3.1.1

  lru-cache@6.0.0:
    dependencies:
      yallist: 4.0.0

  magic-string@0.30.11:
    dependencies:
      '@jridgewell/sourcemap-codec': 1.5.0

  make-dir@3.1.0:
    dependencies:
      semver: 6.3.1

  make-dir@4.0.0:
    dependencies:
      semver: 7.6.3

  make-error@1.3.6: {}

  makeerror@1.0.12:
    dependencies:
      tmpl: 1.0.5

  merge-stream@2.0.0: {}

  merge2@1.4.1: {}

  micromatch@4.0.8:
    dependencies:
      braces: 3.0.3
      picomatch: 2.3.1

  mime-db@1.52.0: {}

  mime-types@2.1.35:
    dependencies:
      mime-db: 1.52.0

  mimic-fn@2.1.0: {}

  mimic-response@3.1.0: {}

  mimic-response@4.0.0: {}

  minimatch@3.0.8:
    dependencies:
      brace-expansion: 1.1.11

  minimatch@3.1.2:
    dependencies:
      brace-expansion: 1.1.11

  minimatch@5.1.6:
    dependencies:
      brace-expansion: 2.0.1

  minimatch@9.0.1:
    dependencies:
      brace-expansion: 2.0.1

  minimatch@9.0.5:
    dependencies:
      brace-expansion: 2.0.1

  minipass@3.3.6:
    dependencies:
      yallist: 4.0.0

  minipass@5.0.0: {}

  minipass@7.1.2: {}

  minizlib@2.1.2:
    dependencies:
      minipass: 3.3.6
      yallist: 4.0.0

  minizlib@3.0.1:
    dependencies:
      minipass: 7.1.2
      rimraf: 5.0.10

  mkdirp@1.0.4: {}

  mkdirp@3.0.1: {}

  mlly@1.7.1:
    dependencies:
      acorn: 8.12.1
      pathe: 1.1.2
      pkg-types: 1.2.0
      ufo: 1.5.4

  mri@1.2.0: {}

  ms@2.1.3: {}

  muggle-string@0.4.1: {}

  mute-stream@1.0.0: {}

  mylas@2.1.13: {}

  mz@2.7.0:
    dependencies:
      any-promise: 1.3.0
      object-assign: 4.1.1
      thenify-all: 1.6.0

  nanoid@3.3.7: {}

  natural-compare@1.4.0: {}

  no-case@3.0.4:
    dependencies:
      lower-case: 2.0.2
      tslib: 2.7.0

  node-fetch@2.7.0:
    dependencies:
      whatwg-url: 5.0.0

  node-int64@0.4.0: {}

  node-releases@2.0.18: {}

  nopt@5.0.0:
    dependencies:
      abbrev: 1.1.1

  nopt@7.2.1:
    dependencies:
      abbrev: 2.0.0

  normalize-package-data@6.0.2:
    dependencies:
      hosted-git-info: 7.0.2
      semver: 7.6.3
      validate-npm-package-license: 3.0.4

  normalize-path@3.0.0: {}

  normalize-url@8.0.1: {}

  npm-run-path@4.0.1:
    dependencies:
      path-key: 3.1.1

  npmlog@5.0.1:
    dependencies:
      are-we-there-yet: 2.0.0
      console-control-strings: 1.1.0
      gauge: 3.0.2
      set-blocking: 2.0.0

  nth-check@2.1.1:
    dependencies:
      boolbase: 1.0.0

  nwsapi@2.2.12: {}

  object-assign@4.1.1: {}

  oclif@4.14.35:
    dependencies:
      '@aws-sdk/client-cloudfront': 3.654.0
      '@aws-sdk/client-s3': 3.658.1
      '@inquirer/confirm': 3.2.0
      '@inquirer/input': 2.3.0
      '@inquirer/select': 2.5.0
      '@oclif/core': 4.0.23
      '@oclif/plugin-help': 6.2.11
      '@oclif/plugin-not-found': 3.2.21
      '@oclif/plugin-warn-if-update-available': 3.1.16
      async-retry: 1.3.3
      chalk: 4.1.2
      change-case: 4.1.2
      debug: 4.3.7(supports-color@8.1.1)
      ejs: 3.1.10
      find-yarn-workspace-root: 2.0.0
      fs-extra: 8.1.0
      github-slugger: 2.0.0
      got: 13.0.0
      lodash: 4.17.21
      normalize-package-data: 6.0.2
      semver: 7.6.3
      sort-package-json: 2.10.1
      tiny-jsonc: 1.0.1
      validate-npm-package-name: 5.0.1
    transitivePeerDependencies:
      - aws-crt
      - supports-color

  once@1.4.0:
    dependencies:
      wrappy: 1.0.2

  one-time@1.0.0:
    dependencies:
      fn.name: 1.1.0

  onetime@5.1.2:
    dependencies:
      mimic-fn: 2.1.0

  optionator@0.9.4:
    dependencies:
      deep-is: 0.1.4
      fast-levenshtein: 2.0.6
      levn: 0.4.1
      prelude-ls: 1.2.1
      type-check: 0.4.0
      word-wrap: 1.2.5

  os-tmpdir@1.0.2: {}

  outdent@0.5.0: {}

  p-cancelable@3.0.0: {}

  p-filter@2.1.0:
    dependencies:
      p-map: 2.1.0

  p-limit@2.3.0:
    dependencies:
      p-try: 2.2.0

  p-limit@3.1.0:
    dependencies:
      yocto-queue: 0.1.0

  p-locate@4.1.0:
    dependencies:
      p-limit: 2.3.0

  p-locate@5.0.0:
    dependencies:
      p-limit: 3.1.0

  p-map@2.1.0: {}

  p-try@2.2.0: {}

  package-json-from-dist@1.0.0: {}

  package-manager-detector@0.2.0: {}

  param-case@3.0.4:
    dependencies:
      dot-case: 3.0.4
      tslib: 2.7.0

  parent-module@1.0.1:
    dependencies:
      callsites: 3.1.0

  parse-json@4.0.0:
    dependencies:
      error-ex: 1.3.2
      json-parse-better-errors: 1.0.2

  parse-json@5.2.0:
    dependencies:
      '@babel/code-frame': 7.24.7
      error-ex: 1.3.2
      json-parse-even-better-errors: 2.3.1
      lines-and-columns: 1.2.4

  parse5@7.1.2:
    dependencies:
      entities: 4.5.0

  pascal-case@3.1.2:
    dependencies:
      no-case: 3.0.4
      tslib: 2.7.0

  path-browserify@1.0.1: {}

  path-case@3.0.4:
    dependencies:
      dot-case: 3.0.4
      tslib: 2.7.0

  path-exists@4.0.0: {}

  path-is-absolute@1.0.1: {}

  path-key@3.1.1: {}

  path-parse@1.0.7: {}

  path-scurry@1.11.1:
    dependencies:
      lru-cache: 10.4.3
      minipass: 7.1.2

  path-type@4.0.0: {}

  pathe@1.1.2: {}

  pathval@2.0.0: {}

  picocolors@1.1.0: {}

  picomatch@2.3.1: {}

  pify@4.0.1: {}

  pirates@4.0.6: {}

  pkg-dir@4.2.0:
    dependencies:
      find-up: 4.1.0

  pkg-types@1.2.0:
    dependencies:
      confbox: 0.1.7
      mlly: 1.7.1
      pathe: 1.1.2

  plimit-lit@1.6.1:
    dependencies:
      queue-lit: 1.5.2

  postcss-load-config@6.0.1(postcss@8.4.47)(tsx@4.19.1)(yaml@2.5.1):
    dependencies:
      lilconfig: 3.1.2
    optionalDependencies:
      postcss: 8.4.47
      tsx: 4.19.1
      yaml: 2.5.1

  postcss-selector-parser@6.1.2:
    dependencies:
      cssesc: 3.0.0
      util-deprecate: 1.0.2

  postcss@8.4.47:
    dependencies:
      nanoid: 3.3.7
      picocolors: 1.1.0
      source-map-js: 1.2.1

  prelude-ls@1.2.1: {}

  prettier-linter-helpers@1.0.0:
    dependencies:
      fast-diff: 1.3.0

  prettier@2.8.8: {}

  prettier@3.3.3: {}

  pretty-format@29.7.0:
    dependencies:
      '@jest/schemas': 29.6.3
      ansi-styles: 5.2.0
      react-is: 18.3.1

  prompts@2.4.2:
    dependencies:
      kleur: 3.0.3
      sisteransi: 1.0.5

  proto-list@1.2.4: {}

  protobufjs@7.4.0:
    dependencies:
      '@protobufjs/aspromise': 1.1.2
      '@protobufjs/base64': 1.1.2
      '@protobufjs/codegen': 2.0.4
      '@protobufjs/eventemitter': 1.1.0
      '@protobufjs/fetch': 1.1.0
      '@protobufjs/float': 1.0.2
      '@protobufjs/inquire': 1.1.0
      '@protobufjs/path': 1.1.2
      '@protobufjs/pool': 1.1.0
      '@protobufjs/utf8': 1.1.0
      '@types/node': 22.5.5
      long: 5.2.3

  pseudomap@1.0.2: {}

  psl@1.9.0: {}

  pump@3.0.2:
    dependencies:
      end-of-stream: 1.4.4
      once: 1.4.0

  punycode@2.3.1: {}

  pure-rand@6.1.0: {}

  querystringify@2.2.0: {}

  queue-lit@1.5.2: {}

  queue-microtask@1.2.3: {}

  queue-tick@1.0.1: {}

  quick-lru@5.1.1: {}

  quickjs-emscripten-core@0.31.0:
    dependencies:
      '@jitl/quickjs-ffi-types': 0.31.0

  quickjs-emscripten@0.31.0:
    dependencies:
      '@jitl/quickjs-wasmfile-debug-asyncify': 0.31.0
      '@jitl/quickjs-wasmfile-debug-sync': 0.31.0
      '@jitl/quickjs-wasmfile-release-asyncify': 0.31.0
      '@jitl/quickjs-wasmfile-release-sync': 0.31.0
      quickjs-emscripten-core: 0.31.0

  react-is@18.3.1: {}

  read-yaml-file@1.1.0:
    dependencies:
      graceful-fs: 4.2.11
      js-yaml: 3.14.1
      pify: 4.0.1
      strip-bom: 3.0.0

  readable-stream@3.6.2:
    dependencies:
      inherits: 2.0.4
      string_decoder: 1.3.0
      util-deprecate: 1.0.2

  readdirp@3.6.0:
    dependencies:
      picomatch: 2.3.1

  regenerator-runtime@0.14.1: {}

  registry-auth-token@5.0.2:
    dependencies:
      '@pnpm/npm-conf': 2.3.1

  require-directory@2.1.1: {}

  require-from-string@2.0.2: {}

  requires-port@1.0.0: {}

  resize-observer-polyfill@1.5.1: {}

  resolve-alpn@1.2.1: {}

  resolve-cwd@3.0.0:
    dependencies:
      resolve-from: 5.0.0

  resolve-from@4.0.0: {}

  resolve-from@5.0.0: {}

  resolve-pkg-maps@1.0.0:
    optional: true

  resolve.exports@2.0.2: {}

  resolve@1.22.8:
    dependencies:
      is-core-module: 2.15.1
      path-parse: 1.0.7
      supports-preserve-symlinks-flag: 1.0.0

  responselike@3.0.0:
    dependencies:
      lowercase-keys: 3.0.0

  retry@0.13.1: {}

  reusify@1.0.4: {}

  rimraf@3.0.2:
    dependencies:
      glob: 7.2.3

  rimraf@5.0.10:
    dependencies:
      glob: 10.4.5

  rollup-plugin-node-externals@7.1.3(rollup@4.21.3):
    dependencies:
      rollup: 4.21.3

  rollup@4.21.3:
    dependencies:
      '@types/estree': 1.0.5
    optionalDependencies:
      '@rollup/rollup-android-arm-eabi': 4.21.3
      '@rollup/rollup-android-arm64': 4.21.3
      '@rollup/rollup-darwin-arm64': 4.21.3
      '@rollup/rollup-darwin-x64': 4.21.3
      '@rollup/rollup-linux-arm-gnueabihf': 4.21.3
      '@rollup/rollup-linux-arm-musleabihf': 4.21.3
      '@rollup/rollup-linux-arm64-gnu': 4.21.3
      '@rollup/rollup-linux-arm64-musl': 4.21.3
      '@rollup/rollup-linux-powerpc64le-gnu': 4.21.3
      '@rollup/rollup-linux-riscv64-gnu': 4.21.3
      '@rollup/rollup-linux-s390x-gnu': 4.21.3
      '@rollup/rollup-linux-x64-gnu': 4.21.3
      '@rollup/rollup-linux-x64-musl': 4.21.3
      '@rollup/rollup-win32-arm64-msvc': 4.21.3
      '@rollup/rollup-win32-ia32-msvc': 4.21.3
      '@rollup/rollup-win32-x64-msvc': 4.21.3
      fsevents: 2.3.3

  rrweb-cssom@0.7.1: {}

  run-parallel@1.2.0:
    dependencies:
      queue-microtask: 1.2.3

  safe-buffer@5.2.1: {}

  safe-stable-stringify@2.5.0: {}

  safer-buffer@2.1.2: {}

  sass@1.77.2:
    dependencies:
      chokidar: 3.6.0
      immutable: 4.3.7
      source-map-js: 1.2.1

  saxes@6.0.0:
    dependencies:
      xmlchars: 2.2.0

  semver@6.3.1: {}

  semver@7.5.4:
    dependencies:
      lru-cache: 6.0.0

  semver@7.6.3: {}

  sentence-case@3.0.4:
    dependencies:
      no-case: 3.0.4
      tslib: 2.7.0
      upper-case-first: 2.0.2

  set-blocking@2.0.0: {}

  shebang-command@1.2.0:
    dependencies:
      shebang-regex: 1.0.0

  shebang-command@2.0.0:
    dependencies:
      shebang-regex: 3.0.0

  shebang-regex@1.0.0: {}

  shebang-regex@3.0.0: {}

  siginfo@2.0.0: {}

  signal-exit@3.0.7: {}

  signal-exit@4.1.0: {}

  simple-swizzle@0.2.2:
    dependencies:
      is-arrayish: 0.3.2

  sisteransi@1.0.5: {}

  slash@3.0.0: {}

  slash@4.0.0: {}

  snake-case@3.0.4:
    dependencies:
      dot-case: 3.0.4
      tslib: 2.7.0

  sort-object-keys@1.1.3: {}

  sort-package-json@2.10.1:
    dependencies:
      detect-indent: 7.0.1
      detect-newline: 4.0.1
      get-stdin: 9.0.0
      git-hooks-list: 3.1.0
      globby: 13.2.2
      is-plain-obj: 4.1.0
      semver: 7.6.3
      sort-object-keys: 1.1.3

  source-map-js@1.2.1: {}

  source-map-support@0.5.13:
    dependencies:
      buffer-from: 1.1.2
      source-map: 0.6.1

  source-map@0.6.1: {}

  source-map@0.8.0-beta.0:
    dependencies:
      whatwg-url: 7.1.0

  spawndamnit@2.0.0:
    dependencies:
      cross-spawn: 5.1.0
      signal-exit: 3.0.7

  spdx-correct@3.2.0:
    dependencies:
      spdx-expression-parse: 3.0.1
      spdx-license-ids: 3.0.20

  spdx-exceptions@2.5.0: {}

  spdx-expression-parse@3.0.1:
    dependencies:
      spdx-exceptions: 2.5.0
      spdx-license-ids: 3.0.20

  spdx-license-ids@3.0.20: {}

  sprintf-js@1.0.3: {}

  stack-trace@0.0.10: {}

  stack-utils@2.0.6:
    dependencies:
      escape-string-regexp: 2.0.0

  stackback@0.0.2: {}

  std-env@3.7.0: {}

  streamx@2.20.1:
    dependencies:
      fast-fifo: 1.3.2
      queue-tick: 1.0.1
      text-decoder: 1.2.0
    optionalDependencies:
      bare-events: 2.4.2

  string-argv@0.3.2: {}

  string-length@4.0.2:
    dependencies:
      char-regex: 1.0.2
      strip-ansi: 6.0.1

  string-width@4.2.3:
    dependencies:
      emoji-regex: 8.0.0
      is-fullwidth-code-point: 3.0.0
      strip-ansi: 6.0.1

  string-width@5.1.2:
    dependencies:
      eastasianwidth: 0.2.0
      emoji-regex: 9.2.2
      strip-ansi: 7.1.0

  string_decoder@1.3.0:
    dependencies:
      safe-buffer: 5.2.1

  strip-ansi@6.0.1:
    dependencies:
      ansi-regex: 5.0.1

  strip-ansi@7.1.0:
    dependencies:
      ansi-regex: 6.1.0

  strip-bom@3.0.0: {}

  strip-bom@4.0.0: {}

  strip-final-newline@2.0.0: {}

  strip-json-comments@3.1.1: {}

  strnum@1.0.5: {}

  sucrase@3.35.0:
    dependencies:
      '@jridgewell/gen-mapping': 0.3.5
      commander: 4.1.1
      glob: 10.4.5
      lines-and-columns: 1.2.4
      mz: 2.7.0
      pirates: 4.0.6
      ts-interface-checker: 0.1.13

  supports-color@5.5.0:
    dependencies:
      has-flag: 3.0.0

  supports-color@7.2.0:
    dependencies:
      has-flag: 4.0.0

  supports-color@8.1.1:
    dependencies:
      has-flag: 4.0.0

  supports-preserve-symlinks-flag@1.0.0: {}

  symbol-tree@3.2.4: {}

  synckit@0.9.1:
    dependencies:
      '@pkgr/core': 0.1.1
      tslib: 2.7.0

  tar-fs@3.0.6:
    dependencies:
      pump: 3.0.2
      tar-stream: 3.1.7
    optionalDependencies:
      bare-fs: 2.3.5
      bare-path: 2.1.3

  tar-stream@3.1.7:
    dependencies:
      b4a: 1.6.6
      fast-fifo: 1.3.2
      streamx: 2.20.1

  tar@6.2.1:
    dependencies:
      chownr: 2.0.0
      fs-minipass: 2.1.0
      minipass: 5.0.0
      minizlib: 2.1.2
      mkdirp: 1.0.4
      yallist: 4.0.0

  tar@7.4.3:
    dependencies:
      '@isaacs/fs-minipass': 4.0.1
      chownr: 3.0.0
      minipass: 7.1.2
      minizlib: 3.0.1
      mkdirp: 3.0.1
      yallist: 5.0.0

  term-size@2.2.1: {}

  test-exclude@6.0.0:
    dependencies:
      '@istanbuljs/schema': 0.1.3
      glob: 7.2.3
      minimatch: 3.1.2

  text-decoder@1.2.0:
    dependencies:
      b4a: 1.6.6

  text-hex@1.0.0: {}

  text-table@0.2.0: {}

  thenify-all@1.6.0:
    dependencies:
      thenify: 3.3.1

  thenify@3.3.1:
    dependencies:
      any-promise: 1.3.0

  tiny-jsonc@1.0.1: {}

  tinybench@2.9.0: {}

  tinyexec@0.3.0: {}

  tinypool@1.0.1: {}

  tinyrainbow@1.2.0: {}

  tinyspy@3.0.2: {}

  tmp@0.0.33:
    dependencies:
      os-tmpdir: 1.0.2

  tmpl@1.0.5: {}

  to-fast-properties@2.0.0: {}

  to-regex-range@5.0.1:
    dependencies:
      is-number: 7.0.0

  tough-cookie@4.1.4:
    dependencies:
      psl: 1.9.0
      punycode: 2.3.1
      universalify: 0.2.0
      url-parse: 1.5.10

  tr46@0.0.3: {}

  tr46@1.0.1:
    dependencies:
      punycode: 2.3.1

  tr46@5.0.0:
    dependencies:
      punycode: 2.3.1

  tree-kill@1.2.2: {}

  triple-beam@1.4.1: {}

  ts-api-utils@1.3.0(typescript@5.5.4):
    dependencies:
      typescript: 5.5.4

  ts-interface-checker@0.1.13: {}

  ts-jest@29.2.5(@babel/core@7.25.2)(@jest/transform@29.7.0)(@jest/types@29.6.3)(babel-jest@29.7.0(@babel/core@7.25.2))(jest@29.7.0(@types/node@20.16.5)(ts-node@10.9.2(@types/node@20.16.5)(typescript@5.5.4)))(typescript@5.5.4):
    dependencies:
      bs-logger: 0.2.6
      ejs: 3.1.10
      fast-json-stable-stringify: 2.1.0
      jest: 29.7.0(@types/node@20.16.5)(ts-node@10.9.2(@types/node@20.16.5)(typescript@5.5.4))
      jest-util: 29.7.0
      json5: 2.2.3
      lodash.memoize: 4.1.2
      make-error: 1.3.6
      semver: 7.6.3
      typescript: 5.5.4
      yargs-parser: 21.1.1
    optionalDependencies:
      '@babel/core': 7.25.2
      '@jest/transform': 29.7.0
      '@jest/types': 29.6.3
      babel-jest: 29.7.0(@babel/core@7.25.2)

  ts-jest@29.2.5(@babel/core@7.25.2)(@jest/transform@29.7.0)(@jest/types@29.6.3)(babel-jest@29.7.0(@babel/core@7.25.2))(jest@29.7.0(@types/node@22.5.5)(ts-node@10.9.2(@types/node@22.5.5)(typescript@5.5.4)))(typescript@5.5.4):
    dependencies:
      bs-logger: 0.2.6
      ejs: 3.1.10
      fast-json-stable-stringify: 2.1.0
      jest: 29.7.0(@types/node@22.5.5)(ts-node@10.9.2(@types/node@22.5.5)(typescript@5.5.4))
      jest-util: 29.7.0
      json5: 2.2.3
      lodash.memoize: 4.1.2
      make-error: 1.3.6
      semver: 7.6.3
      typescript: 5.5.4
      yargs-parser: 21.1.1
    optionalDependencies:
      '@babel/core': 7.25.2
      '@jest/transform': 29.7.0
      '@jest/types': 29.6.3
      babel-jest: 29.7.0(@babel/core@7.25.2)

  ts-jest@29.2.5(@babel/core@7.25.2)(@jest/transform@29.7.0)(@jest/types@29.6.3)(babel-jest@29.7.0(@babel/core@7.25.2))(jest@29.7.0(ts-node@10.9.2(typescript@5.5.4)))(typescript@5.5.4):
    dependencies:
      bs-logger: 0.2.6
      ejs: 3.1.10
      fast-json-stable-stringify: 2.1.0
      jest: 29.7.0(ts-node@10.9.2(typescript@5.5.4))
      jest-util: 29.7.0
      json5: 2.2.3
      lodash.memoize: 4.1.2
      make-error: 1.3.6
      semver: 7.6.3
      typescript: 5.5.4
      yargs-parser: 21.1.1
    optionalDependencies:
      '@babel/core': 7.25.2
      '@jest/transform': 29.7.0
      '@jest/types': 29.6.3
      babel-jest: 29.7.0(@babel/core@7.25.2)

  ts-node@10.9.2(@types/node@20.16.5)(typescript@5.5.4):
    dependencies:
      '@cspotcode/source-map-support': 0.8.1
      '@tsconfig/node10': 1.0.11
      '@tsconfig/node12': 1.0.11
      '@tsconfig/node14': 1.0.3
      '@tsconfig/node16': 1.0.4
      '@types/node': 20.16.5
      acorn: 8.12.1
      acorn-walk: 8.3.4
      arg: 4.1.3
      create-require: 1.1.1
      diff: 4.0.2
      make-error: 1.3.6
      typescript: 5.5.4
      v8-compile-cache-lib: 3.0.1
      yn: 3.1.1
    optional: true

  ts-node@10.9.2(@types/node@22.5.5)(typescript@5.5.4):
    dependencies:
      '@cspotcode/source-map-support': 0.8.1
      '@tsconfig/node10': 1.0.11
      '@tsconfig/node12': 1.0.11
      '@tsconfig/node14': 1.0.3
      '@tsconfig/node16': 1.0.4
      '@types/node': 22.5.5
      acorn: 8.12.1
      acorn-walk: 8.3.4
      arg: 4.1.3
      create-require: 1.1.1
      diff: 4.0.2
      make-error: 1.3.6
      typescript: 5.5.4
      v8-compile-cache-lib: 3.0.1
      yn: 3.1.1
    optional: true

  tsc-alias@1.8.10:
    dependencies:
      chokidar: 3.6.0
      commander: 9.5.0
      globby: 11.1.0
      mylas: 2.1.13
      normalize-path: 3.0.0
      plimit-lit: 1.6.1

  tslib@2.7.0: {}

  tsup@8.2.4(@microsoft/api-extractor@7.47.7(@types/node@20.16.5))(postcss@8.4.47)(tsx@4.19.1)(typescript@5.5.4)(yaml@2.5.1):
    dependencies:
      bundle-require: 5.0.0(esbuild@0.23.1)
      cac: 6.7.14
      chokidar: 3.6.0
      consola: 3.2.3
      debug: 4.3.7(supports-color@8.1.1)
      esbuild: 0.23.1
      execa: 5.1.1
      globby: 11.1.0
      joycon: 3.1.1
      picocolors: 1.1.0
      postcss-load-config: 6.0.1(postcss@8.4.47)(tsx@4.19.1)(yaml@2.5.1)
      resolve-from: 5.0.0
      rollup: 4.21.3
      source-map: 0.8.0-beta.0
      sucrase: 3.35.0
      tree-kill: 1.2.2
    optionalDependencies:
      '@microsoft/api-extractor': 7.47.7(@types/node@20.16.5)
      postcss: 8.4.47
      typescript: 5.5.4
    transitivePeerDependencies:
      - jiti
      - supports-color
      - tsx
      - yaml

  tsup@8.2.4(@microsoft/api-extractor@7.47.7(@types/node@22.5.5))(postcss@8.4.47)(tsx@4.19.1)(typescript@5.5.4)(yaml@2.5.1):
    dependencies:
      bundle-require: 5.0.0(esbuild@0.23.1)
      cac: 6.7.14
      chokidar: 3.6.0
      consola: 3.2.3
      debug: 4.3.7(supports-color@8.1.1)
      esbuild: 0.23.1
      execa: 5.1.1
      globby: 11.1.0
      joycon: 3.1.1
      picocolors: 1.1.0
      postcss-load-config: 6.0.1(postcss@8.4.47)(tsx@4.19.1)(yaml@2.5.1)
      resolve-from: 5.0.0
      rollup: 4.21.3
      source-map: 0.8.0-beta.0
      sucrase: 3.35.0
      tree-kill: 1.2.2
    optionalDependencies:
      '@microsoft/api-extractor': 7.47.7(@types/node@22.5.5)
      postcss: 8.4.47
      typescript: 5.5.4
    transitivePeerDependencies:
      - jiti
      - supports-color
      - tsx
      - yaml

  tsx@4.19.1:
    dependencies:
      esbuild: 0.23.1
      get-tsconfig: 4.8.1
    optionalDependencies:
      fsevents: 2.3.3
    optional: true

  tunnel-agent@0.6.0:
    dependencies:
      safe-buffer: 5.2.1

  turbo-darwin-64@2.1.2:
    optional: true

  turbo-darwin-arm64@2.1.2:
    optional: true

  turbo-linux-64@2.1.2:
    optional: true

  turbo-linux-arm64@2.1.2:
    optional: true

  turbo-windows-64@2.1.2:
    optional: true

  turbo-windows-arm64@2.1.2:
    optional: true

  turbo@2.1.2:
    optionalDependencies:
      turbo-darwin-64: 2.1.2
      turbo-darwin-arm64: 2.1.2
      turbo-linux-64: 2.1.2
      turbo-linux-arm64: 2.1.2
      turbo-windows-64: 2.1.2
      turbo-windows-arm64: 2.1.2

  type-check@0.4.0:
    dependencies:
      prelude-ls: 1.2.1

  type-detect@4.0.8: {}

  type-fest@0.20.2: {}

  type-fest@0.21.3: {}

  typescript@3.9.10: {}

  typescript@5.5.4: {}

  ufo@1.5.4: {}

  undici-types@6.19.8: {}

  undici@6.19.8: {}

  universalify@0.1.2: {}

  universalify@0.2.0: {}

  update-browserslist-db@1.1.0(browserslist@4.23.3):
    dependencies:
      browserslist: 4.23.3
      escalade: 3.2.0
      picocolors: 1.1.0

  upper-case-first@2.0.2:
    dependencies:
      tslib: 2.7.0

  upper-case@2.0.2:
    dependencies:
      tslib: 2.7.0

  uri-js@4.4.1:
    dependencies:
      punycode: 2.3.1

  url-parse@1.5.10:
    dependencies:
      querystringify: 2.2.0
      requires-port: 1.0.0

  util-deprecate@1.0.2: {}

  utility-types@3.11.0: {}

  uuid@9.0.1: {}

  v8-compile-cache-lib@3.0.1:
    optional: true

  v8-to-istanbul@9.3.0:
    dependencies:
      '@jridgewell/trace-mapping': 0.3.25
      '@types/istanbul-lib-coverage': 2.0.6
      convert-source-map: 2.0.0

  validate-npm-package-license@3.0.4:
    dependencies:
      spdx-correct: 3.2.0
      spdx-expression-parse: 3.0.1

  validate-npm-package-name@5.0.1: {}

  vite-node@2.1.1(@types/node@20.16.5)(sass@1.77.2):
    dependencies:
      cac: 6.7.14
      debug: 4.3.7(supports-color@8.1.1)
      pathe: 1.1.2
      vite: 5.4.8(@types/node@20.16.5)(sass@1.77.2)
    transitivePeerDependencies:
      - '@types/node'
      - less
      - lightningcss
      - sass
      - sass-embedded
      - stylus
      - sugarss
      - supports-color
      - terser

  vite-node@2.1.1(@types/node@22.5.5)(sass@1.77.2):
    dependencies:
      cac: 6.7.14
      debug: 4.3.7(supports-color@8.1.1)
      pathe: 1.1.2
      vite: 5.4.8(@types/node@22.5.5)(sass@1.77.2)
    transitivePeerDependencies:
      - '@types/node'
      - less
      - lightningcss
      - sass
      - sass-embedded
      - stylus
      - sugarss
      - supports-color
      - terser

  vite-plugin-dts@4.2.2(@types/node@20.16.5)(rollup@4.21.3)(typescript@5.5.4)(vite@5.4.8(@types/node@20.16.5)(sass@1.77.2)):
    dependencies:
      '@microsoft/api-extractor': 7.47.7(@types/node@20.16.5)
      '@rollup/pluginutils': 5.1.0(rollup@4.21.3)
      '@volar/typescript': 2.4.5
      '@vue/language-core': 2.1.6(typescript@5.5.4)
      compare-versions: 6.1.1
      debug: 4.3.7(supports-color@8.1.1)
      kolorist: 1.8.0
      local-pkg: 0.5.0
      magic-string: 0.30.11
      typescript: 5.5.4
    optionalDependencies:
      vite: 5.4.8(@types/node@20.16.5)(sass@1.77.2)
    transitivePeerDependencies:
      - '@types/node'
      - rollup
      - supports-color

  vite@5.4.8(@types/node@20.16.5)(sass@1.77.2):
    dependencies:
      esbuild: 0.21.5
      postcss: 8.4.47
      rollup: 4.21.3
    optionalDependencies:
      '@types/node': 20.16.5
      fsevents: 2.3.3
      sass: 1.77.2

  vite@5.4.8(@types/node@22.5.5)(sass@1.77.2):
    dependencies:
      esbuild: 0.21.5
      postcss: 8.4.47
      rollup: 4.21.3
    optionalDependencies:
      '@types/node': 22.5.5
      fsevents: 2.3.3
      sass: 1.77.2

  vitest@2.1.1(@types/node@20.16.5)(happy-dom@14.12.3)(jsdom@24.1.3)(sass@1.77.2):
    dependencies:
      '@vitest/expect': 2.1.1
      '@vitest/mocker': 2.1.1(@vitest/spy@2.1.1)(vite@5.4.8(@types/node@20.16.5)(sass@1.77.2))
      '@vitest/pretty-format': 2.1.1
      '@vitest/runner': 2.1.1
      '@vitest/snapshot': 2.1.1
      '@vitest/spy': 2.1.1
      '@vitest/utils': 2.1.1
      chai: 5.1.1
      debug: 4.3.7(supports-color@8.1.1)
      magic-string: 0.30.11
      pathe: 1.1.2
      std-env: 3.7.0
      tinybench: 2.9.0
      tinyexec: 0.3.0
      tinypool: 1.0.1
      tinyrainbow: 1.2.0
      vite: 5.4.8(@types/node@20.16.5)(sass@1.77.2)
      vite-node: 2.1.1(@types/node@20.16.5)(sass@1.77.2)
      why-is-node-running: 2.3.0
    optionalDependencies:
      '@types/node': 20.16.5
      happy-dom: 14.12.3
      jsdom: 24.1.3
    transitivePeerDependencies:
      - less
      - lightningcss
      - msw
      - sass
      - sass-embedded
      - stylus
      - sugarss
      - supports-color
      - terser

  vitest@2.1.1(@types/node@22.5.5)(happy-dom@14.12.3)(jsdom@24.1.3)(sass@1.77.2):
    dependencies:
      '@vitest/expect': 2.1.1
      '@vitest/mocker': 2.1.1(@vitest/spy@2.1.1)(vite@5.4.8(@types/node@22.5.5)(sass@1.77.2))
      '@vitest/pretty-format': 2.1.1
      '@vitest/runner': 2.1.1
      '@vitest/snapshot': 2.1.1
      '@vitest/spy': 2.1.1
      '@vitest/utils': 2.1.1
      chai: 5.1.1
      debug: 4.3.7(supports-color@8.1.1)
      magic-string: 0.30.11
      pathe: 1.1.2
      std-env: 3.7.0
      tinybench: 2.9.0
      tinyexec: 0.3.0
      tinypool: 1.0.1
      tinyrainbow: 1.2.0
      vite: 5.4.8(@types/node@22.5.5)(sass@1.77.2)
      vite-node: 2.1.1(@types/node@22.5.5)(sass@1.77.2)
      why-is-node-running: 2.3.0
    optionalDependencies:
      '@types/node': 22.5.5
      happy-dom: 14.12.3
      jsdom: 24.1.3
    transitivePeerDependencies:
      - less
      - lightningcss
      - msw
      - sass
      - sass-embedded
      - stylus
      - sugarss
      - supports-color
      - terser

  vscode-uri@3.0.8: {}

  vue-component-type-helpers@2.1.6: {}

  vue-eslint-parser@9.4.3(eslint@8.57.1):
    dependencies:
      debug: 4.3.7(supports-color@8.1.1)
      eslint: 8.57.1
      eslint-scope: 7.2.2
      eslint-visitor-keys: 3.4.3
      espree: 9.6.1
      esquery: 1.6.0
      lodash: 4.17.21
      semver: 7.6.3
    transitivePeerDependencies:
      - supports-color

  vue-router@4.2.5(vue@3.5.9(typescript@5.5.4)):
    dependencies:
      '@vue/devtools-api': 6.6.4
      vue: 3.5.9(typescript@5.5.4)

  vue-tsc@2.1.6(typescript@5.5.4):
    dependencies:
      '@volar/typescript': 2.4.5
      '@vue/language-core': 2.1.6(typescript@5.5.4)
      semver: 7.6.3
      typescript: 5.5.4

  vue@3.5.9(typescript@5.5.4):
    dependencies:
      '@vue/compiler-dom': 3.5.9
      '@vue/compiler-sfc': 3.5.9
      '@vue/runtime-dom': 3.5.9
      '@vue/server-renderer': 3.5.9(vue@3.5.9(typescript@5.5.4))
      '@vue/shared': 3.5.9
    optionalDependencies:
      typescript: 5.5.4

  w3c-xmlserializer@5.0.0:
    dependencies:
      xml-name-validator: 5.0.0

  walker@1.0.8:
    dependencies:
      makeerror: 1.0.12

  webidl-conversions@3.0.1: {}

  webidl-conversions@4.0.2: {}

  webidl-conversions@7.0.0: {}

  whatwg-encoding@3.1.1:
    dependencies:
      iconv-lite: 0.6.3

  whatwg-mimetype@3.0.0: {}

  whatwg-mimetype@4.0.0: {}

  whatwg-url@14.0.0:
    dependencies:
      tr46: 5.0.0
      webidl-conversions: 7.0.0

  whatwg-url@5.0.0:
    dependencies:
      tr46: 0.0.3
      webidl-conversions: 3.0.1

  whatwg-url@7.1.0:
    dependencies:
      lodash.sortby: 4.7.0
      tr46: 1.0.1
      webidl-conversions: 4.0.2

  which@1.3.1:
    dependencies:
      isexe: 2.0.0

  which@2.0.2:
    dependencies:
      isexe: 2.0.0

  why-is-node-running@2.3.0:
    dependencies:
      siginfo: 2.0.0
      stackback: 0.0.2

  wide-align@1.1.5:
    dependencies:
      string-width: 4.2.3

  widest-line@3.1.0:
    dependencies:
      string-width: 4.2.3

  winston-transport@4.7.1:
    dependencies:
      logform: 2.6.1
      readable-stream: 3.6.2
      triple-beam: 1.4.1

  winston@3.14.2:
    dependencies:
      '@colors/colors': 1.6.0
      '@dabh/diagnostics': 2.0.3
      async: 3.2.6
      is-stream: 2.0.1
      logform: 2.6.1
      one-time: 1.0.0
      readable-stream: 3.6.2
      safe-stable-stringify: 2.5.0
      stack-trace: 0.0.10
      triple-beam: 1.4.1
      winston-transport: 4.7.1

  word-wrap@1.2.5: {}

  wordwrap@1.0.0: {}

  wrap-ansi@6.2.0:
    dependencies:
      ansi-styles: 4.3.0
      string-width: 4.2.3
      strip-ansi: 6.0.1

  wrap-ansi@7.0.0:
    dependencies:
      ansi-styles: 4.3.0
      string-width: 4.2.3
      strip-ansi: 6.0.1

  wrap-ansi@8.1.0:
    dependencies:
      ansi-styles: 6.2.1
      string-width: 5.1.2
      strip-ansi: 7.1.0

  wrappy@1.0.2: {}

  write-file-atomic@4.0.2:
    dependencies:
      imurmurhash: 0.1.4
      signal-exit: 3.0.7

  ws@8.18.0: {}

  xml-name-validator@4.0.0: {}

  xml-name-validator@5.0.0: {}

  xmlchars@2.2.0: {}

  y18n@5.0.8: {}

  yallist@2.1.2: {}

  yallist@3.1.1: {}

  yallist@4.0.0: {}

  yallist@5.0.0: {}

  yaml@2.5.1: {}

  yargs-parser@21.1.1: {}

  yargs@17.7.2:
    dependencies:
      cliui: 8.0.1
      escalade: 3.2.0
      get-caller-file: 2.0.5
      require-directory: 2.1.1
      string-width: 4.2.3
      y18n: 5.0.8
      yargs-parser: 21.1.1

  yarpm@1.2.0:
    dependencies:
      command-exists: 1.2.9
      cross-spawn: 7.0.3

  yn@3.1.1:
    optional: true

  yocto-queue@0.1.0: {}

  yoctocolors-cjs@2.1.2: {}

  zod@3.23.8: {}<|MERGE_RESOLUTION|>--- conflicted
+++ resolved
@@ -1171,17 +1171,10 @@
         version: 20.16.5
       jest:
         specifier: 'catalog:'
-<<<<<<< HEAD
-        version: 29.7.0(ts-node@10.9.2(typescript@5.5.4))
-      ts-jest:
-        specifier: 'catalog:'
-        version: 29.2.5(@babel/core@7.25.2)(@jest/transform@29.7.0)(@jest/types@29.6.3)(babel-jest@29.7.0(@babel/core@7.25.2))(jest@29.7.0(ts-node@10.9.2(typescript@5.5.4)))(typescript@5.5.4)
-=======
         version: 29.7.0(@types/node@20.16.5)(ts-node@10.9.2(@types/node@20.16.5)(typescript@5.5.4))
       ts-jest:
         specifier: 'catalog:'
         version: 29.2.5(@babel/core@7.25.2)(@jest/transform@29.7.0)(@jest/types@29.6.3)(babel-jest@29.7.0(@babel/core@7.25.2))(jest@29.7.0(@types/node@20.16.5)(ts-node@10.9.2(@types/node@20.16.5)(typescript@5.5.4)))(typescript@5.5.4)
->>>>>>> 15a545d4
       typescript:
         specifier: 'catalog:'
         version: 5.5.4
@@ -1191,9 +1184,6 @@
       '@milaboratories/pl-middle-layer':
         specifier: workspace:*
         version: link:../../lib/node/pl-middle-layer
-      '@milaboratories/pl-tree':
-        specifier: workspace:*
-        version: link:../../lib/node/pl-tree
       '@milaboratories/platforma-build-configs':
         specifier: workspace:*
         version: link:../../lib/util/build-configs
@@ -7318,41 +7308,6 @@
       - supports-color
       - ts-node
 
-  '@jest/core@29.7.0(ts-node@10.9.2(typescript@5.5.4))':
-    dependencies:
-      '@jest/console': 29.7.0
-      '@jest/reporters': 29.7.0
-      '@jest/test-result': 29.7.0
-      '@jest/transform': 29.7.0
-      '@jest/types': 29.6.3
-      '@types/node': 22.5.5
-      ansi-escapes: 4.3.2
-      chalk: 4.1.2
-      ci-info: 3.9.0
-      exit: 0.1.2
-      graceful-fs: 4.2.11
-      jest-changed-files: 29.7.0
-      jest-config: 29.7.0(@types/node@22.5.5)(ts-node@10.9.2(typescript@5.5.4))
-      jest-haste-map: 29.7.0
-      jest-message-util: 29.7.0
-      jest-regex-util: 29.6.3
-      jest-resolve: 29.7.0
-      jest-resolve-dependencies: 29.7.0
-      jest-runner: 29.7.0
-      jest-runtime: 29.7.0
-      jest-snapshot: 29.7.0
-      jest-util: 29.7.0
-      jest-validate: 29.7.0
-      jest-watcher: 29.7.0
-      micromatch: 4.0.8
-      pretty-format: 29.7.0
-      slash: 3.0.0
-      strip-ansi: 6.0.1
-    transitivePeerDependencies:
-      - babel-plugin-macros
-      - supports-color
-      - ts-node
-
   '@jest/environment@29.7.0':
     dependencies:
       '@jest/fake-timers': 29.7.0
@@ -9103,21 +9058,6 @@
       exit: 0.1.2
       graceful-fs: 4.2.11
       jest-config: 29.7.0(@types/node@22.5.5)(ts-node@10.9.2(@types/node@22.5.5)(typescript@5.5.4))
-      jest-util: 29.7.0
-      prompts: 2.4.2
-    transitivePeerDependencies:
-      - '@types/node'
-      - babel-plugin-macros
-      - supports-color
-      - ts-node
-
-  create-jest@29.7.0(ts-node@10.9.2(typescript@5.5.4)):
-    dependencies:
-      '@jest/types': 29.6.3
-      chalk: 4.1.2
-      exit: 0.1.2
-      graceful-fs: 4.2.11
-      jest-config: 29.7.0(@types/node@22.5.5)(ts-node@10.9.2(typescript@5.5.4))
       jest-util: 29.7.0
       prompts: 2.4.2
     transitivePeerDependencies:
@@ -9945,25 +9885,6 @@
       - supports-color
       - ts-node
 
-  jest-cli@29.7.0(ts-node@10.9.2(typescript@5.5.4)):
-    dependencies:
-      '@jest/core': 29.7.0(ts-node@10.9.2(typescript@5.5.4))
-      '@jest/test-result': 29.7.0
-      '@jest/types': 29.6.3
-      chalk: 4.1.2
-      create-jest: 29.7.0(ts-node@10.9.2(typescript@5.5.4))
-      exit: 0.1.2
-      import-local: 3.2.0
-      jest-config: 29.7.0(@types/node@22.5.5)(ts-node@10.9.2(typescript@5.5.4))
-      jest-util: 29.7.0
-      jest-validate: 29.7.0
-      yargs: 17.7.2
-    transitivePeerDependencies:
-      - '@types/node'
-      - babel-plugin-macros
-      - supports-color
-      - ts-node
-
   jest-config@29.7.0(@types/node@20.16.5)(ts-node@10.9.2(@types/node@20.16.5)(typescript@5.5.4)):
     dependencies:
       '@babel/core': 7.25.2
@@ -10057,37 +9978,6 @@
       - babel-plugin-macros
       - supports-color
 
-  jest-config@29.7.0(@types/node@22.5.5)(ts-node@10.9.2(typescript@5.5.4)):
-    dependencies:
-      '@babel/core': 7.25.2
-      '@jest/test-sequencer': 29.7.0
-      '@jest/types': 29.6.3
-      babel-jest: 29.7.0(@babel/core@7.25.2)
-      chalk: 4.1.2
-      ci-info: 3.9.0
-      deepmerge: 4.3.1
-      glob: 7.2.3
-      graceful-fs: 4.2.11
-      jest-circus: 29.7.0
-      jest-environment-node: 29.7.0
-      jest-get-type: 29.6.3
-      jest-regex-util: 29.6.3
-      jest-resolve: 29.7.0
-      jest-runner: 29.7.0
-      jest-util: 29.7.0
-      jest-validate: 29.7.0
-      micromatch: 4.0.8
-      parse-json: 5.2.0
-      pretty-format: 29.7.0
-      slash: 3.0.0
-      strip-json-comments: 3.1.1
-    optionalDependencies:
-      '@types/node': 22.5.5
-      ts-node: 10.9.2(@types/node@22.5.5)(typescript@5.5.4)
-    transitivePeerDependencies:
-      - babel-plugin-macros
-      - supports-color
-
   jest-diff@29.7.0:
     dependencies:
       chalk: 4.1.2
@@ -10321,18 +10211,6 @@
       '@jest/types': 29.6.3
       import-local: 3.2.0
       jest-cli: 29.7.0(@types/node@22.5.5)(ts-node@10.9.2(@types/node@22.5.5)(typescript@5.5.4))
-    transitivePeerDependencies:
-      - '@types/node'
-      - babel-plugin-macros
-      - supports-color
-      - ts-node
-
-  jest@29.7.0(ts-node@10.9.2(typescript@5.5.4)):
-    dependencies:
-      '@jest/core': 29.7.0(ts-node@10.9.2(typescript@5.5.4))
-      '@jest/types': 29.6.3
-      import-local: 3.2.0
-      jest-cli: 29.7.0(ts-node@10.9.2(typescript@5.5.4))
     transitivePeerDependencies:
       - '@types/node'
       - babel-plugin-macros
@@ -11345,25 +11223,6 @@
       ejs: 3.1.10
       fast-json-stable-stringify: 2.1.0
       jest: 29.7.0(@types/node@22.5.5)(ts-node@10.9.2(@types/node@22.5.5)(typescript@5.5.4))
-      jest-util: 29.7.0
-      json5: 2.2.3
-      lodash.memoize: 4.1.2
-      make-error: 1.3.6
-      semver: 7.6.3
-      typescript: 5.5.4
-      yargs-parser: 21.1.1
-    optionalDependencies:
-      '@babel/core': 7.25.2
-      '@jest/transform': 29.7.0
-      '@jest/types': 29.6.3
-      babel-jest: 29.7.0(@babel/core@7.25.2)
-
-  ts-jest@29.2.5(@babel/core@7.25.2)(@jest/transform@29.7.0)(@jest/types@29.6.3)(babel-jest@29.7.0(@babel/core@7.25.2))(jest@29.7.0(ts-node@10.9.2(typescript@5.5.4)))(typescript@5.5.4):
-    dependencies:
-      bs-logger: 0.2.6
-      ejs: 3.1.10
-      fast-json-stable-stringify: 2.1.0
-      jest: 29.7.0(ts-node@10.9.2(typescript@5.5.4))
       jest-util: 29.7.0
       json5: 2.2.3
       lodash.memoize: 4.1.2
