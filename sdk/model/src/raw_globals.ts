--- conflicted
+++ resolved
@@ -1,13 +1,8 @@
 import type { ValueOrErrors } from '@milaboratories/pl-model-common';
 import {} from './global';
 import { getPlatformaInstance } from './internal';
-<<<<<<< HEAD
-import type { Platforma } from './platforma';
-import { PlatformaSDKVersion } from './generated/version';
-=======
 import type { Platforma, PlatformaApiVersion } from './platforma';
 import { PlatformaSDKVersion } from './version';
->>>>>>> 76921612
 
 export function getPlatformaApiVersion(): PlatformaApiVersion {
   return platformaApiVersion ?? 1; // undefined means 1 for backward compatibility
