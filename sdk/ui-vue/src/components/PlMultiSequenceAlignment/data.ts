--- conflicted
+++ resolved
@@ -1,18 +1,8 @@
 import type { ListOption } from '@milaboratories/uikit';
-import type {
-  AxisId,
-  CalculateTableDataRequest,
-  CanonicalizedJson,
-  PColumnIdAndSpec,
-  PColumnPredicate,
-  PFrameHandle,
-  PlSelectionModel,
-  PObjectId,
-  PTableColumnIdAxis,
-  PTableColumnIdColumn,
-  PTableColumnIdJson,
-} from '@platforma-sdk/model';
 import {
+  type AxisId,
+  type CalculateTableDataRequest,
+  type CanonicalizedJson,
   canonicalizeJson,
   createRowSelectionColumn,
   getAxisId,
@@ -20,103 +10,54 @@
   isLabelColumn,
   matchAxisId,
   parseJson,
+  type PColumnIdAndSpec,
+  type PColumnPredicate,
+  type PFrameHandle,
+  type PlSelectionModel,
+  type PObjectId,
+  type PTableColumnIdAxis,
+  type PTableColumnIdColumn,
+  type PTableColumnIdJson,
   pTableValue,
   stringifyPTableColumnId,
 } from '@platforma-sdk/model';
-import type { MaybeRefOrGetter } from 'vue';
-import { onWatcherCleanup, ref, toValue, watchEffect } from 'vue';
+import { computedAsync } from '@vueuse/core';
+import { type MaybeRefOrGetter, toValue } from 'vue';
 import type { SequenceRow } from './types';
 
 const getPFrameDriver = () => getRawPlatformaInstance().pFrameDriver;
 
-export function useSequenceColumns(
+const getEmptyOptions = () => ({ defaults: [], options: [] });
+
+export function useSequenceColumnsOptions(
   params: MaybeRefOrGetter<{
-    pframe: PFrameHandle | undefined;
-    sequenceColumnPredicate: (column: PColumnIdAndSpec) => boolean;
+    pFrame: PFrameHandle | undefined;
+    sequenceColumnPredicate: PColumnPredicate;
   }>,
 ) {
-  const options = ref<ListOption<PObjectId>[]>([]);
-  const defaults = ref<PObjectId[]>([]);
-  const loading = ref(false);
-
-  watchEffect(async () => {
-    const { pframe, sequenceColumnPredicate } = toValue(params);
-
-    if (!pframe) {
-      options.value = [];
-      defaults.value = [];
-      return;
-    }
-
-    let aborted = false;
-    onWatcherCleanup(() => {
-      aborted = true;
-    });
-
-    try {
-      loading.value = true;
-      const res = await getSequenceColumnsOptions({
-        pframe,
-        sequenceColumnPredicate,
-      });
-      if (aborted) return;
-      options.value = res.options;
-      defaults.value = res.defaults;
-    } catch (error) {
-      console.error(error);
-    } finally {
-      loading.value = false;
-    }
-  });
-
-  return { options, defaults, loading };
-}
-
-export function useLabelColumns(
+  const result = computedAsync(
+    () => getSequenceColumnsOptions(toValue(params)),
+    getEmptyOptions(),
+    { onError: () => (result.value = getEmptyOptions()) },
+  );
+  return result;
+}
+
+export function useLabelColumnsOptions(
   params: MaybeRefOrGetter<{
-    pframe: PFrameHandle | undefined;
+    pFrame: PFrameHandle | undefined;
     sequenceColumnIds: PObjectId[];
-    labelColumnOptionPredicate?: (column: PColumnIdAndSpec) => boolean;
+    labelColumnOptionPredicate:
+      | ((column: PColumnIdAndSpec) => boolean)
+      | undefined;
   }>,
 ) {
-  const options = ref<ListOption<PTableColumnIdJson>[]>([]);
-  const defaults = ref<PTableColumnIdJson[]>([]);
-  const loading = ref(false);
-
-  watchEffect(async () => {
-    const {
-      pframe,
-      sequenceColumnIds,
-      labelColumnOptionPredicate,
-    } = toValue(params);
-
-    if (!pframe) {
-      options.value = [];
-      defaults.value = [];
-      return;
-    }
-
-    let aborted = false;
-    onWatcherCleanup(() => {
-      aborted = true;
-    });
-
-    try {
-      loading.value = true;
-      const res = await getLabelColumnsOptions(
-        { pframe, sequenceColumnIds, labelColumnOptionPredicate },
-      );
-      if (aborted) return;
-      options.value = res.options;
-      defaults.value = res.defaults;
-    } catch (error) {
-      console.error(error);
-    } finally {
-      loading.value = false;
-    }
-  });
-
-  return { options, defaults, loading };
+  const result = computedAsync(
+    () => getLabelColumnsOptions(toValue(params)),
+    getEmptyOptions(),
+    { onError: () => (result.value = getEmptyOptions()) },
+  );
+  return result;
 }
 
 export function useSequenceRows(
@@ -124,88 +65,62 @@
     pframe: PFrameHandle | undefined;
     sequenceColumnIds: PObjectId[];
     labelColumnIds: PTableColumnIdJson[];
-    linkerColumnPredicate?: PColumnPredicate;
+    linkerColumnPredicate: PColumnPredicate | undefined;
     selection: PlSelectionModel | undefined;
   }>,
 ) {
-  const data = ref<SequenceRow[]>([]);
-  const loading = ref(false);
-
-  watchEffect(async () => {
-    const {
-      pframe,
-      sequenceColumnIds,
-      labelColumnIds,
-      linkerColumnPredicate,
-      selection,
-    } = toValue(params);
-
-    let aborted = false;
-    onWatcherCleanup(() => {
-      aborted = true;
-    });
-
-    try {
-      loading.value = false;
-      const sequenceRows = await getSequenceRows({
-        pframe,
-        sequenceColumnIds,
-        labelColumnIds,
-        linkerColumnPredicate,
-        selection,
-      });
-      if (aborted) return;
-      data.value = sequenceRows;
-    } catch (error) {
-      console.error(error);
-    } finally {
-      loading.value = false;
-    }
-  });
-
-  return { data, loading };
+  const result = computedAsync(
+    () => getSequenceRows(toValue(params)),
+    [],
+    { onError: () => (result.value = []) },
+  );
+  return result;
 }
 
 async function getSequenceColumnsOptions({
-  pframe,
+  pFrame,
   sequenceColumnPredicate,
 }: {
-  pframe: PFrameHandle;
+  pFrame: PFrameHandle | undefined;
   sequenceColumnPredicate: (column: PColumnIdAndSpec) => boolean;
 }): Promise<{
   options: ListOption<PObjectId>[];
   defaults: PObjectId[];
 }> {
+  if (!pFrame) return getEmptyOptions();
   const pFrameDriver = getPFrameDriver();
-  const columns = await pFrameDriver.listColumns(pframe);
+  const columns = await pFrameDriver.listColumns(pFrame);
   const options = columns
     .filter((column) => sequenceColumnPredicate(column))
-    .map((column) => ({
-      label: column.spec.annotations?.['pl7.app/label'] ?? 'Unlabelled column',
-      value: column.columnId,
+    .map(({ spec, columnId }) => ({
+      label: spec.annotations?.['pl7.app/label'] ?? 'Unlabelled column',
+      value: columnId,
     }));
-  const defaults = options.map((o) => o.value);
+  const defaults = options.map(({ value }) => value);
   return { options, defaults };
 }
 
 async function getLabelColumnsOptions(
   {
-    pframe,
+    pFrame,
     sequenceColumnIds,
     labelColumnOptionPredicate,
   }: {
-    pframe: PFrameHandle;
+    pFrame: PFrameHandle | undefined;
     sequenceColumnIds: PObjectId[];
-    labelColumnOptionPredicate?: (column: PColumnIdAndSpec) => boolean;
+    labelColumnOptionPredicate:
+      | ((column: PColumnIdAndSpec) => boolean)
+      | undefined;
   },
 ): Promise<{
   options: ListOption<PTableColumnIdJson>[];
   defaults: PTableColumnIdJson[];
 }> {
+  if (!pFrame) return getEmptyOptions();
   const processedAxes = new Set<CanonicalizedJson<AxisId>>();
   const optionLabels = new Map<PTableColumnIdJson, string>();
   const pFrameDriver = getPFrameDriver();
-  const columns = await pFrameDriver.listColumns(pframe);
+  const columns = await pFrameDriver.listColumns(pFrame);
   for (const column of columns) {
     if (sequenceColumnIds.includes(column.columnId)) {
       for (const axisSpec of column.spec.axesSpec) {
@@ -259,8 +174,8 @@
     pframe: PFrameHandle | undefined;
     sequenceColumnIds: PObjectId[];
     labelColumnIds: PTableColumnIdJson[];
-    linkerColumnPredicate?: PColumnPredicate;
-    selection?: PlSelectionModel;
+    linkerColumnPredicate: PColumnPredicate | undefined;
+    selection: PlSelectionModel | undefined;
   },
 ): Promise<SequenceRow[]> {
   if (!pframe || sequenceColumnIds.length === 0) return [];
@@ -283,22 +198,11 @@
       primary: {
         type: 'inner',
         entries: [
-          ...(filterColumn && filterColumn.data.length > 0
-            ? [
-<<<<<<< HEAD
-                {
-                  type: 'inlineColumn' as const,
-                  column: filterColumn,
-                },
-              ]
-=======
-              {
-                type: 'inlineColumn',
-                column: filterColumn,
-              } satisfies InlineColumnJoinEntry,
-            ]
->>>>>>> e48097d5
-            : []),
+          ...(
+            filterColumn && filterColumn.data.length > 0
+              ? [{ type: 'inlineColumn' as const, column: filterColumn }]
+              : []
+          ),
           ...sequenceColumnIds.map((c) => ({
             type: 'column' as const,
             column: c,
