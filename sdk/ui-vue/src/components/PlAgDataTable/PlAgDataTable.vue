<script lang="ts" setup>
import { ClientSideRowModelModule } from '@ag-grid-community/client-side-row-model';
import type {
  ColDef,
  ColGroupDef,
  GridApi,
  GridOptions,
  GridReadyEvent,
  GridState,
  ManagedGridOptionKey,
  ManagedGridOptions,
  SortState,
  StateUpdatedEvent,
} from '@ag-grid-community/core';
import { ModuleRegistry } from '@ag-grid-community/core';
import { AgGridVue } from '@ag-grid-community/vue3';
import { ClipboardModule } from '@ag-grid-enterprise/clipboard';
import { ColumnsToolPanelModule } from '@ag-grid-enterprise/column-tool-panel';
import { RangeSelectionModule } from '@ag-grid-enterprise/range-selection';
import { ServerSideRowModelModule } from '@ag-grid-enterprise/server-side-row-model';
import { SideBarModule } from '@ag-grid-enterprise/side-bar';
import { PlDropdownLine } from '@milaboratories/uikit';
import type { AxisId, PlDataTableSheet, PlDataTableState, PTableColumnSpec, PTableRecordFilter, PTableSorting } from '@platforma-sdk/model';
import canonicalize from 'canonicalize';
import * as lodash from 'lodash';
import { computed, ref, shallowRef, toRefs, watch } from 'vue';
import { AgGridTheme, useWatchFetch } from '../../lib';
import PlOverlayLoading from './PlAgOverlayLoading.vue';
import PlOverlayNoRows from './PlAgOverlayNoRows.vue';
import { updateXsvGridOptions } from './sources/file-source';
import type { PlAgDataTableRow } from './sources/table-source';
import { enrichJoinWithLabelColumns, makeSheets, parseColId, updatePFrameGridOptions } from './sources/table-source';
<<<<<<< HEAD
import type { PlDataTableSettings } from './types';
=======
import type { PlDataTableSettings, PlDataTableSheet, PlAgDataTableController } from './types';
>>>>>>> 0f03b1fd

ModuleRegistry.registerModules([
  ClientSideRowModelModule,
  ClipboardModule,
  ServerSideRowModelModule,
  RangeSelectionModule,
  SideBarModule,
  ColumnsToolPanelModule,
]);

const tableState = defineModel<PlDataTableState>({ default: { gridState: {} } });
const props = defineProps<{
  settings: Readonly<PlDataTableSettings>;
}>();
const { settings } = toRefs(props);
const emit = defineEmits<{
  onRowDoubleClicked: [key: unknown[]];
  columnsChanged: [columns: PTableColumnSpec[]];
}>();

watch(
  () => settings.value,
  async (settings, oldSettings) => {
    if (settings.sourceType !== 'pframe' || !settings.pFrame || !settings.join) return;

    if (
      oldSettings &&
      oldSettings.sourceType === 'pframe' &&
      lodash.isEqual(settings.pFrame, oldSettings.pFrame) &&
      lodash.isEqual(settings.join, oldSettings.join)
    )
      return;

    const platforma = window.platforma;
    if (!platforma) throw Error('platforma not set');

    const pfDriver = platforma.pFrameDriver;
    if (!pfDriver) throw Error('platforma.pFrameDriver not set');

    const enrichedJoin = await enrichJoinWithLabelColumns(pfDriver, settings.pFrame, settings.join);

    const state = tableState.value;

    if (!state.pTableParams) {
      state.pTableParams = {
        sorting: [],
        filters: [],
      };
    }
    state.pTableParams.join = enrichedJoin;

    tableState.value = state;
  },
);

const sheets = useWatchFetch<PlDataTableSettings['sourceType'], PlDataTableSheet[]>(
  () => settings.value.sourceType,
  async (_) => {
    const sourceType = settings.value.sourceType;
    switch (sourceType) {
      case 'pframe': {
        const platforma = window.platforma;
        if (!platforma) throw Error('platforma not set');

        const pfDriver = platforma.pFrameDriver;
        if (!pfDriver) throw Error('platforma.pFrameDriver not set');

        if (!settings.value.pFrame) return [];
        const pFrame = settings.value.pFrame;

        const join = tableState.value.pTableParams?.join;
        if (!join) return [];

        return await makeSheets(pfDriver, pFrame, settings.value.sheetAxes, join);
      }
      case 'ptable': {
        return settings.value.sheets ?? [];
      }
      case 'xsv': {
        return [];
      }
      default:
        throw Error(`unsupported source type: ${sourceType satisfies never}`);
    }
  },
);

function makeSorting(state?: SortState): PTableSorting[] | undefined {
  if (settings.value.sourceType !== 'ptable' && settings.value.sourceType !== 'pframe') return undefined;
  return (
    state?.sortModel.map((item) => {
      const { spec, ...column } = parseColId(item.colId);
      const _ = spec;
      return {
        column,
        ascending: item.sort === 'asc',
        naAndAbsentAreLeastValues: true,
      } as PTableSorting;
    }) ?? []
  );
}

const gridState = computed({
  get: () => {
    const state = tableState.value;
    return {
      columnOrder: state.gridState.columnOrder,
      sort: state.gridState.sort,
      columnVisibility: state.gridState.columnVisibility,
    };
  },
  set: (gridState) => {
    const state = tableState.value;

    // do not apply driver sorting for client side rendering
    const sorting = gridOptions.value.rowModelType === 'clientSide' ? undefined : makeSorting(gridState.sort);

    state.gridState = { ...state.gridState, ...gridState };

    if (settings.value.sourceType === 'ptable' || settings.value.sourceType === 'pframe') {
      if (!state.pTableParams) {
        state.pTableParams = {
          sorting: [],
          filters: [],
        };
      }
      state.pTableParams.sorting = sorting;
    }

    tableState.value = state;
  },
});

const makeSheetId = (axis: AxisId) => canonicalize(axis)!;

function makeFilters(sheetsState: Record<string, string | number>): PTableRecordFilter[] | undefined {
  if (settings.value.sourceType !== 'ptable' && settings.value.sourceType !== 'pframe') return undefined;
  return (
    sheets.value?.map((sheet) => ({
      type: 'bySingleColumn',
      column: sheet.column
        ? {
            type: 'column',
            id: sheet.column,
          }
        : {
            type: 'axis',
            id: sheet.axis,
          },
      predicate: {
        operator: 'Equal',
        reference: sheetsState[makeSheetId(sheet.axis)],
      },
    })) ?? []
  );
}

const sheetsState = computed({
  get: () => tableState.value.gridState.sheets ?? {},
  set: (sheetsState) => {
    const filters = makeFilters(sheetsState);

    const state = tableState.value;

    state.gridState.sheets = sheetsState;

    if (settings.value.sourceType === 'ptable' || settings.value.sourceType === 'pframe') {
      if (!state.pTableParams) {
        state.pTableParams = {
          sorting: [],
          filters: [],
        };
      }
      state.pTableParams.filters = filters;
    }

    tableState.value = state;
  },
});

watch(
  () => [settings.value, sheets.value] as const,
  (state, oldState) => {
    const [settings, sheets] = state;
    if (!sheets) {
      return;
    }
    if (oldState) {
      const [oldSettings, oldSheets] = oldState;
      if (
        (settings.sourceType === 'ptable' || settings.sourceType === 'pframe') &&
        settings.sourceType === oldSettings?.sourceType &&
        lodash.isEqual(sheets, oldSheets)
      )
        return;
    }

    if (settings.sourceType !== 'ptable' && settings.sourceType !== 'pframe') {
      sheetsState.value = {};
      return;
    }

    const newSheetsState = sheetsState.value;
    for (const sheet of sheets) {
      const sheetId = makeSheetId(sheet.axis);
      if (!newSheetsState[sheetId]) {
        newSheetsState[sheetId] = sheet.defaultValue ?? sheet.options[0].value;
      }
    }
    sheetsState.value = newSheetsState;
  },
  { immediate: true },
);

const gridApi = shallowRef<GridApi>();
const gridOptions = shallowRef<GridOptions<PlAgDataTableRow>>({
  animateRows: false,
  suppressColumnMoveAnimation: true,
  cellSelection: true,
  initialState: gridState.value,
  autoSizeStrategy: { type: 'fitCellContents' },
  onRowDataUpdated: (event) => {
    event.api.autoSizeAllColumns();
  },
  onRowDoubleClicked: (value) => {
    if (value.data) emit('onRowDoubleClicked', value.data.key);
  },
  defaultColDef: {
    suppressHeaderMenuButton: true,
  },
  maintainColumnOrder: true,
  localeText: {
    loadingError: '...',
  },
  rowModelType: 'clientSide',
  maxBlocksInCache: 1000,
  cacheBlockSize: 100,
  blockLoadDebounceMillis: 500,
  serverSideSortAllLevels: true,
  suppressServerSideFullWidthLoadingRow: true,
  getRowId: (params) => params.data.id,
  loading: true,
  loadingOverlayComponentParams: { notReady: true },
  loadingOverlayComponent: PlOverlayLoading,
  noRowsOverlayComponent: PlOverlayNoRows,
  sideBar: {
    toolPanels: [
      {
        id: 'columns',
        labelDefault: 'Columns',
        labelKey: 'columns',
        iconKey: 'columns',
        toolPanel: 'agColumnsToolPanel',
        toolPanelParams: {
          suppressRowGroups: true,
          suppressValues: true,
          suppressPivots: true,
          suppressPivotMode: true,
          suppressColumnFilter: true,
          suppressColumnSelectAll: true,
          suppressColumnExpandAll: true,
        },
      },
    ],
    defaultToolPanel: 'columns',
  },
  defaultCsvExportParams: {
    allColumns: true,
    suppressQuotes: true,
    fileName: 'table.csv',
  },
});
const onGridReady = (event: GridReadyEvent) => {
  const api = event.api;
  gridApi.value = new Proxy(api, {
    get(target, prop, receiver) {
      switch (prop) {
        case 'setGridOption':
          return (key: ManagedGridOptionKey, value: GridOptions[ManagedGridOptionKey]) => {
            const options = gridOptions.value;
            options[key] = value;
            gridOptions.value = options;
            api.setGridOption(key, value);
          };
        case 'updateGridOptions':
          return (options: ManagedGridOptions) => {
            gridOptions.value = {
              ...gridOptions.value,
              ...options,
            };
            api.updateGridOptions(options);
          };
        default:
          return Reflect.get(target, prop, receiver);
      }
    },
  });
};
const makePartialState = (state: GridState) => {
  return {
    columnOrder: state.columnOrder,
    sort: state.sort,
    columnVisibility: state.columnVisibility ?? (state.columnOrder ? { hiddenColIds: [] } : undefined),
  };
};
const onStateUpdated = (event: StateUpdatedEvent) => {
  gridOptions.value.initialState = gridState.value = makePartialState(event.state);
  event.api.autoSizeAllColumns();
};
const onGridPreDestroyed = () => {
  gridOptions.value.initialState = gridState.value = makePartialState(gridApi.value!.getState());
  gridApi.value = undefined;
};

let flag = false;
const onStoreRefreshed = () => {
  if (!flag) return;

  const gridApiValue = gridApi.value;
  if (gridApiValue === undefined) return;

  gridApiValue.exportDataAsCsv();

  flag = false;
  gridApiValue.setGridOption('cacheBlockSize', 100);
};
const onModelUpdated = () => {
  if (!flag) return;

  const gridApiValue = gridApi.value;
  if (gridApiValue === undefined) return;

  const state = gridApiValue.getServerSideGroupLevelState()[0];
  if (state.cacheBlockSize! !== state.rowCount) return;

  gridApiValue.refreshServerSide({ route: state.route, purge: false });
};
const exportCsv = async () => {
  const gridApiValue = gridApi.value;
  if (gridApiValue === undefined) return;

  if (gridOptions.value.rowModelType === 'clientSide') {
    gridApiValue.exportDataAsCsv();
    return;
  }

  if (gridOptions.value.rowModelType === 'serverSide') {
    const state = gridApiValue.getServerSideGroupLevelState()[0];

    if (state.rowCount <= state.cacheBlockSize!) {
      gridApiValue.exportDataAsCsv();
      return;
    }

    if (!flag) {
      flag = true;
      gridApiValue.setGridOption('cacheBlockSize', state.rowCount);
    }
  }
};
defineExpose<PlAgDataTableController>({ exportCsv });

const reloadKey = ref(0);
watch(
  () => [gridApi.value, gridState.value] as const,
  (state, oldState) => {
    if (lodash.isEqual(state, oldState)) return;

    const [gridApi, gridState] = state;
    if (!gridApi) return;

    const selfState = makePartialState(gridApi.getState());
    if (lodash.isEqual(gridState, selfState)) return;

    gridOptions.value.initialState = gridState;
    ++reloadKey.value;
  },
);
watch(
  () => gridOptions.value,
  (options, oldOptions) => {
    if (!oldOptions) return;
    if (options.rowModelType != oldOptions.rowModelType) ++reloadKey.value;
    if (!lodash.isEqual(options.columnDefs, oldOptions.columnDefs) && options.columnDefs) {
      const idColDef = (def: ColDef | ColGroupDef): def is ColDef => !('children' in def);
      const colDefs: ColDef[] | undefined = options.columnDefs?.filter(idColDef);
      const columns = colDefs
        ?.map((def) => def.colId)
        .filter((colId) => colId !== undefined)
        .map((colId) => parseColId(colId));
      emit('columnsChanged', columns ?? []);
    }
  },
);

const onSheetChanged = (sheetId: string, newValue: string | number) => {
  const state = sheetsState.value;
  if (state[sheetId] === newValue) return;
  state[sheetId] = newValue;
  sheetsState.value = state;
  gridApi.value?.updateGridOptions({
    loading: true,
    loadingOverlayComponentParams: { notReady: false },
  });
};

const platforma = window.platforma;
if (!platforma) throw Error('platforma not set');
const pfDriver = platforma.pFrameDriver;
if (!pfDriver) throw Error('platforma.pFrameDriver not set');
const blobDriver = platforma.blobDriver;
if (!blobDriver) throw Error('platforma.blobDriver not set');

let oldSettings: PlDataTableSettings | undefined = undefined;
watch(
  () => [gridApi.value, settings.value, sheets.value] as const,
  async (state) => {
    const [gridApi, settings, sheets] = state;
    if (!gridApi) return;

    if (lodash.isEqual(settings, oldSettings)) return;
    oldSettings = settings;

    const sourceType = settings.sourceType;
    switch (sourceType) {
      case 'pframe':
      case 'ptable': {
        const pTable = settings.pTable;
        if (!pTable || !sheets) {
          return gridApi.updateGridOptions({
            loading: true,
            loadingOverlayComponentParams: { notReady: true },
            columnDefs: [],
          });
        }

        const hiddenColIds = gridState.value?.columnVisibility?.hiddenColIds;
        const options = await updatePFrameGridOptions(pfDriver, pTable, sheets, hiddenColIds);

        return gridApi.updateGridOptions({
          loading: options.rowModelType !== 'clientSide',
          loadingOverlayComponentParams: { notReady: false },
          ...options,
        });
      }

      case 'xsv': {
        const xsvFile = settings.xsvFile;
        if (!xsvFile?.ok || !xsvFile.value) {
          return gridApi.updateGridOptions({
            loading: true,
            loadingOverlayComponentParams: { notReady: true },
            columnDefs: [],
          });
        }

        const options = await updateXsvGridOptions(blobDriver, xsvFile.value);
        return gridApi.updateGridOptions({
          loading: true,
          loadingOverlayComponentParams: { notReady: false },
          ...options,
        });
      }

      default:
        throw Error(`unsupported source type: ${sourceType satisfies never}`);
    }
  },
);
</script>

<template>
  <div class="ap-ag-data-table-container">
    <div v-if="sheets.value && sheets.value.length > 0" class="ap-ag-data-table-sheets">
      <PlDropdownLine
        v-for="(sheet, i) in sheets.value"
        :key="i"
        :model-value="sheetsState[makeSheetId(sheet.axis)]"
        :options="sheet.options"
        @update:model-value="(newValue) => onSheetChanged(makeSheetId(sheet.axis), newValue)"
      />
    </div>
    <AgGridVue
      :key="reloadKey"
      :theme="AgGridTheme"
      class="ap-ag-data-table-grid"
      :grid-options="gridOptions"
      @grid-ready="onGridReady"
      @state-updated="onStateUpdated"
      @grid-pre-destroyed="onGridPreDestroyed"
      @store-refreshed="onStoreRefreshed"
      @model-updated="onModelUpdated"
    />
  </div>
</template>

<style lang="css" scoped>
.ap-ag-data-table-container {
  display: flex;
  flex-direction: column;
  height: 100%;
  gap: 12px;
}

.ap-ag-data-table-sheets {
  display: flex;
  flex-direction: row;
  gap: 12px;
  flex-wrap: wrap;
  z-index: 3;
}

.ap-ag-data-table-grid {
  flex: 1;
}
</style><|MERGE_RESOLUTION|>--- conflicted
+++ resolved
@@ -30,11 +30,7 @@
 import { updateXsvGridOptions } from './sources/file-source';
 import type { PlAgDataTableRow } from './sources/table-source';
 import { enrichJoinWithLabelColumns, makeSheets, parseColId, updatePFrameGridOptions } from './sources/table-source';
-<<<<<<< HEAD
-import type { PlDataTableSettings } from './types';
-=======
-import type { PlDataTableSettings, PlDataTableSheet, PlAgDataTableController } from './types';
->>>>>>> 0f03b1fd
+import type { PlAgDataTableController, PlDataTableSettings } from './types';
 
 ModuleRegistry.registerModules([
   ClientSideRowModelModule,
@@ -177,13 +173,13 @@
       type: 'bySingleColumn',
       column: sheet.column
         ? {
-            type: 'column',
-            id: sheet.column,
-          }
+          type: 'column',
+          id: sheet.column,
+        }
         : {
-            type: 'axis',
-            id: sheet.axis,
-          },
+          type: 'axis',
+          id: sheet.axis,
+        },
       predicate: {
         operator: 'Equal',
         reference: sheetsState[makeSheetId(sheet.axis)],
@@ -509,25 +505,13 @@
 <template>
   <div class="ap-ag-data-table-container">
     <div v-if="sheets.value && sheets.value.length > 0" class="ap-ag-data-table-sheets">
-      <PlDropdownLine
-        v-for="(sheet, i) in sheets.value"
-        :key="i"
-        :model-value="sheetsState[makeSheetId(sheet.axis)]"
+      <PlDropdownLine v-for="(sheet, i) in sheets.value" :key="i" :model-value="sheetsState[makeSheetId(sheet.axis)]"
         :options="sheet.options"
-        @update:model-value="(newValue) => onSheetChanged(makeSheetId(sheet.axis), newValue)"
-      />
+        @update:model-value="(newValue) => onSheetChanged(makeSheetId(sheet.axis), newValue)" />
     </div>
-    <AgGridVue
-      :key="reloadKey"
-      :theme="AgGridTheme"
-      class="ap-ag-data-table-grid"
-      :grid-options="gridOptions"
-      @grid-ready="onGridReady"
-      @state-updated="onStateUpdated"
-      @grid-pre-destroyed="onGridPreDestroyed"
-      @store-refreshed="onStoreRefreshed"
-      @model-updated="onModelUpdated"
-    />
+    <AgGridVue :key="reloadKey" :theme="AgGridTheme" class="ap-ag-data-table-grid" :grid-options="gridOptions"
+      @grid-ready="onGridReady" @state-updated="onStateUpdated" @grid-pre-destroyed="onGridPreDestroyed"
+      @store-refreshed="onStoreRefreshed" @model-updated="onModelUpdated" />
   </div>
 </template>
 
