<script lang="ts" setup>
import {
  type ColDef,
  type ColGroupDef,
  type GridApi,
  type GridOptions,
  type GridReadyEvent,
  type GridState,
  type ManagedGridOptionKey,
  type ManagedGridOptions,
  type SortState,
  type StateUpdatedEvent,
  ModuleRegistry,
  ClientSideRowModelModule,
  ClipboardModule,
  CellSelectionModule,
  ServerSideRowModelModule,
} from 'ag-grid-enterprise';
import { AgGridVue } from 'ag-grid-vue3';
import { PlDropdownLine } from '@milaboratories/uikit';
import {
  getAxisId,
  getRawPlatformaInstance,
  type AxisId,
  type PlDataTableState,
  type PTableColumnSpec,
  type PTableRecordFilter,
  type PTableSorting,
} from '@platforma-sdk/model';
import canonicalize from 'canonicalize';
import * as lodash from 'lodash';
import { computed, nextTick, ref, shallowRef, toRefs, watch } from 'vue';
import { AgGridTheme } from '../../lib';
import PlOverlayLoading from './PlAgOverlayLoading.vue';
import PlOverlayNoRows from './PlAgOverlayNoRows.vue';
import { updateXsvGridOptions } from './sources/file-source';
import { makeRowId, parseColId, updatePFrameGridOptions } from './sources/table-source';
import type { PlAgDataTableController, PlDataTableSettings, PlAgDataTableRow, PTableRowKey } from './types';
import { PlAgGridColumnManager } from '../PlAgGridColumnManager';
import { autoSizeRowNumberColumn, PlAgDataTableRowNumberColId } from './sources/row-number';
import { focusRow, makeOnceTracker, trackFirstDataRendered } from './sources/focus-row';
import PlAgCsvExporter from '../PlAgCsvExporter/PlAgCsvExporter.vue';
import { isJsonEqual } from '@milaboratories/helpers';

ModuleRegistry.registerModules([
  ClientSideRowModelModule,
  ClipboardModule,
  ServerSideRowModelModule,
  CellSelectionModule,
]);

const tableState = defineModel<PlDataTableState>({ default: { gridState: {} } });
const selectedRows = defineModel<PTableRowKey[]>('selectedRows');
const props = defineProps<{
  settings?: Readonly<PlDataTableSettings>;
  /**
   * The showColumnsPanel prop controls the display of a button that activates
   * the columns management panel in the table. To make the button functional
   * and visible, you must also include the PlAgDataTableToolsPanel component in your layout.
   * This component serves as the target for teleporting the button.
   */
  showColumnsPanel?: boolean;
  /**
   * The showExportButton prop controls the display of a button that allows
   * to export table data in CSV format. To make the button functional
   * and visible, you must also include the PlAgDataTableToolsPanel component in your layout.
   * This component serves as the target for teleporting the button.
   */
  showExportButton?: boolean;
  /**
   * Force use of client-side row model.
   * Required for reliable work of focusRow.
   * Auto-enabled when selectedRows provided.
   */
  clientSideModel?: boolean;

  /**
   * The AxisId property is used to configure and display the PlAgTextAndButtonCell component
   */
  showCellButtonForAxisId?: AxisId;

  /**
     * If cellButtonInvokeRowsOnDoubleClick = true, clicking a button inside the row
     * triggers the doubleClick event for the entire row.
     *
     * If cellButtonInvokeRowsOnDoubleClick = false, the doubleClick event for the row
     * is not triggered, but will triggered cellButtonClicked event with (key: PTableRowKey) argument.
     */
  cellButtonInvokeRowsOnDoubleClick?: boolean;
}>();
const { settings } = toRefs(props);
const emit = defineEmits<{
  rowDoubleClicked: [key: PTableRowKey];
  columnsChanged: [columns: PTableColumnSpec[]];
  cellButtonClicked: [key: PTableRowKey];
}>();

/** State upgrader */ (() => {
  if (!tableState.value.pTableParams) tableState.value.pTableParams = {};
})();

function makeSorting(state?: SortState): PTableSorting[] {
  return (
    state?.sortModel.map((item) => {
      const { spec, ...column } = parseColId(item.colId);
      const _ = spec;
      return {
        column,
        ascending: item.sort === 'asc',
        naAndAbsentAreLeastValues: true,
      };
    }) ?? []
  );
}

const gridState = computed({
  get: () => {
    const state = tableState.value;
    return {
      columnOrder: state.gridState.columnOrder,
      sort: state.gridState.sort,
      columnVisibility: state.gridState.columnVisibility,
    };
  },
  set: (gridState) => {
    // do not apply driver sorting for client side rendering
    const sorting
      = settings.value?.sourceType !== 'ptable' || gridOptions.value.rowModelType === 'clientSide' ? undefined : makeSorting(gridState.sort);

    const oldState = tableState.value;

    const newState = {
      ...oldState,
      gridState: { ...oldState.gridState, ...gridState },
      pTableParams: { ...oldState.pTableParams, sorting },
    };

    // Note: the table constantly emits an unchanged state, so I added this
    if (!isJsonEqual(oldState, newState)) {
      tableState.value = newState;
    }
  },
});

const makeSheetId = (axis: AxisId) => canonicalize(getAxisId(axis))!;

function makeFilters(sheetsState: Record<string, string | number>): PTableRecordFilter[] | undefined {
  if (settings.value?.sourceType !== 'ptable') return undefined;
  return (
    settings.value.sheets?.map((sheet) => ({
      type: 'bySingleColumnV2',
      column: {
        type: 'axis',
        id: sheet.axis,
      },
      predicate: {
        operator: 'Equal',
        reference: sheetsState[makeSheetId(sheet.axis)],
      },
    })) ?? []
  );
}

const sheetsState = computed({
  get: () => tableState.value.gridState.sheets ?? {},
  set: (sheetsState) => {
    const filters = makeFilters(sheetsState);

    const oldState = tableState.value;
    tableState.value = {
      ...oldState,
      gridState: { ...oldState.gridState, sheets: sheetsState },
      pTableParams: { ...oldState.pTableParams, filters },
    };
  },
});

watch(
  () => settings.value,
  (settings, oldSettings) => {
    if (settings?.sourceType !== 'ptable' || !settings.sheets) {
      sheetsState.value = {};
      return;
    }

    if (oldSettings && oldSettings.sourceType === 'ptable' && lodash.isEqual(settings.sheets, oldSettings.sheets)) return;

    const oldSheetsState = sheetsState.value;
    const newSheetsState: Record<string, string | number> = {};
    for (const sheet of settings.sheets) {
      const sheetId = makeSheetId(sheet.axis);
      newSheetsState[sheetId] = oldSheetsState[sheetId] ?? sheet.defaultValue ?? sheet.options[0].value;
    }
    sheetsState.value = newSheetsState;
  },
  { immediate: true },
);

const gridApi = shallowRef<GridApi>();
const firstDataRenderedTracker = makeOnceTracker<GridApi<PlAgDataTableRow>>();
const gridOptions = shallowRef<GridOptions<PlAgDataTableRow>>({
  animateRows: false,
  suppressColumnMoveAnimation: true,
  cellSelection: true,
  initialState: gridState.value,
  autoSizeStrategy: { type: 'fitCellContents' },
  rowSelection: selectedRows.value
    ? {
        mode: 'multiRow',
      }
    : undefined,
  selectionColumnDef: {
    mainMenuItems: [],
    contextMenuItems: [],
    pinned: 'left',
    lockPinned: true,
    suppressSizeToFit: true,
    suppressAutoSize: true,
    sortable: false,
    resizable: false,
  },
  onRowDataUpdated: (event) => {
    const selectedRowsValue = selectedRows.value;
    if (selectedRowsValue) {
      const nodes = selectedRowsValue
        .map((rowKey) => event.api.getRowNode(makeRowId(rowKey)))
        .filter((node) => !!node);
      event.api.setNodesSelected({ nodes, newValue: true });
    }
  },
  onSelectionChanged: (event) => {
    if (selectedRows.value) {
      selectedRows.value = event.api.getSelectedNodes()
        .map((rowNode) => rowNode.data?.key)
        .filter((rowKey) => !!rowKey);
    }
  },
  onRowDoubleClicked: (event) => {
    if (event.data && event.data.key) emit('rowDoubleClicked', event.data.key);
  },
  defaultColDef: {
    suppressHeaderMenuButton: true,
  },
  maintainColumnOrder: true,
  localeText: {
    loadingError: '...',
  },
  rowModelType: 'clientSide',
  maxBlocksInCache: 1000,
  // cacheBlockSize: 100,
  blockLoadDebounceMillis: 500,
  serverSideSortAllLevels: true,
  suppressServerSideFullWidthLoadingRow: true,
  getRowId: (params) => params.data.id,
  loading: true,
  loadingOverlayComponentParams: { notReady: true },
  loadingOverlayComponent: PlOverlayLoading,
  noRowsOverlayComponent: PlOverlayNoRows,
  defaultCsvExportParams: {
    allColumns: true,
    suppressQuotes: true,
    fileName: 'table.csv',
  },
});
const onGridReady = (event: GridReadyEvent) => {
  const api = event.api;
  trackFirstDataRendered(api, firstDataRenderedTracker);
  autoSizeRowNumberColumn(api);
  gridApi.value = new Proxy(api, {
    get(target, prop, receiver) {
      switch (prop) {
        case 'setGridOption':
          return (key: ManagedGridOptionKey, value: GridOptions[ManagedGridOptionKey]) => {
            const options = gridOptions.value;
            options[key] = value;
            gridOptions.value = options;
            api.setGridOption(key, value);
          };
        case 'updateGridOptions':
          return (options: ManagedGridOptions) => {
            gridOptions.value = {
              ...gridOptions.value,
              ...options,
            };
            api.updateGridOptions(options);
          };
        default:
          return Reflect.get(target, prop, receiver);
      }
    },
  });
};
const makePartialState = (state: GridState) => {
  return {
    columnOrder: state.columnOrder,
    sort: state.sort,
    columnVisibility: state.columnVisibility ?? (state.columnOrder ? { hiddenColIds: [] } : undefined),
  };
};
const onStateUpdated = (event: StateUpdatedEvent) => {
  gridOptions.value.initialState = gridState.value = makePartialState(event.state);
  event.api.autoSizeColumns(event.api.getAllDisplayedColumns().filter((column) => column.getColId() !== PlAgDataTableRowNumberColId));
};
const onGridPreDestroyed = () => {
  gridOptions.value.initialState = gridState.value = makePartialState(gridApi.value!.getState());
  gridApi.value = undefined;
};

defineExpose<PlAgDataTableController>({
  focusRow: (rowKey) => focusRow(makeRowId(rowKey), firstDataRenderedTracker),
});

const reloadKey = ref(0);
watch(
  () => [gridApi.value, gridState.value] as const,
  (state, oldState) => {
    if (lodash.isEqual(state, oldState)) return;

    const [gridApi, gridState] = state;
    if (!gridApi) return;

    const selfState = makePartialState(gridApi.getState());
    if (lodash.isEqual(gridState, selfState)) return;

    gridOptions.value.initialState = gridState;
    ++reloadKey.value;
  },
);
watch(
  () => gridOptions.value,
  (options, oldOptions) => {
    if (!oldOptions) return;
    if (options.rowModelType != oldOptions.rowModelType) ++reloadKey.value;
    if (options.columnDefs && !lodash.isEqual(options.columnDefs, oldOptions.columnDefs)) {
      const isColDef = (def: ColDef | ColGroupDef): def is ColDef => !('children' in def);
      const colDefs = options.columnDefs?.filter(isColDef) ?? [];
      const columns
        = colDefs
          .map((def) => def.colId)
          .filter((colId) => colId !== undefined)
          .filter((colId) => colId !== PlAgDataTableRowNumberColId)
          .map((colId) => parseColId(colId)) ?? [];
      emit('columnsChanged', columns);
    }
    if (!lodash.isEqual(options.loadingOverlayComponentParams, oldOptions.loadingOverlayComponentParams) && options.loading) {
      gridApi.value?.setGridOption('loading', false);
      nextTick(() => gridApi.value?.setGridOption('loading', true));
    }
  },
  { immediate: true },
);

const onSheetChanged = (sheetId: string, newValue: string | number) => {
  const state = sheetsState.value;
  if (state[sheetId] === newValue) return;
  state[sheetId] = newValue;
  sheetsState.value = state;
  return gridApi.value?.updateGridOptions({
    loading: true,
    loadingOverlayComponentParams: { notReady: false },
  });
};

let oldSettings: PlDataTableSettings | undefined = undefined;
watch(
  () => [gridApi.value, settings.value] as const,
  async (state) => {
    try {
      const [gridApi, settings] = state;
      if (!gridApi) return;

      if (lodash.isEqual(settings, oldSettings)) return;
      oldSettings = settings;

      const sourceType = settings?.sourceType;
      switch (sourceType) {
        case undefined:
          return gridApi.updateGridOptions({
            loading: true,
            loadingOverlayComponentParams: { notReady: true },
            columnDefs: [],
            rowData: undefined,
            datasource: undefined,
          });

<<<<<<< HEAD
        const options = await updatePFrameGridOptions(
          getRawPlatformaInstance().pFrameDriver,
          settings.pTable,
          settings.sheets ?? [],
          !!props.clientSideModel || !!selectedRows.value,
          gridState.value?.columnVisibility?.hiddenColIds,
          {
            showCellButtonForAxisId: props.showCellButtonForAxisId,
            cellButtonInvokeRowsOnDoubleClick: props.cellButtonInvokeRowsOnDoubleClick,
            trigger: (key: PTableRowKey) => emit('cellButtonClicked', key),
          },
        );

        return gridApi.updateGridOptions({
          loading: false,
          loadingOverlayComponentParams: { notReady: false },
          ...options,
        });
      }
=======
        case 'ptable': {
          if (!settings?.pTable) {
            return gridApi.updateGridOptions({
              loading: true,
              loadingOverlayComponentParams: { notReady: false },
              columnDefs: [],
              rowData: undefined,
              datasource: undefined,
            });
          }

          const options = await updatePFrameGridOptions(
            getRawPlatformaInstance().pFrameDriver,
            settings.pTable,
            settings.sheets ?? [],
            !!props.clientSideModel || !!selectedRows.value,
            gridState.value?.columnVisibility?.hiddenColIds,
            props.showCellButtonForAxisId,
          );
>>>>>>> fa28695f

          return gridApi.updateGridOptions({
            loading: false,
            loadingOverlayComponentParams: { notReady: false },
            ...options,
          });
        }

        case 'xsv': {
          const xsvFile = settings?.xsvFile;
          if (!xsvFile) {
            return gridApi.updateGridOptions({
              loading: true,
              loadingOverlayComponentParams: { notReady: false },
              columnDefs: [],
              rowData: undefined,
              datasource: undefined,
            });
          }

          const driver = getRawPlatformaInstance().blobDriver;
          const options = await updateXsvGridOptions(driver, xsvFile);
          return gridApi.updateGridOptions({
            loading: true,
            loadingOverlayComponentParams: { notReady: false },
            ...options,
          });
        }

        default:
          throw Error(`unsupported source type: ${sourceType satisfies never}`);
      }
    } catch (error: unknown) {
      console.trace(error);
    }
  },
);
</script>

<template>
  <div class="ap-ag-data-table-container">
    <PlAgGridColumnManager v-if="gridApi && showColumnsPanel" :api="gridApi" />
    <PlAgCsvExporter v-if="gridApi && showExportButton" :api="gridApi" />
    <div v-if="settings?.sourceType === 'ptable' && !!settings.sheets && settings.sheets.length > 0" class="ap-ag-data-table-sheets">
      <PlDropdownLine
        v-for="(sheet, i) in settings.sheets"
        :key="i"
        :model-value="sheetsState[makeSheetId(sheet.axis)]"
        :options="sheet.options"
        :prefix="(sheet.axis.annotations?.['pl7.app/label']?.trim() ?? `Unlabeled axis ${i}`) + ':'"
        @update:model-value="(newValue) => onSheetChanged(makeSheetId(sheet.axis), newValue)"
      />
    </div>
    <AgGridVue
      :key="reloadKey"
      :theme="AgGridTheme"
      class="ap-ag-data-table-grid"
      :grid-options="gridOptions"
      @grid-ready="onGridReady"
      @state-updated="onStateUpdated"
      @grid-pre-destroyed="onGridPreDestroyed"
    />
  </div>
</template>

<style lang="css" scoped>
.ap-ag-data-table-container {
  display: flex;
  flex-direction: column;
  height: 100%;
  gap: 12px;
}

.ap-ag-data-table-sheets {
  display: flex;
  flex-direction: row;
  gap: 12px;
  flex-wrap: wrap;
  z-index: 3;
}

.ap-ag-data-table-grid {
  flex: 1;
}
</style><|MERGE_RESOLUTION|>--- conflicted
+++ resolved
@@ -383,27 +383,6 @@
             datasource: undefined,
           });
 
-<<<<<<< HEAD
-        const options = await updatePFrameGridOptions(
-          getRawPlatformaInstance().pFrameDriver,
-          settings.pTable,
-          settings.sheets ?? [],
-          !!props.clientSideModel || !!selectedRows.value,
-          gridState.value?.columnVisibility?.hiddenColIds,
-          {
-            showCellButtonForAxisId: props.showCellButtonForAxisId,
-            cellButtonInvokeRowsOnDoubleClick: props.cellButtonInvokeRowsOnDoubleClick,
-            trigger: (key: PTableRowKey) => emit('cellButtonClicked', key),
-          },
-        );
-
-        return gridApi.updateGridOptions({
-          loading: false,
-          loadingOverlayComponentParams: { notReady: false },
-          ...options,
-        });
-      }
-=======
         case 'ptable': {
           if (!settings?.pTable) {
             return gridApi.updateGridOptions({
@@ -421,9 +400,12 @@
             settings.sheets ?? [],
             !!props.clientSideModel || !!selectedRows.value,
             gridState.value?.columnVisibility?.hiddenColIds,
-            props.showCellButtonForAxisId,
+            {
+              showCellButtonForAxisId: props.showCellButtonForAxisId,
+              cellButtonInvokeRowsOnDoubleClick: props.cellButtonInvokeRowsOnDoubleClick,
+              trigger: (key: PTableRowKey) => emit('cellButtonClicked', key),
+            },
           );
->>>>>>> fa28695f
 
           return gridApi.updateGridOptions({
             loading: false,
