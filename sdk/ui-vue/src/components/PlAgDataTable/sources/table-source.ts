--- conflicted
+++ resolved
@@ -61,11 +61,7 @@
 /**
  * Calculates column definition for a given p-table column
  */
-<<<<<<< HEAD
-function getColDef(iCol: number, spec: PTableColumnSpec, hiddenColIds?: string[], cellButtonAxisParams?: PlAgCellButtonAxisParams): ColDef {
-=======
-function makeColDef(iCol: number, spec: PTableColumnSpec, hiddenColIds?: string[], showCellButtonForAxisId?: AxisId): ColDef {
->>>>>>> fa28695f
+function makeColDef(iCol: number, spec: PTableColumnSpec, hiddenColIds?: string[], cellButtonAxisParams?: PlAgCellButtonAxisParams): ColDef {
   const colId = makeColId(spec);
   const valueType = spec.type === 'axis' ? spec.spec.type : spec.spec.valueType;
   return {
@@ -230,11 +226,7 @@
   const rowCount = ptShape.rows;
   const columnDefs: ColDef<PlAgDataTableRow>[] = [
     makeRowNumberColDef(),
-<<<<<<< HEAD
-    ...fields.map((i) => getColDef(i, specs[i], hiddenColIds, cellButtonAxisParams)),
-=======
-    ...fields.map((i) => makeColDef(i, specs[i], hiddenColIds, showCellButtonForAxisId)),
->>>>>>> fa28695f
+    ...fields.map((i) => makeColDef(i, specs[i], hiddenColIds, cellButtonAxisParams)),
   ];
 
   if (hColumns.length > 0) {
