{
  "name": "@milaboratory/sdk-vue",
<<<<<<< HEAD
  "version": "1.2.1",
=======
  "version": "1.3.2",
>>>>>>> c31e39e9
  "description": "vue sdk",
  "main": "lib/dist/lib.cjs",
  "module": "lib/dist/lib.js",
  "types": "lib/dist/src/lib.d.ts",
  "styles": "lib/dist/style.css",
  "exports": {
    ".": {
      "style": "./lib/styles/main.css",
      "types": "./lib/dist/src/lib.d.ts",
      "default": "./lib/dist/lib.js"
    },
    "./styles": {
      "default": "./lib/dist/style.css"
    },
    "./*": "./*"
  },
  "directories": {
    "lib": "lib"
  },
  "workspaces": [
    "lib",
    "playground"
  ],
  "scripts": {
    "test": "vitest run --passWithNoTests",
    "build": "npm run build -w ./lib",
    "watch": "npm run watch -w ./lib",
    "type-check": "npm run type-check -w ./lib",
    "lint": "eslint . --ext js,ts,vue",
    "playground": "npm run dev -w playground",
    "prepare": "husky",
    "verify-package-lock": "tsx scripts/verify-package-lock.ts",
    "check": "npm run type-check && npm run lint && npm run test && npm run verify-package-lock",
    "pretty": "prettier --write \"./**/*.{js,jsx,mjs,cjs,ts,tsx,json,vue}\""
  },
  "author": "",
  "license": "ISC",
  "peerDependencies": {
    "@milaboratory/helpers": "^1.5.3",
    "@milaboratory/sdk-ui": "^0.13.0",
    "vue": "^3.4.31"
  },
  "dependencies": {
    "@milaboratory/platforma-uikit": "^1.2.2"
  },
  "devDependencies": {
    "@ag-grid-community/client-side-row-model": "^32.1.0",
    "@ag-grid-community/core": "^32.1.0",
    "@ag-grid-community/infinite-row-model": "^32.1.0",
    "@ag-grid-community/styles": "^32.1.0",
    "@ag-grid-community/vue3": "^32.1.0",
    "@ag-grid-enterprise/clipboard": "^32.1.0",
    "@ag-grid-enterprise/range-selection": "^32.1.0",
    "@faker-js/faker": "8.4.0",
    "@types/lodash": "^4.17.7",
    "@types/node": "20.12.7",
    "@typescript-eslint/eslint-plugin": "^7.11.0",
    "@vitejs/plugin-vue": "^5.0.0",
    "canonicalize": "^2.0.0",
    "eslint": "^8.57.0",
    "eslint-config-prettier": "^9.1.0",
    "eslint-plugin-prettier": "^5.1.3",
    "eslint-plugin-vue": "^9.26.0",
    "happy-dom": "^14.12.3",
    "husky": "^9.1.4",
    "lodash": "4.17.21",
    "sass": "1.77.2",
    "tsx": "^4.16.2",
    "typescript": "^5.4.5",
    "vite": "^5.2.0",
    "vitest": "^2.0.3",
    "vue-tsc": "^2.0.6"
  },
  "optionalDependencies": {
    "@rollup/rollup-linux-x64-gnu": "4.9.5"
  }
}<|MERGE_RESOLUTION|>--- conflicted
+++ resolved
@@ -1,10 +1,6 @@
 {
   "name": "@milaboratory/sdk-vue",
-<<<<<<< HEAD
-  "version": "1.2.1",
-=======
   "version": "1.3.2",
->>>>>>> c31e39e9
   "description": "vue sdk",
   "main": "lib/dist/lib.cjs",
   "module": "lib/dist/lib.js",
@@ -48,7 +44,7 @@
     "vue": "^3.4.31"
   },
   "dependencies": {
-    "@milaboratory/platforma-uikit": "^1.2.2"
+    "@milaboratory/platforma-uikit": "^1.2.0"
   },
   "devDependencies": {
     "@ag-grid-community/client-side-row-model": "^32.1.0",
