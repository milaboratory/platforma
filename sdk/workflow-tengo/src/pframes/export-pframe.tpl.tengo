//
// wrap all p-frame files with file.exportFile
//


<<<<<<< HEAD
ll := import(":ll")
tpl := import(":tpl.light")
file := import(":file")
text := import("text")
smart := import(":smart")
render := import(":render")
assets := import(":assets")
pframes := import(":pframes")
constants := import(":constants")
=======
exportpframe := import(":pframes.export-pframe")
tpl := import(":tpl")
>>>>>>> 0021a11f

tpl.awaitState("pf", { wildcard: "*" }, "InputsLocked")
tpl.awaitState("pf", { match: "\\.spec$" }, "ResourceReady")

tpl.body(func(inputs) {
	pfResource := tpl.rawInputs().pf.getValue()

	return {
		result: exportpframe.exportPFrame(pfResource, false)
	}
})<|MERGE_RESOLUTION|>--- conflicted
+++ resolved
@@ -3,20 +3,8 @@
 //
 
 
-<<<<<<< HEAD
-ll := import(":ll")
+exportpframe := import(":pframes.export-pframe")
 tpl := import(":tpl.light")
-file := import(":file")
-text := import("text")
-smart := import(":smart")
-render := import(":render")
-assets := import(":assets")
-pframes := import(":pframes")
-constants := import(":constants")
-=======
-exportpframe := import(":pframes.export-pframe")
-tpl := import(":tpl")
->>>>>>> 0021a11f
 
 tpl.awaitState("pf", { wildcard: "*" }, "InputsLocked")
 tpl.awaitState("pf", { match: "\\.spec$" }, "ResourceReady")
