/**
 * A builder for executing commands.
 */

ll := import(":ll")
assets := import(":assets")
smart := import(":smart")
times := import("times")
maps := import(":maps")
sets := import(":sets")
slices := import(":slices")
path := import(":path")
render := import(":render")
enum := import("enum")
oop := import(":oop")
validation := import(":validation")
constants := import(":constants")
<<<<<<< HEAD
desc := import(":exec.descriptor")
=======
monetization := import(":exec.monetization")
>>>>>>> ca3e9fa5

_HEAVY_QUEUE    := "heavy"
_MEDIUM_QUEUE   := "medium"
_LIGHT_QUEUE    := "light"
_UI_TASKS_QUEUE := "ui-tasks"

/**
 * Creates a new builder for constructing and executing commands.
 *
 * @return builder - a new builder instance.
 */
builder := func() {
	self := undefined

	soft := undefined
	cmd := undefined
	args := []
	entrypointSet := false

	assertEntrypointNotSet := func() {
		ll.assert(!entrypointSet,
			"either a command with arguments or a software were already set.")
	}

	envs := {}
	secrets := {} // { "env_name": "{secrets.secret_name}", ... }
	queue := _HEAVY_QUEUE
	cache := 0
	nErrorLines := 200

	// files to be added in workdir
	filesToAdd := {}
	// files to be created in the workdir with the content from resources
	filesToWrite := {}
	// directories to create in the workdir
	dirsToCreate := {}

	// files to save from the workdir
	filesToSave := {}
	// files which content to save from the workdir
	filesContentToSave := {}
	// file sets to save by regex
	fileSetsToSave := {}
	// file sets to save by regex (save file content)
	fileSetsContentToSave := {}
	// files to stream from the workdir
	filesToStream := {}
	// workdir processors
	wdProcessors := {}

	// assets to be extracted into workdir before execution
	assetInfos := {}
	assetDescriptors := {}
	assetRules := {}
	assetCache := {}

	mnz := monetization.init()

	/** Gets mnz key from opts or undefined. */
	_getMnzOption := func(...opts) {
		if slices.length(opts) < 1 {
			return undefined
		}
		opt := opts[0]["mnz"]

		// readability if: we can return undefined here
		return is_undefined(opt) ? undefined : opt
	}

	/** Adds a monetization option if it's defined into mnzFileParams. */
	_addMnzOption := func(fileName, ...opts) {
		opt := _getMnzOption(opts...)
		if !is_undefined(opt) {
			monetization.addFileParams(mnz, fileName, opt)
		}
	}

	stdout := "stdout.txt"
	stderr := "stderr.txt"

	stdoutToValue := false
	stderrToValue := false
	stderrToStdout := false

	self = ll.toStrict({
		/**
		 * Sets the command to be executed, e.g. /usr/bin/env or sh.
		 *
		 * @param commandName: string - the name of the command.
		 */
		cmd: func(commandName) {
			assertEntrypointNotSet()

			cmd = commandName
			entrypointSet = true
			return self
		},

		/**
		 * Sets the software to be executed.
		 *
		 * @param software: softwareInfo - the software to execute.
		 */
		software: func(sw) {
			assertEntrypointNotSet()
			ll.assert(assets.isSoftwareInfo(sw),
				"exec.builder.software: <software> parameter is not a software info. Provide the value obtained from assets.importSoftware() here"
			)

			soft = sw
			entrypointSet = true
			return self
		},

		/**
		 * Adds an argument to the command.
		 *
		 * @param arg: string - the argument to add.
		 */
		arg: func(arg) {
			if is_undefined(arg) {
				ll.panic("exec: arg can't be undefined")
			}
			args = append(args, arg)
			return self
		},

		/**
		 * Sets an environment variable.
		 *
		 * @param name: string - the name of the environment variable.
		 * @param value: string - the value of the environment variable.
		 */
		env: func(name, value) {
			validation.assertJsonSchema([name, value], ["string"])
			envs[name] = value
			return self
		},

		/**
		 * Sets multiple environment variables.
		 *
		 * @param envMap: map[string]string - a map of environment variables.
		 */
		envMap: func(envMap) {
			enum.each(envMap, self.env)
			return self
		},

		/**
		 * Set environment variable to value of given secret.
		 *
		 * @param secretName: string - name of secret to pass as environment variable.
		 * @param envName: string - name of environment variable to set with value of secret.
		 */
		secret: func(secretName, envName) {
			validation.assertJsonSchema([secretName, envName], ["string"])
			secrets[envName] = "{secrets."+secretName+"}"
			return self
		},

		/**
		 * Execute command in the 'heavy' queue.
		 */
		inHeavyQueue: func() {
			queue = _HEAVY_QUEUE
			return self
		},

		/**
		 * Execute command in the 'medium' queue.
		 */
		inMediumQueue: func() {
			queue = _MEDIUM_QUEUE
			return self
		},

		/**
		 * Execute command in the 'light' queue.
		 */
		inLightQueue: func() {
			queue = _LIGHT_QUEUE
			return self
		},

		/**
		 * Execute command in the 'ui-tasks' queue.
		 */
		inUiQueue: func() {
			queue = _UI_TASKS_QUEUE
			return self
		},

		/**
		 * Use cacheMillis, cacheSeconds, cacheMinutes, cacheHours and cacheDays to not make hidden mistakes in cache time ranges.
		 * Sets the cache time.
		 *
		 * @param time: duration - the cache time from 'times' library.
		 */
		cache: func(time) {
			ll.assert(
				is_int(time),
				"cache time must be an integer. " +
					"Did you forget to import a standard tengo library 'times'?")
			cache = time
			return self
		},

		/**
		 * Sets the cache time in milliseconds.
		 *
		 * @param millis: number
		 */
		cacheMillis: func(millis) {
			ll.assert(is_int(millis) && millis > 0, "cache time must be a number of milliseconds")
			cache = millis * times.millisecond
			return self
		},

		/**
		 * Sets the cache time in seconds.
		 *
		 * @param seconds: number
		 */
		cacheSeconds: func(seconds) {
			ll.assert(is_int(seconds) && seconds > 0, "cache time must be a number of seconds")
			cache = seconds * times.second
			return self
		},

		/**
		 * Sets the cache time in minutes.
		 *
		 * @param minutes: number
		 */
		cacheMinutes: func(minutes) {
			ll.assert(is_int(minutes) && minutes > 0, "cache time must be a number of minutes")
			cache = minutes * times.minute
			return self
		},

		/**
		 * Sets the cache time in hours.
		 *
		 * @param hours: number
		 */
		cacheHours: func(hours) {
			ll.assert(is_int(hours) && hours > 0, "cache time must be a number of hours")
			cache = hours * times.hour
			return self
		},

		/**
		 * Sets the cache time in days
		 *
		 * @param days: number
		 */
		cacheDays: func(days) {
			ll.assert(is_int(days) && days > 0, "cache time must be a number of days")
			cache = days * times.hour * 24
			return self
		},

		/**
		 * Sets the number of error lines to be captured.
		 *
		 * @param lines: number - the number of error lines.
		 */
		nErrorLines: func(lines) {
			ll.assert(
				is_int(lines) && lines >= 0,
				"lines must be integer")

			nErrorLines = lines
			return self
		},

		/**
		 * Adds files from given asset into working directory.
		 *
		 * @param asset: assetInfo - asset info loaded from assets.importAsset()
		 * @param destinationDir: string - path inside working directory for files to be extracted from archive. Use "." for root of the workdir.
		 * @param pathsInArchive: string[] - paths inside the archive to be extracted into destinationDir.
		 *                                   Empty array means 'unpack full archive'.
		 */
		addAsset: func(asset, destinationDir, ...pathsInArchive) {
			if (len(pathsInArchive) == 1 && is_array(pathsInArchive[0])) {
				// support [<paths>] single argument
				pathsInArchive = pathsInArchive[0]
			}
			if len(pathsInArchive) == 0 {
				// default for 'no paths' is to extract all
				pathsInArchive = []
			}

			ll.assert(assets.isAssetInfo(asset),
				"exec.builder.addAsset: <asset> parameter is not an asset info. Provide the value obtained from assets.importAsset() here")
			validation.assertJsonSchema(destinationDir, "string", "exec.builder.addAsset: <destinationDir> is not a string. It must be a path inside working directory")
			validation.assertJsonSchema(pathsInArchive, ["string"], "exec.builder.addAsset: <pathsInArchive> must contain list of strings with paths inside archive")

			assetIdKey := ll.idToString(asset._id)
			if is_undefined(assetRules[assetIdKey]) {
				assetInfos[assetIdKey] = asset.resource
				assetDescriptors[assetIdKey] = ll.fromStrict(asset.descriptor)
				assetRules[assetIdKey] = {}
			}

			if len(pathsInArchive) == 0 || is_undefined(assetRules[assetIdKey][destinationDir]) {
				assetRules[assetIdKey][destinationDir] = []
			}

			if (len(pathsInArchive) > 0) {
				assetRules[assetIdKey][destinationDir] = append(assetRules[assetIdKey][destinationDir], pathsInArchive...)
			}

			return self
		},

		/**
		 * Set custom cache time for given asset. By default, cache time of 1 day is applied to all assets.
		 * This allows to customize cache time on per-asset basis
		 */
		cacheAssetMillis: func (asset, millis) {
			ll.assert(assets.isAssetInfo(asset),
				"exec.builder.cacheAssetMillis: <asset> parameter is not an asset info. Provide the value obtained from assets.importAsset() here")
			ll.assert(is_int(millis),
				"exec.builder.cacheAssetMillis: asset cache time must be a number of milliseconds.")

			assetIdKey := ll.idToString(asset._id)
			assetCache[assetIdKey] = millis * times.millisecond

			return self
		},

		/**
		 * Set custom cache time for given asset. By default, cache time of 1 day is applied to all assets.
		 * This allows to customize cache time on per-asset basis
		 */
		cacheAssetSeconds: func (asset, seconds) {
			ll.assert(assets.isAssetInfo(asset),
				"exec.builder.cacheAssetSeconds: <asset> parameter is not an asset info. Provide the value obtained from assets.importAsset() here")
			ll.assert(is_int(seconds),
				"exec.builder.cacheAssetSeconds: asset cache time must be a number of seconds.")

			assetIdKey := ll.idToString(asset._id)
			assetCache[assetIdKey] = seconds * times.second

			return self
		},

		/**
		 * Set custom cache time for given asset. By default, cache time of 1 day is applied to all assets.
		 * This allows to customize cache time on per-asset basis
		 */
		cacheAssetMinutes: func (asset, minutes) {
			ll.assert(assets.isAssetInfo(asset),
				"exec.builder.cacheAssetMinutes: <asset> parameter is not an asset info. Provide the value obtained from assets.importAsset() here")
			ll.assert(is_int(minutes),
				"exec.builder.cacheAssetMinutes: asset cache time must be a number of minutes.")

			assetIdKey := ll.idToString(asset._id)
			assetCache[assetIdKey] = minutes * times.minute

			return self
		},

		/**
		 * Set custom cache time for given asset. By default, cache time of 1 day is applied to all assets.
		 * This allows to customize cache time on per-asset basis
		 */
		cacheAssetHours: func (asset, hours) {
			ll.assert(assets.isAssetInfo(asset),
				"exec.builder.cacheAssetHours: <asset> parameter is not an asset info. Provide the value obtained from assets.importAsset() here")
			ll.assert(is_int(hours),
				"exec.builder.cacheAssetHours: asset cache time must be a number of hours.")

			assetIdKey := ll.idToString(asset._id)
			assetCache[assetIdKey] = hours * times.hour

			return self
		},

		/**
		 * Set custom cache time for given asset. By default, cache time of 1 day is applied to all assets.
		 * This allows to customize cache time on per-asset basis
		 */
		cacheAssetDays: func (asset, days) {
			ll.assert(assets.isAssetInfo(asset),
				"exec.builder.cacheAssetHours: <asset> parameter is not an asset info. Provide the value obtained from assets.importAsset() here")
			ll.assert(is_int(days),
				"exec.builder.cacheAssetHours: asset cache time must be a number of days.")

			assetIdKey := ll.idToString(asset._id)
			assetCache[assetIdKey] = days * 24 * times.hour

			return self
		},

		enableMnz: func(productName) {
			monetization.enable(mnz, productName)
			return self
		},

		/**
		 * Adds a file to the working directory
		 *
		 * @param fileName: string - the name of the input file.
		 * @param file: reference - a resource id of the file or a field that points to it.
		 */
		addFile: func(fileName, file, ...opts) {
			ll.assert(is_string(fileName), "exec.builder().addFile: fileName must be a string")
			ll.assert(smart.isReference(file), "exec.builder().addFile: file must be a reference")

			fileName = path.canonize(fileName)
			filesToAdd[fileName] = file
			_addMnzOption(fileName, opts...)
			return self
		},

		/**
		 * Adds multiple files to the working directory.
		 *
		 * @param filesMap: map[string]reference - a map of file names to files' references.
		 */
		addFiles: func(filesMap, ...opts) {
			ll.assert(ll.isMap(filesMap), "exec.builder().addFiles: filesMap must be map of file names to file resources")
			for fileName, file in filesMap {
				self.addFile(fileName, file, opts...)
			}
			return self
		},

		/**
		 * Writes a file with a given content.
		 *
		 * @param fileName: string - the name of the content.
		 * @param data: bytes|reference - a primitive tengo value (map or array) or a reference to
		 *        a resource from which data we create a file.
		 */
		writeFile: func(fileName, data, ...opts) {
			validation.assertJsonSchema(data, ["or",
				"string",
				"bytes",
				validation.reference])

			fileName = path.canonize(fileName)

			filesToWrite[fileName] = data
			_addMnzOption(fileName, opts...)

			return self
		},

		/**
		 * Creates a directory.
		 *
		 * @param dir: string - the directory to create.
		 */
		mkDir: func(dir) {
			dir = path.canonize(dir)
			dirsToCreate = sets.add(dirsToCreate, dir)
			return self
		},

		/**
		 * Saves a file.
		 *
		 * @param fileName: string - the name of the output file.
		 */
		saveFile: func(fileName) {
			fileName = path.canonize(fileName)
			sets.add(filesToSave, fileName)
			return self
		},

		/**
		 * Saves a file's content to a value resource.
		 *
		 * @param fileName: string - the name of the output value.
		 */
		saveFileContent: func(fileName) {
			fileName = path.canonize(fileName)
			sets.add(filesContentToSave, fileName)
			return self
		},

		/**
		 * Saves files from the exec workdir using regex.
		 *
		 * @param name: string - a name to refer this file set in the outputs
		 * @param regex: string - regex pattern
		 */
		saveFileSet: func(name, regex) {
			fileSetsToSave[name] = regex
			return self
		},

		/**
		 * Run specified
		 */
		processWorkdir: func(name, tpl, tplArgs) {
			wdProcessors[name] = {
				tpl: tpl,
				tplArgs: tplArgs
			}
			return self
		},

		/**
		 * Saves files content from the exec workdir using regex.
		 *
		 * @param name: string - a name to refer this file set in the outputs
		 * @param regex: string - regex pattern
		 */
		saveFileSetContent: func(name, regex) {
			fileSetsContentToSave[name] = regex
			return self
		},

		/**
		 * A command to stream a file by a given file name.
		 *
		 * @param fileName: string - the name of the file to stream.
		 */
		streamFile: func(fileName) {
			fileName = path.canonize(fileName)
			sets.add(filesToStream, fileName)

			return self
		},

		/**
		 * Set stdout file name
		 */
		stdoutFileName: func(fileName) {
			fileName = path.canonize(fileName)
			stdout = fileName
			return self
		},

		/**
		 * Set stderr file name
		 */
		stderrFileName: func(fileName) {
			fileName = path.canonize(fileName)
			stderr = fileName
			return self
		},

		/**
		 * Sets stdout to be captured as a value resource.
		 */
		saveStdoutContent: func() {
			stdoutToValue = true
			return self
		},

		/**
		 * Sets stderr to be captured as a value resource.
		 */
		saveStderrContent: func() {
			stderrToValue = true
			return self
		},

		/**
		 * Redirects stderr output to stdout.
		 */
		printErrStreamToStdout: func() {
			stderrToStdout = true
			return self
		},

		/**
		 * Executes the command.
		 *
		 * @return A map containing the execution results.
		 */
		run: func() {
			if stderrToStdout {
				stderr = stdout
			}
			sets.add(filesToStream, stdout)
			sets.add(filesToStream, stderr)
			sets.add(filesToSave, stdout)
			sets.add(filesToSave, stderr)
			if stdoutToValue {
				sets.add(filesContentToSave, stdout)
			}
			if stderrToValue {
				sets.add(filesContentToSave, stderr)
			}

			// We don't want these values to be encoded as JSON's since
			// values are pure bytes.
			// Thus, we create a resource with a custom type here manually.
			filesToWriteRefs := maps.mapValues(filesToWrite, func(v) {
				if smart.isReference(v) { return v }
				return smart.createValueResource(constants.RTYPE_BINARY_VALUE, v)
			})

			ll.assert(entrypointSet,
				"incomplete command: cmd() or software() must be provided to exec.builder")

			runOptions := {
				cmd: cmd,
				args: args,
				envs: envs,
				secrets: secrets,
				queue: queue,
				stdout: stdout,
				stderr: stderr,
				nErrorLines: nErrorLines
			}

			execInputs := {
				filesToAdd: smart.createMapResource(filesToAdd),
				filesToWrite: smart.createMapResource(filesToWriteRefs),
				dirsToCreate: slices.fromSet(dirsToCreate),
				runOptions: runOptions,
				filesToSave: slices.fromSet(filesToSave),
				filesContentToSave: slices.fromSet(filesContentToSave),
				fileSetsToSave: fileSetsToSave,
				fileSetsContentToSave: fileSetsContentToSave,
				filesToStream: slices.fromSet(filesToStream),
				wdProcessors: wdProcessors,
				assets: smart.createMapResource(assetInfos),
				assetDescriptors: assetDescriptors,
				assetRules: assetRules,
				assetCache: assetCache
			}

			// We add monetization only if it's enabled
			// to not break a deduplication of exec's
			// that were created before this feature existed.
			if monetization.shouldRun(mnz) {
				execInputs.runOptions.monetization = monetization.toJson(mnz)
			}

			if !is_undefined(soft) {
				execInputs.softwareInfo = soft.resource
				execInputs.runOptions.software = {
					name: soft.name,
					version: soft.version,
					descriptor: ll.fromStrict(soft.descriptor)
				}
			}

			tpl := render.create(assets.importTemplate(":exec.exec"), execInputs)

			self := undefined
			self = ll.toStrict(oop.inherit(tpl, {
				/**
				 * Retrieves a file.
				 *
				 * @param fileName: string
				 * @return field - a reference to the file resource.
				 */
				getFile: func(fileName) {
					return tpl.output("files", cache).getFutureInputField(fileName)
				},

				/**
				 * Retrieves the content of a file.
				 *
				 * @param fileName: string
				 * @return field - a reference to the file content resource.
				 */
				getFileContent: func(fileName) {
					return tpl.output("filesContent", cache).getFutureInputField(fileName)
				},

				/**
				 * Retrieves a file stream.
				 *
				 * @param fileName: string
				 * @return field - a reference to the file stream resource.
				 */
				getFileStream: func(fileName) {
					return tpl.output("fileStreams", cache).getFutureInputField(fileName, true)
				},

				/**
				 * Retrieves a file set resource.
				 *
				 * @param fileSetName: string - name of a file set
				 * @return field - a reference to the map resource with files
				 */
				getFileSet: func(fileSetName) {
					return tpl.output("fileSets", cache).getFutureInputField(fileSetName)
				},

				/**
				 * Retrieves a file set content resource.
				 *
				 * @param fileSetName: string - name of a file set
				 * @return field - a reference to the map resource with files
				 */
				getFileSetContent: func(fileSetName) {
					return tpl.output("fileSetsContent", cache).getFutureInputField(fileSetName)
				},

				getProcessorResult: func(procName) {
					return tpl.output("wdProcessors", cache).getFutureInputField(procName)
				},

				/**
				 * Retrieves the stdout stream.
				 */
				getStdoutStream: func() {
					return self.getFileStream(stdout)
				},

				/**
				 * Retrieves the stderr stream.
				 */
				getStderrStream: func() {
					return self.getFileStream(stderr)
				},

				/**
				 * Retrieves the stdout file.
				 */
				getStdoutFile: func() {
					return self.getFile(stdout)
				},

				/**
				 * Retrieves the stderr file.
				 */
				getStderrFile: func() {
					return self.getFile(stderr)
				},

				/**
				 * Retrieves the content of the stdout file.
				 */
				getStdoutFileContent: func() {
					if stdoutToValue {
						return self.getFileContent(stdout)
					}
					ll.panic("stdout was not saved as a content")
				},

				/**
				 * Retrieves the content of the stderr file.
				 */
				getStderrFileContent: func() {
					if stderrToValue {
						return self.getFileContent(stderr)
					}
					ll.panic("stderr was not saved as a content")
				}
			}))

			return self
		}
	})

	return self
}

export ll.toStrict({
	builder: builder,
	canBackendUseExpressions: desc.canBackendUseExpressions
})<|MERGE_RESOLUTION|>--- conflicted
+++ resolved
@@ -15,11 +15,8 @@
 oop := import(":oop")
 validation := import(":validation")
 constants := import(":constants")
-<<<<<<< HEAD
 desc := import(":exec.descriptor")
-=======
 monetization := import(":exec.monetization")
->>>>>>> ca3e9fa5
 
 _HEAVY_QUEUE    := "heavy"
 _MEDIUM_QUEUE   := "medium"
