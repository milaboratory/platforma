--- conflicted
+++ resolved
@@ -16,12 +16,9 @@
 pkg := import(":exec.package")
 validation := import(":validation")
 blobs := import(":file.internal")
-<<<<<<< HEAD
 desc := import(":exec.descriptor")
 constants := import(":exec.constants")
-=======
 monetization := import(":exec.monetization")
->>>>>>> ca3e9fa5
 
 self.defineOutputs(
 	"files", "filesContent", "fileSets", "fileSetsContent", "progress", "fileStreams", "wdProcessors"
@@ -180,33 +177,6 @@
 
 self.body(func(inputs) {
 	// assert we have inputs we expect.
-<<<<<<< HEAD
-	// validation.assertJsonSchema(inputs, {
-	// 	"softwareInfo,?": validation.resource(),
-	// 	filesToAdd: { any: validation.resource() },
-	// 	filesToWrite: { any: validation.resource() },
-	// 	values: { any: "any" },
-	// 	"dirs,?": ["string"],
-	// 	runOptions: {
-	// 		"software,?": pkg.softwareInfoScheme,
-	// 		"cmd,?": "string",
-	// 		args: ["string"],
-	// 		envs: { any: "string" },
-	// 		secrets: { any: "string" },
-	// 		queue: "string",
-	// 		stdout: "string",
-	// 		stderr: "string",
-	// 		nErrorLines: "number"
-	// 	},
-	// 	"saveFiles,?": ["string"],
-	// 	"saveFilesContents,?": ["string"],
-	// 	"streams,?": ["string"],
-	// 	"assets,?": { any: validation.resource() },
-	// 	"assetDescriptors,?": { any: desc.assetScheme },
-	// 	"assetRules,?": { any: { any: ["string"] } },
-	// 	"assetCache,?": { any: "number" }
-	// })
-=======
 	validation.assertJsonSchema(inputs, {
 		"softwareInfo,?": validation.resource(),
 		filesToAdd: { any: validation.resource() },
@@ -228,11 +198,10 @@
 		"saveFilesContents,?": ["string"],
 		"streams,?": ["string"],
 		"assets,?": { any: validation.resource() },
-		"assetDescriptors,?": { any: pkg.assetDescriptorScheme },
+		"assetDescriptors,?": { any: desc.assetScheme },
 		"assetRules,?": { any: { any: ["string"] } },
 		"assetCache,?": { any: "number" }
 	})
->>>>>>> ca3e9fa5
 
 	ll.toStrict(inputs)
 	inputs.runOptions = ll.toStrict(inputs.runOptions)
