times := import("times")

ll := import(":ll")
oop := import(":oop")
validation := import(":validation")
assets := import(":assets")
smart := import(":smart")
render := import(":render")
pkg := import(":exec.package")
internal := import(":exec.R.internal")
<<<<<<< HEAD
runenv := import(":exec.runenv")
desc := import(":exec.descriptor")
=======
>>>>>>> 15782cad

_OUTPUT_RUN_ENV       := "runEnv"

createRenvTpl := assets.importTemplate(":exec.R.create-renv")
// deprecated, remove after 15 Mar 2025 when nobody will use create-renv-obsolete and internal-obsolete
if !desc.canBackendUseExpressions() {
	createRenvTpl = assets.importTemplate(":exec.R.create-renv-obsolete")
}

rVenvBuilder := func() {
	self := undefined

	opMode := "remote"
	toolset := "renv"
	rDescriptor := undefined
	softwareRef := undefined
	dependencies := undefined
	cache := 0

	self = {
		operationMode: func(mode) {
			validation.assertJsonSchema(mode, "string",
				"exec.R.operationMode: <mode> must be string")

			ll.assert(mode == "remote" || mode == "dev-local",
				"exec.R.operationMode: unsupported operation mode: 'remote', 'dev-local' are valid in this version of workflow-tengo SDK")

			opMode = mode
			return self
		},

		useToolset: func(name) {
			validation.assertJsonSchema(name, "string",
				"exec.R.useToolset: <name> must be valid name of R packaging toolset (i.e. 'renv')")
			ll.assert(name != "", "exec.R.useToolset: toolset name must not be empty")

			toolset = name
			return self
		},

		runEnvDescriptor: func(descriptor) {
			validation.assertJsonSchema(descriptor, desc.runEnvScheme, "exec.R.runEnvDescriptor: <descriptor> must be run environment specification")
			ll.assert(descriptor.type == "R", "exec.R.runEnvDescriptor: not a 'R' run environment: %q", descriptor.type)

			rDescriptor = ll.fromStrict(descriptor)
			return self
		},

		software: func(pkgRef) {
			validation.assertJsonSchema(pkgRef, validation.reference, "exec.R.software: <pkgRef> must be a reference to software package")

			softwareRef = pkgRef
			return self
		},

		dependencies: func(deps) {
			validation.assertJsonSchema(deps, { "any": "string" }, "exec.R.dependencies: <deps> must be map of reference file paths")

			dependencies = deps
			return self
		},

		/**
		 * Sets the cache time in milliseconds.
		 *
		 * @param millis: number
		 */
		cacheMillis: func(millis) {
			ll.assert(is_int(millis) && millis > 0, "exec.R.cacheMillis: cache time must be a number of milliseconds")
			cache = millis * times.millisecond
			return self
		},

		/**
		 * Sets the cache time in seconds.
		 *
		 * @param seconds: number
		 */
		cacheSeconds: func(seconds) {
			ll.assert(is_int(seconds) && seconds > 0, "exec.R.cacheSeconds: cache time must be a number of seconds")
			cache = seconds * times.second
			return self
		},

		/**
		 * Sets the cache time in minutes.
		 *
		 * @param minutes: number
		 */
		cacheMinutes: func(minutes) {
			ll.assert(is_int(minutes) && minutes > 0, "exec.R.cacheMinutes: cache time must be a number of minutes")
			cache = minutes * times.minute
			return self
		},

		/**
		 * Sets the cache time in hours.
		 *
		 * @param hours: number
		 */
		cacheHours: func(hours) {
			ll.assert(is_int(hours) && hours > 0, "exec.R.cacheHours: cache time must be a number of hours")
			cache = hours * times.hour
			return self
		},

		/**
		 * Sets the cache time in days
		 *
		 * @param days: number
		 */
		cacheDays: func(days) {
			ll.assert(is_int(days) && days > 0, "exec.R.cacheDays: cache time must be a number of days")
			cache = days * times.hour * 24
			return self
		},

		/**
		 * @deprecated, use cacheMillis, cacheSeconds, cacheMinutes, cacheHours and cacheDays instead.
		 * Sets the cache time.
		 *
		 * @param time: duration - the cache time from 'times' library.
		 */
		cache: func(time) {
			ll.assert(
				is_int(time) && time > times.millisecond,
				"exec.R.cache: cache time must be an integer. " +
					"Did you forget to import a standard tengo library 'times'?")
			cache = time
			return self
		},

		build: func() {
			archive := pkg.get(rDescriptor.registry, rDescriptor.package).archive()
			rPkg := pkg.install(archive).package()

			rVenvInputs := {
				operationMode: opMode,
				toolset: toolset,
				dependencies: dependencies,
				software: softwareRef,
				rDescriptor: rDescriptor,
				R: rPkg
			}

			validation.assertJsonSchema(rVenvInputs, internal.rVenvInputSchema, "incomplete R runenv configuration")

			tpl := render.create(createRenvTpl, rVenvInputs)

			self := undefined
			self = ll.toStrict(oop.inherit(tpl, {
				/**
				 * R virtual environment with all dependencies installed.
				 *
				 * @return renv: smart.field - a reference to the R portable run environment.
				 */
				venv: func() {
					return tpl.output(_OUTPUT_RUN_ENV, cache)
				},

				/**
				 * R runtime used for R virtual environment creation.
				 *
				 * @return R: smart.Field - a reference to the R runtime.
				 */
				R: func() {
					return rPkg
				}
			}))

			return self
		}
	}

	return self
}


export ll.toStrict({
	rVenvBuilder                        : rVenvBuilder
})<|MERGE_RESOLUTION|>--- conflicted
+++ resolved
@@ -8,11 +8,7 @@
 render := import(":render")
 pkg := import(":exec.package")
 internal := import(":exec.R.internal")
-<<<<<<< HEAD
-runenv := import(":exec.runenv")
 desc := import(":exec.descriptor")
-=======
->>>>>>> 15782cad
 
 _OUTPUT_RUN_ENV       := "runEnv"
 
