--- conflicted
+++ resolved
@@ -27,65 +27,6 @@
 
 	// dry-run response
 	{
-<<<<<<< HEAD
-		productKey: "string",
-		canRun: "boolean",
-		"status,?": "string",
-		mnz: {
-			type: "string",
-			details: {
-				spentRuns: "number",
-				runsToSpend: "number",
-				willRemainAfterRun: "number",
-				"subscription,?": ["or", 
-					{
-						availableRuns: "number",
-						startsAt: "string",
-						expiresAt: "string"
-					},
-					"null",
-					"undefined"
-				]
-			}
-		}
-	},
-
-		// Wrapped response format (Gleb Zacharov, is it correct?)
-	{
-		"httpError": "string",
-		response: {
-			result: ["or",
-				// run-spec response
-				{ jwtToken: "string" },
-				
-				// dry-run response
-				{
-					productKey: "string",
-					canRun: "boolean",
-					"status,?": "string",
-					mnz: {
-						type: "string",
-						details: {
-							spentRuns: "number",
-							runsToSpend: "number",
-							willRemainAfterRun: "number",
-							"subscription,?": ["or", 
-								{
-									availableRuns: "number",
-									startsAt: "string",
-									expiresAt: "string"
-								},
-								"null",
-								"undefined"
-							]
-						}
-					}
-				}
-			]
-		}
-	}
-	]
-=======
 		httpError: "string",
 		response: {
 			"error,?": "any",
@@ -99,7 +40,6 @@
 			}
 		}
 	}]
->>>>>>> 21465ea6
 
 /** Just creates a new monetization as a map of params. */
 init := func() {
