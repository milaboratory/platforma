--- conflicted
+++ resolved
@@ -94,18 +94,6 @@
 	return self
 }
 
-<<<<<<< HEAD
-pythonVenvInputSchema := {
-	toolset: "string",
-	dependencies: {"any": validation.reference},
-	// software: validation.reference,
-
-	pythonDescriptor: pkg.runEnvDescriptorScheme,
-	python: validation.reference
-}
-
-=======
->>>>>>> 814bd652
 loadDependencyFiles := func(packageRef, dependencies) {
 	if len(dependencies) == 0 {
 		return {}
@@ -126,157 +114,6 @@
 	return depsMap
 }
 
-<<<<<<< HEAD
-pythonVenv := func() {
-	self := undefined
-
-	toolset := "pip"
-	pythonDescriptor := undefined
-	softwareRef := undefined
-	dependencies := undefined
-	cache := 0
-
-	self = {
-		useToolset: func(name) {
-			validation.assertJsonSchema(name, "string",
-				"runenv.python.useToolset: <name> must be valid name of python packaging toolset (pip, pipenv and so on)")
-			ll.assert(name != "", "runenv.python.useToolset: toolset name must not be empty")
-
-			toolset = name
-			return self
-		},
-
-		runEnvDescriptor: func(descriptor) {
-			validation.assertJsonSchema(descriptor, pkg.runEnvDescriptorScheme, "runenv.python.runEnvDescriptor: <descriptor> must be run environment specification")
-			ll.assert(descriptor.type == "python", "runenv.python.runEnvDescriptor: not a 'python' run environment: %q", descriptor.type)
-
-			pythonDescriptor = ll.fromStrict(descriptor)
-			return self
-		},
-
-		software: func(pkgRef) {
-			validation.assertJsonSchema(pkgRef, validation.reference, "runenv.python.software: <pkgRef> must be a reference to software package")
-
-			softwareRef = pkgRef
-			return self
-		},
-
-		dependencies: func(deps) {
-			validation.assertJsonSchema(deps, { "any": "string" }, "runenv.python.dependencies: <deps> must be map of reference file paths")
-
-			dependencies = deps
-			return self
-		},
-
-		/**
-		 * Sets the cache time in milliseconds.
-		 *
-		 * @param millis: number
-		 */
-		cacheMillis: func(millis) {
-			ll.assert(is_int(millis) && millis > 0, "cache time must be a number of milliseconds")
-			cache = millis * times.millisecond
-			return self
-		},
-
-		/**
-		 * Sets the cache time in seconds.
-		 *
-		 * @param seconds: number
-		 */
-		cacheSeconds: func(seconds) {
-			ll.assert(is_int(seconds) && seconds > 0, "cache time must be a number of seconds")
-			cache = seconds * times.second
-			return self
-		},
-
-		/**
-		 * Sets the cache time in minutes.
-		 *
-		 * @param minutes: number
-		 */
-		cacheMinutes: func(minutes) {
-			ll.assert(is_int(minutes) && minutes > 0, "cache time must be a number of minutes")
-			cache = minutes * times.minute
-			return self
-		},
-
-		/**
-		 * Sets the cache time in hours.
-		 *
-		 * @param hours: number
-		 */
-		cacheHours: func(hours) {
-			ll.assert(is_int(hours) && hours > 0, "cache time must be a number of hours")
-			cache = hours * times.hour
-			return self
-		},
-
-		/**
-		 * Sets the cache time in days
-		 *
-		 * @param days: number
-		 */
-		cacheDays: func(days) {
-			ll.assert(is_int(days) && days > 0, "cache time must be a number of days")
-			cache = days * times.hour * 24
-			return self
-		},
-
-		/**
-		 * @deprecated, use cacheMillis, cacheSeconds, cacheMinutes, cacheHours and cacheDays instead.
-		 * Sets the cache time.
-		 *
-		 * @param time: duration - the cache time from 'times' library.
-		 */
-		cache: func(time) {
-			ll.assert(
-				is_int(time),
-				"cache time must be an integer. " +
-					"Did you forget to import a standard tengo library 'times'?")
-			cache = time
-			return self
-		},
-
-		build: func() {
-			depsMap := loadDependencyFiles(softwareRef, dependencies)
-
-			archive := pkg.get(pythonDescriptor.registry, pythonDescriptor.package).archive()
-			pythonPkg := pkg.install(archive).package()
-
-			pyVenvInputs := {
-				toolset: toolset,
-				dependencies: depsMap, //  smart.createMapResource(depsMap),
-				// software: softwareRef,
-				pythonDescriptor: pythonDescriptor,
-				python: pythonPkg
-			}
-
-			validation.assertJsonSchema(pyVenvInputs, pythonVenvInputSchema, "incomplete python runenv configuration")
-
-			tpl := render.create(assets.importTemplate(":exec.python.create-venv"), pyVenvInputs)
-
-			self := undefined
-			self = ll.toStrict(oop.inherit(tpl, {
-				/**
-				 * Python virtual environment with all dependencies installed.
-				 *
-				 * @return venv: smart.field - a reference to the runenv with python venv inside.
-				 */
-				venv: func() {
-					return tpl.output(_OUTPUT_RUN_ENV, cache)
-				}
-			}))
-
-			return self
-		}
-	}
-
-	return self
-}
-
-=======
->>>>>>> 814bd652
 export ll.toStrict({
 	saveBuilder                        : saveBuilder,
 	loadDependencyFiles                : loadDependencyFiles
