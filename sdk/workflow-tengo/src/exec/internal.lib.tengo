/**
 * Internal 'exec' module library.
 *
 * NOT INTENDEND FOR USE OUTSIDE 'exec' MODULE.
 * May completely change API from release to release.
 */

ll := import(":ll")
json := import("json")
times := import("times")
text := import("text")
oop := import(":oop")
maps := import(":maps")
path := import(":path")
pkg := import(":exec.package")
runcmd := import(":exec.runcmd")
python := import(":exec.python")
R := import(":exec.R")
constants := import(":exec.constants")
desc := import(":exec.descriptor")

// Variables, substituted in command arguments and environment variable values.
_ARG_VAR_PKG            := "pkg"  // abs path to software package
_ARG_VAR_JAVA           := "java" // abs path to 'java' run environment
_ARG_VAR_PYTHON         := "python" // abs path to 'python' run environment
_ARG_VAR_R              := "R" // abs path to 'R' run environment runtime
_ARG_VAR_R_VENV         := "rVenv" // abs path to 'R' portable virtual environment

/** Converts the args above to the expressions. */
_expr := func(varName) {
	return "{" + varName + "}"
}

/**
 * Create new argument with a type. The type can be either string, expression or variable.
 * Decides whether we need a simple argument or an expression one.
 * For a month, we keep deprecated variable arguments.
 *
 * @param isString: boolean - whether it is a string or a difficult (expression) argument.
 */
_newArg := func(isString, value) {
	if isString {
		return ll.toStrict({
			type: constants.ARG_TYPE_STRING,
			value: value
		})
	}
	if desc.canBackendUseExpressions() {
		return ll.toStrict({
			type: constants.ARG_TYPE_EXPRESSION,
			value: value
		})
	}
	return ll.toStrict({
		type: constants.ARG_TYPE_VAR,
		value: value
	})
}

_newRefVar := func(varName, refName, reference) {
	// deprecated, remove on 15 Mar 2025
	if !desc.canBackendUseExpressions() {
		return ll.toStrict({
			varName: "{" + varName + "}",
			refName: refName,
			reference: reference
		})
	}

	return ll.toStrict({
		varName: varName,
		refName: refName,
		reference: reference
	})
}

_installSoftware := func(registry, pkgName) {
	archive := pkg.get(registry, pkgName).archive()
	return pkg.install(archive).package()
}

_directCallOptions := func(runOptions) {
	cmd := _newArg(true, runOptions.cmd)
	args := []
	envs := {}

	for name, arg in runOptions.args {
		args = append(args, _newArg(true, arg))
	}

	for name, val in runOptions.envs {
		envs[name] = _newArg(true, val)
	}

	return oop.inherit(runOptions, {
		variables: [],
		customPaths: [],
		cmd: cmd,
		args: args,
		envs: envs
	})
}

_loadJavaRunEnvironment := func(operationMode, descriptor) {
	javaPkg := _installSoftware(descriptor.runEnv.registry, descriptor.runEnv.package)
	javaRefVar := _newRefVar(_ARG_VAR_JAVA, descriptor.runEnv.name, javaPkg)

	return ll.toStrict({
		runEnvType: "java",

		variables: [ javaRefVar ],
		customPaths: [ _newArg(false, path.join(_expr(_ARG_VAR_JAVA), descriptor.runEnv.binDir)) ],
		envs: {}
	})
}

_loadPythonRunEnvironment := func(operationMode, descriptor, softName, softPkg) {
	venvBuilder := python.venvBuilder().
		software(softPkg).
		runEnvDescriptor(descriptor.runEnv).
		dependencies(descriptor.dependencies)

	if !is_undefined(descriptor.toolset) && descriptor.toolset != "" {
		venvBuilder.useToolset(descriptor.toolset)
	}

	venv := venvBuilder.
		cacheDays(7).
		build().
		venv()

	venvRoot := path.join(_expr(_ARG_VAR_PYTHON), "venv")
	venvRefKey := softName + "/venv"

	pythonRefVar := _newRefVar(_ARG_VAR_PYTHON, venvRefKey, venv)

	return ll.toStrict({
		runEnvType: "python",

		variables: [ pythonRefVar ],
		customPaths: [ _newArg(false, path.join(venvRoot, "bin")) ],
		envs: {
			"VIRTUAL_ENV": _newArg(false, venvRoot)
		}
	})
}

_loadRRunEnvironment := func(operationMode, descriptor, softName, softPkg) {
	renvBuilder := R.rVenvBuilder().
		operationMode(operationMode).
		software(softPkg).
		runEnvDescriptor(descriptor.runEnv).
		dependencies(descriptor.dependencies)

	if !is_undefined(descriptor.toolset) && descriptor.toolset != "" {
		renvBuilder.useToolset(descriptor.toolset)
	}

	rRuntime := renvBuilder.
		cacheDays(7).
		build()

	rEnv := rRuntime.venv()
	rPackage := rRuntime.R()

	rBinDir := path.join(_expr(_ARG_VAR_R), descriptor.runEnv.binDir)

	rRefKey := softName + "/R-runtime"
	rRefVar := _newRefVar(_ARG_VAR_R, rRefKey, rPackage)

	rEnvRefKey := softName + "/R-virtual-env"
	rEnvRefVar := _newRefVar(_ARG_VAR_R_VENV, rEnvRefKey, rEnv)

	return ll.toStrict({
		runEnvType: "R",

		variables: [ rRefVar, rEnvRefVar ],
		customPaths: [ _newArg(false, rBinDir) ],
		envs: {
<<<<<<< HEAD
			"R_HOME_DIR": _newArg(false, _expr(_ARG_VAR_R)),
			"RENV_PATHS_ROOT": _newArg(false, path.join(_expr(_ARG_VAR_R), "renv-root")),
			"RENV_PATHS_RENV": _newArg(false, path.join(_expr(_ARG_VAR_R_VENV), "renv")),
			"RENV_PATHS_LOCKFILE": _newArg(false, path.join(_expr(_ARG_VAR_PKG), descriptor.dependencies.lockFile)),
			"RENV_CONFIG_AUTO_SNAPSHOT": _newArg(true, "FALSE"),
			"RENV_CONFIG_SYNCHRONIZED_CHECK": _newArg(true, "FALSE")
=======
			"R_HOME_DIR": _newArg(true, _ARG_VAR_R),
			"RHOME": _newArg(true, _ARG_VAR_R),
			"RENV_PATHS_ROOT": _newArg(true, path.join(_ARG_VAR_R, "renv-root")),
			"RENV_PATHS_RENV": _newArg(true, path.join(_ARG_VAR_R_VENV, "renv")),
			"RENV_PATHS_LOCKFILE": _newArg(true, path.join(_ARG_VAR_PKG, descriptor.dependencies.lockFile)),
			"RENV_CONFIG_AUTO_SNAPSHOT": _newArg(false, "FALSE"),
			"RENV_CONFIG_SYNCHRONIZED_CHECK": _newArg(false, "FALSE")
>>>>>>> d8c2e958
		}
	})
}


_loadRunEnvironment := func(operationMode, descriptor, softName, softPackage) {
	if descriptor.runEnv.type == "java" {
		return _loadJavaRunEnvironment(operationMode, descriptor)
	}
	if descriptor.runEnv.type == "python" {
		return _loadPythonRunEnvironment(operationMode, descriptor, softName, softPackage)
	}
	if descriptor.runEnv.type == "R" {
		return _loadRRunEnvironment(operationMode, descriptor, softName, softPackage)
	}

	ll.panic("run environment type %q is not currently supported by workflow-sdk",	descriptor.runEnv.type)
}

/**
 * @param operationMode: 'remote' | 'dev-local'
 */
_binPackageCallOptions := func(operationMode, runOptions, variables, descriptor, softPackage) {
	customPaths := []
	envs := ll.toStrict({})
	args := []
	runEnvType := "binary"

	// Real command should be:
	//   [<runEnv bin>] [<runEnv options>] [<entrypoint bin>] [<entrypoint options>] <cmd> <args>
	if (maps.containsKey(descriptor, "runEnv")) {
		runEnvInfo := _loadRunEnvironment(
			operationMode,
			descriptor,
			runOptions.software.name,
			softPackage
		)

		runEnvType = runEnvInfo.runEnvType
		if len(runEnvInfo.variables) > 0 {
			variables = append(variables, runEnvInfo.variables...)
		}
		if len(runEnvInfo.customPaths) > 0 {
			customPaths = append(customPaths, runEnvInfo.customPaths...)
		}
		if len(runEnvInfo.envs) > 0 {
			for n, v in runEnvInfo.envs {
				envs[n] = v
			}
		}
	}

	ll.assert(
		len(descriptor.cmd) != 0,
		"cannot render final command for software: empty 'cmd' and 'command' in software descriptor")

	cmd := _newArg(false, descriptor.cmd[0])

	for arg in splice(descriptor.cmd, 1) {
		args = append(args, _newArg(false, arg))
	}
	for arg in runOptions.args {
		args = append(args, _newArg(true, arg))
	}

	for name, val in runOptions.envs {
		envs[name] = _newArg(true, val)
	}

	return oop.inherit(runOptions, {
		runEnvType: runEnvType,
		variables: variables,
		customPaths: customPaths,
		cmd: cmd,
		args: args,
		envs: envs
	})
}

_devLocalPackageCallOptions := func(runOptions) {
	software := runOptions.software
	localDescriptor := software.descriptor.local

	softPackage := pkg.use({
		hash: localDescriptor.hash,
		path: localDescriptor.path,
		descriptor: json.encode(ll.fromStrict(software.descriptor)),
		origin: {
			registry: "dev-local",
			url: "file://" + localDescriptor.path,
			packageName: software.descriptor.name
		}
	}).package()

	variables := [ _newRefVar(_ARG_VAR_PKG, software.name, softPackage) ]

	return _binPackageCallOptions("dev-local", runOptions, variables, localDescriptor, softPackage)
}

_remotePackageCallOptions := func(runOptions) {
	software := runOptions.software
	binaryDescriptor := software.descriptor.binary

	softPackage := _installSoftware(binaryDescriptor.registry, binaryDescriptor.package)

	variables := [ _newRefVar(_ARG_VAR_PKG, software.name, softPackage) ]

	return _binPackageCallOptions("remote", runOptions, variables, binaryDescriptor, softPackage)
}

binaryRunOptions := func(runOptions) {
	if (is_undefined(ll.fromStrict(runOptions).software)) {
		//
		// Simple local command run, no software packages involved (backward compatibility)
		//
		return _directCallOptions(runOptions)
	}

	software := runOptions.software
	descriptor := software.descriptor

	if (maps.containsKey(descriptor, "local")) {
		return _devLocalPackageCallOptions(runOptions)
	}

	if (maps.containsKey(descriptor, "binary")) {
		return _remotePackageCallOptions(runOptions)
	}

	ll.panic("Unable to run software %s v%s: 'binary' execution mode is not enabled in software descriptor", software.name, software.version)
}

prepareCommandRun := func(wd, opts) {
	runBuilder := runcmd.builder(wd)

	// Make installed packages to be available for the command run
	for varInfo in opts.variables {
		runBuilder.ref(varInfo.refName, varInfo.reference)
		runBuilder.substitutionRule(varInfo.varName, varInfo.refName)
	}

	// Patch command's PATH env variable
	for p in opts.customPaths {
		runBuilder.addToPath(p.type, p.value)
	}

	// Configure environment variables required for correct command run environment setup
	for name, value in opts.envs {
		runBuilder.envTyped(name, value.type, value.value)
	}

	return runBuilder
}

_activateRenv := func(wd, opts) {
	activateRenv := prepareCommandRun(wd, opts)
	activateRenv.
		cmd("R").
		arg("-e").arg("renv::activate()")

	activateRenvRun := activateRenv.build()

	return activateRenvRun
}

prepareWDForRunEnvironment := func(wd, opts) {
	if (!maps.containsKey(opts, "runEnvType")) {
		return wd
	}

	if (opts.runEnvType == "R") {
		return _activateRenv(wd, opts).workdir
	}

	return wd
}

export {
	binaryRunOptions			: binaryRunOptions,

	prepareWDForRunEnvironment	: prepareWDForRunEnvironment,
	prepareCommandRun			: prepareCommandRun
}<|MERGE_RESOLUTION|>--- conflicted
+++ resolved
@@ -177,22 +177,13 @@
 		variables: [ rRefVar, rEnvRefVar ],
 		customPaths: [ _newArg(false, rBinDir) ],
 		envs: {
-<<<<<<< HEAD
-			"R_HOME_DIR": _newArg(false, _expr(_ARG_VAR_R)),
-			"RENV_PATHS_ROOT": _newArg(false, path.join(_expr(_ARG_VAR_R), "renv-root")),
-			"RENV_PATHS_RENV": _newArg(false, path.join(_expr(_ARG_VAR_R_VENV), "renv")),
-			"RENV_PATHS_LOCKFILE": _newArg(false, path.join(_expr(_ARG_VAR_PKG), descriptor.dependencies.lockFile)),
+			"R_HOME_DIR": _newArg(false, _ARG_VAR_R),
+			"RHOME": _newArg(false, _ARG_VAR_R),
+			"RENV_PATHS_ROOT": _newArg(false, path.join(_ARG_VAR_R, "renv-root")),
+			"RENV_PATHS_RENV": _newArg(false, path.join(_ARG_VAR_R_VENV, "renv")),
+			"RENV_PATHS_LOCKFILE": _newArg(false, path.join(_ARG_VAR_PKG, descriptor.dependencies.lockFile)),
 			"RENV_CONFIG_AUTO_SNAPSHOT": _newArg(true, "FALSE"),
 			"RENV_CONFIG_SYNCHRONIZED_CHECK": _newArg(true, "FALSE")
-=======
-			"R_HOME_DIR": _newArg(true, _ARG_VAR_R),
-			"RHOME": _newArg(true, _ARG_VAR_R),
-			"RENV_PATHS_ROOT": _newArg(true, path.join(_ARG_VAR_R, "renv-root")),
-			"RENV_PATHS_RENV": _newArg(true, path.join(_ARG_VAR_R_VENV, "renv")),
-			"RENV_PATHS_LOCKFILE": _newArg(true, path.join(_ARG_VAR_PKG, descriptor.dependencies.lockFile)),
-			"RENV_CONFIG_AUTO_SNAPSHOT": _newArg(false, "FALSE"),
-			"RENV_CONFIG_SYNCHRONIZED_CHECK": _newArg(false, "FALSE")
->>>>>>> d8c2e958
 		}
 	})
 }
