{
  "name": "@milaboratory/tengo-sdk",
  "version": "1.1.8",
  "description": "Tengo SDK library",
  "homepage": "https://docs.platforma.bio/",
  "author": {
    "email": "support@milaboratories.com",
    "name": "MiLaboratories",
    "url": "https://milaboratories.com/"
  },
  "license": "MIT",
  "bugs": {
    "url": "https://github.com/milaboratory/tengo-sdk/issues"
  },
  "files": [
    "dist",
    "index.d.ts",
    "index.js"
  ],
  "scripts": {
    "check": "pl-tengo check",
    "build": "rm -rf dist && pl-tengo check && pl-tengo build",
    "tengo-test": "rm -rf dist && pl-tengo check && pl-tengo build && pl-tengo test",
    "test": "rm -rf dist && pl-tengo check && pl-tengo build && pl-tengo test && vitest",
    "format": "/usr/bin/env emacs --quick --script ./format.el",
    "format-stdin": "/usr/bin/env emacs --quick --script ./format-stdin.el",
    "prettier-format": "prettier --config .prettierrc 'src/**/*.ts' --write",
    "vscode-tags": "./create_tags.sh .tags false",
    "emacs-tags": "./create_tags.sh ../TAGS false -e"
  },
  "dependencies": {},
  "devDependencies": {
    "prettier": "^3.3.3",
    "@types/node": "^20.16.3",
    "@milaboratory/tengo-template-builder": "^1.13.0",
<<<<<<< HEAD
    "@milaboratory/pl-middle-layer": "^1.10.0",
    "@milaboratory/sdk-test": "^1.5.0",
    "@milaboratory/small-binaries": "^1.10.0",
=======
    "@milaboratory/pl-middle-layer": "^1.10.2",
    "@milaboratory/sdk-test": "^1.5.3",
>>>>>>> 125b3313
    "vitest": "^2.0.5"
  }
}<|MERGE_RESOLUTION|>--- conflicted
+++ resolved
@@ -33,14 +33,9 @@
     "prettier": "^3.3.3",
     "@types/node": "^20.16.3",
     "@milaboratory/tengo-template-builder": "^1.13.0",
-<<<<<<< HEAD
-    "@milaboratory/pl-middle-layer": "^1.10.0",
-    "@milaboratory/sdk-test": "^1.5.0",
-    "@milaboratory/small-binaries": "^1.10.0",
-=======
     "@milaboratory/pl-middle-layer": "^1.10.2",
     "@milaboratory/sdk-test": "^1.5.3",
->>>>>>> 125b3313
+    "@milaboratory/small-binaries": "^1.10.0",
     "vitest": "^2.0.5"
   }
 }