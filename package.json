--- conflicted
+++ resolved
@@ -1,11 +1,7 @@
 {
   "name": "@milaboratory/pl-bootstrap",
-  "version": "1.18.0",
-<<<<<<< HEAD
+  "version": "1.19.0",
   "pl-version": "1.11.0",
-=======
-  "pl-version": "1.10.1",
->>>>>>> 9ccc7eff
   "description": "MiLaboratories Platforma Backend bootstrap code: configuration generators, service run wrappers and so on",
   "scripts": {
     "build": "rm -rf ./dist/ && tsc",
