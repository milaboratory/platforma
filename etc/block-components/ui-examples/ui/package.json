{
  "name": "@milaboratories/milaboratories.ui-examples.ui",
<<<<<<< HEAD
  "version": "1.0.47",
=======
  "version": "1.0.48",
  "private": true,
>>>>>>> 04e65ac8
  "type": "module",
  "scripts": {
    "dev": "vite",
    "watch": "vue-tsc && vite build --watch",
    "build": "vue-tsc -b && vite build",
    "preview": "vite preview",
    "lint": "eslint . --ext js,ts,vue"
  },
  "dependencies": {
    "@milaboratories/milaboratories.test-enter-numbers.model": "workspace:*",
    "vue": "catalog:",
    "@platforma-sdk/model": "workspace:^",
    "@platforma-sdk/ui-vue": "workspace:^"
  },
  "devDependencies": {
    "@vitejs/plugin-vue": "catalog:",
    "typescript": "catalog:",
    "vite": "catalog:",
    "vue-tsc": "catalog:",
    "@faker-js/faker": "catalog:",
    "@milaboratories/helpers": "workspace:^",
    "zod": "catalog:",
    "@ag-grid-community/vue3": "catalog:",
    "@ag-grid-community/client-side-row-model": "catalog:",
    "@ag-grid-community/core": "catalog:"
  }
}<|MERGE_RESOLUTION|>--- conflicted
+++ resolved
@@ -1,11 +1,6 @@
 {
   "name": "@milaboratories/milaboratories.ui-examples.ui",
-<<<<<<< HEAD
-  "version": "1.0.47",
-=======
   "version": "1.0.48",
-  "private": true,
->>>>>>> 04e65ac8
   "type": "module",
   "scripts": {
     "dev": "vite",
