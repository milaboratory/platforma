--- conflicted
+++ resolved
@@ -68,23 +68,6 @@
 <template>
   <PlBlockPage style="max-width: 100%">
     <template #title>Modals</template>
-<<<<<<< HEAD
-    <PlContainer width="200px" @click.stop>
-      <PlRow>
-        <PlBtnPrimary @click.stop="data.dialogModal = true">Open PlDialogModal</PlBtnPrimary>
-        <PlBtnPrimary @click.stop="data.slideModal = true">Open PlSlideModal</PlBtnPrimary>
-        <PlFileInput v-model="data.fileHandle" label="Click me" />
-        <PlFileInput v-model="data.fileHandle" cell-style label="Click me" />
-        <PlTextField :model-value="'aaaa'" />
-        <PlDropdown :model-value="1" :options="[]" />
-      </PlRow>
-      <PlCheckbox v-model="data.shadow">Show shadow</PlCheckbox>
-      <PlCheckbox v-model="data.closeOnOutsideClick">Close on outside click</PlCheckbox>
-      <PlCheckbox v-model="data.actionsHasTopBorder">Actions slot has top border</PlCheckbox>
-      <PlCheckbox v-model="data.title">Show title</PlCheckbox>
-      <PlCheckbox v-model="data.actions">Show actions</PlCheckbox>
-    </PlContainer>
-=======
     <PlRow>
       <PlContainer width="50%" @click.stop>
         <PlRow>
@@ -128,7 +111,6 @@
         <PlCheckbox v-model="slideData.actions">Show actions</PlCheckbox>
       </PlContainer>
     </PlRow>
->>>>>>> 261deb96
 
     <!--Dialog modal-->
     <PlDialogModal
