import type {
  ImportFileHandle,
  InferHrefType,
  InferOutputsType,
  PColumn,
  PColumnValues,
  PObjectId,
  PlDataTableStateV2,
  PlDataTableSheet,
} from '@platforma-sdk/model';
import {
  Annotation,
  BlockModel,
  createPlDataTableStateV2,
  createPlDataTableV2,
  PColumnName,
  stringifyJson,
  ValueType,
} from '@platforma-sdk/model';
import { z } from 'zod';

export const ImportFileHandleSchema = z
  .string()
  .optional()
  .refine<ImportFileHandle | undefined>(
    ((_a) => true) as (arg: string | undefined) => arg is ImportFileHandle | undefined,
  );

export function* range(from: number, to: number, step = 1) {
  for (let i = from; i < to; i += step) {
    yield i;
  }
}

export function toList<T>(iterable: Iterable<T>): T[] {
  const lst: T[] = [];
  for (const it of iterable) {
    lst.push(it);
  }

  return lst;
}

export function times<R>(n: number, cb: (i: number) => R): R[] {
  return toList(range(0, n)).map(cb);
}

export const $BlockArgs = z.object({
  numbers: z.array(z.coerce.number()),
  handles: z.array(ImportFileHandleSchema),
});

export type BlockArgs = z.infer<typeof $BlockArgs>;

export type UiState = {
  dataTableV2: {
    sourceId?: string;
    numRows: number;
    state: PlDataTableStateV2;
  };
  dynamicSections: {
    id: string;
    label: string;
  }[];
  datasets: {
    id: string;
    label: string;
  }[];
};

export const platforma = BlockModel.create('Heavy')

  .withArgs<BlockArgs>({ numbers: [1, 2, 3, 4], handles: [] })

  .withUiState<UiState>({
    dataTableV2: {
      sourceId: 'source_1',
      numRows: 200,
      state: createPlDataTableStateV2(),
    },
    dynamicSections: [],
    datasets: [],
  })

  .argsValid((ctx) => {
    if (ctx.args.numbers.length === 5) {
      throw new Error('argsValid: test error');
    }

    return ctx.args.numbers.length > 0;
  })

  .output('numbers', (ctx) => ctx.outputs?.resolve('numbers')?.getDataAsJson<number[]>())

  .output('progresses', (ctx) => {
    const m = ctx.outputs?.resolve('progresses');
    const progresses = m?.mapFields((name, val) => [name, val?.getImportProgress()] as const);
    return Object.fromEntries(progresses ?? []);
  })

  .output('ptV2Sheets', (ctx) => {
    const rowCount = ctx.uiState.dataTableV2.numRows ?? 0;
    const sheets = [
      {
        axis: {
          type: ValueType.Int,
          name: 'part',
          annotations: {
            [Annotation.Label]: 'Partitioned axis',
            [Annotation.DiscreteValues]: stringifyJson([0, 1]),
          } satisfies Annotation,
        },
        options: [
          { value: 0, label: 'Partition 1' },
          { value: 1, label: 'Partition 2' },
        ],
      } satisfies PlDataTableSheet,
    ];
    return rowCount > 0 ? sheets : [];
  })

  .output('ptV2', (ctx) => {
    const rowCount = ctx.uiState.dataTableV2.numRows ?? 0;
    const makePartitionId = (rowCount: number, i: number) => Math.floor((2 * i) / (rowCount + 1));
    const columns: PColumn<PColumnValues>[] = [
      {
        id: 'column1' as PObjectId,
        spec: {
          kind: 'PColumn',
          valueType: ValueType.String,
          name: 'example',
          annotations: {
            [Annotation.Label]: 'String column',
            [Annotation.DiscreteValues]: stringifyJson(['up', 'down']),
            [Annotation.Table.OrderPriority]: stringifyJson(101),
          } satisfies Annotation,
          axesSpec: [
            {
              type: ValueType.Int,
              name: 'part',
              annotations: {
                [Annotation.Label]: 'Partitioned axis',
                [Annotation.DiscreteValues]: stringifyJson([0, 1]),
              } satisfies Annotation,
            },
            {
              type: ValueType.Int,
              name: 'index',
              annotations: {
                [Annotation.Label]: 'Int axis',
              } satisfies Annotation,
            },
          ],
        },
        data: times(rowCount, (i) => {
          const v = i + 1;
          return {
            key: [makePartitionId(rowCount, v), v],
            val: v.toString(),
          };
        }),
      },
      {
        id: 'column2' as PObjectId,
        spec: {
          kind: 'PColumn',
          valueType: ValueType.Float,
          name: 'value',
          annotations: {
            [Annotation.Label]: 'Float column',
            [Annotation.Table.Visibility]: 'optional',
            [Annotation.Table.OrderPriority]: stringifyJson(100),
          } satisfies Annotation,
          axesSpec: [
            {
              type: ValueType.Int,
              name: 'part',
              annotations: {
                [Annotation.Label]: 'Partitioned axis',
                [Annotation.DiscreteValues]: stringifyJson([0, 1]),
              } satisfies Annotation,
            },
            {
              type: ValueType.Int,
              name: 'index',
              annotations: {
                [Annotation.Label]: 'Int axis',
              } satisfies Annotation,
            },
          ],
        },
        data: times(rowCount, (i) => {
          const v = i + 1;
          return {
            key: [makePartitionId(rowCount, v), v],
            val: v + 0.1,
          };
        }),
      },
      {
        id: 'labelColumn' as PObjectId,
        spec: {
          kind: 'PColumn',
          valueType: ValueType.Int,
          name: PColumnName.Label,
          annotations: {
            [Annotation.Label]: 'Int axis labels',
          } satisfies Annotation,
          axesSpec: [
            {
              type: ValueType.Int,
              name: 'index',
              annotations: {
                [Annotation.Label]: 'Int axis',
              } satisfies Annotation,
            },
          ],
        },
        data: times(rowCount, (i) => {
          const v = i + 1;
          return {
            key: [v],
            val: 100000 - v,
          };
        }),
      },
      {
        id: 'linkerColumn' as PObjectId,
        spec: {
          kind: 'PColumn',
          valueType: ValueType.Int,
          name: 'linker',
          annotations: {
            [Annotation.Label]: 'Index axis linker',
            [Annotation.IsLinkerColumn]: stringifyJson(true),
            [Annotation.Table.Visibility]: 'hidden',
          } satisfies Annotation,
          axesSpec: [
            {
              type: ValueType.Int,
              name: 'index',
              annotations: {
                [Annotation.Label]: 'Int axis',
              } satisfies Annotation,
            },
            {
              type: ValueType.Int,
              name: 'linkedIndex',
              annotations: {
                [Annotation.Label]: 'Linked int axis',
              } satisfies Annotation,
            },
          ],
        },
        data: times(rowCount, (i) => {
          const v = i + 1;
          return {
            key: [v, v],
            val: 1,
          };
        }),
      },
    ];
    for (let j = 1; j < 10; ++j) {
      columns.push({
        id: `alphabeticalColumn${j}` as PObjectId,
        spec: {
          kind: 'PColumn',
          valueType: ValueType.String,
          name: 'value',
          annotations: {
            [Annotation.Label]: `Alphabetical column ${j}`,
            [Annotation.Table.Visibility]: 'optional',
            [Annotation.Table.OrderPriority]: stringifyJson(10 - j),
          } satisfies Annotation,
          axesSpec: [
            {
              type: ValueType.Int,
              name: 'linkedIndex',
              annotations: {
                [Annotation.Label]: 'Linked int axis',
              } satisfies Annotation,
            },
          ],
        },
        data: times(rowCount, (i) => {
          const v = i + 1;
          return {
            key: [v],
            val: v.toString().repeat(j),
          };
        }),
      });
    }
    return createPlDataTableV2(
      ctx,
      columns,
      ctx.uiState.dataTableV2.state,
    );
  })

  .title((ctx) => {
    if (ctx.args.numbers.length === 5) {
      throw new Error('block title: test error');
    }

    return 'Ui Examples';
  })

  .sections((ctx) => {
    const dynamicSections = (ctx.uiState.dynamicSections ?? []).map((it) => ({
      type: 'link' as const,
      href: `/section?id=${it.id}` as const,
      label: it.label,
    }));

    if (dynamicSections.some((it) => it.label === 'Error')) {
      throw new Error('sections: test error');
    }

    return [
      { type: 'link', href: '/loaders', label: 'Loaders' },
      { type: 'link', href: '/', label: 'Icons/Masks' },
      { type: 'link', href: '/state', label: 'State' },
      { type: 'link', href: '/layout', label: 'Layout' },
      { type: 'link', href: '/form-components', label: 'Form Components' },
      { type: 'link', href: '/log-view', label: 'PlLogView' },
      { type: 'link', href: '/modals', label: 'Modals' },
      { type: 'link', href: '/select-files', label: 'Select Files' },
      { type: 'link', href: '/inject-env', label: 'Inject env' },
      { type: 'link', href: '/use-watch-fetch', label: 'useWatchFetch' },
      { type: 'link', href: '/typography', label: 'Typography' },
      { type: 'link', href: '/ag-grid-vue', label: 'AgGridVue' },
      { type: 'link', href: '/ag-grid-vue-with-builder', label: 'AgGridVue with builder' },
      { type: 'link', href: '/pl-ag-data-table-v2', label: 'PlAgDataTableV2' },
      { type: 'link', href: '/pl-splash-page', label: 'PlSplashPage' },
      { type: 'link', href: '/pl-file-input-page', label: 'PlFileInputPage' },
      { type: 'link', href: '/pl-number-field-page', label: 'PlNumberFieldPage' },
      { type: 'link', href: '/pl-error-boundary-page', label: 'PlErrorBoundaryPage' },
      { type: 'link', href: '/pl-element-list-page', label: 'PlElementList' },
      { type: 'link', href: '/text-fields', label: 'PlTextField' },
      { type: 'link', href: '/tabs', label: 'PlTabs' },
      { type: 'link', href: '/pl-autocomplete', label: 'PlAutocomplete' },
      { type: 'link', href: '/radio', label: 'PlRadio' },
      { type: 'link', href: '/stacked-bar', label: 'PlChartStackedBar' },
      { type: 'link', href: '/histogram', label: 'PlChartHistogram' },
      { type: 'link', href: '/buttons', label: 'ButtonsPage' },
      { type: 'link', href: '/errors', label: 'Errors' },
      { type: 'link', href: '/downloads', label: 'Downloads' },
      { type: 'link', href: '/notifications', label: 'Notifications' },
      { type: 'link', href: '/drafts', label: 'Drafts' },
<<<<<<< HEAD
      { type: 'link', href: '/pl-autocomplete', label: 'PlAutocomplete' },
      { type: 'link', href: '/pl-autocomplete-multi', label: 'PlAutocompleteMulti' },
      { type: 'link', href: '/radio', label: 'PlRadio' },
=======
>>>>>>> 0400b172
      ...(dynamicSections.length
        ? [
            { type: 'delimiter' },
            ...dynamicSections,
            { type: 'delimiter' }] as const
        : []),
      {
        type: 'link',
        href: '/add-section',
        appearance: 'add-section',
        label: 'New Dynamic section',
      },
    ];
  })

  .done(2); // api version 2

export type BlockOutputs = InferOutputsType<typeof platforma>;
export type Href = InferHrefType<typeof platforma>;<|MERGE_RESOLUTION|>--- conflicted
+++ resolved
@@ -349,12 +349,9 @@
       { type: 'link', href: '/downloads', label: 'Downloads' },
       { type: 'link', href: '/notifications', label: 'Notifications' },
       { type: 'link', href: '/drafts', label: 'Drafts' },
-<<<<<<< HEAD
       { type: 'link', href: '/pl-autocomplete', label: 'PlAutocomplete' },
       { type: 'link', href: '/pl-autocomplete-multi', label: 'PlAutocompleteMulti' },
       { type: 'link', href: '/radio', label: 'PlRadio' },
-=======
->>>>>>> 0400b172
       ...(dynamicSections.length
         ? [
             { type: 'delimiter' },
